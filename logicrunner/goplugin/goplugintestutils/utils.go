//
// Copyright 2019 Insolar Technologies GmbH
//
// Licensed under the Apache License, Version 2.0 (the "License");
// you may not use this file except in compliance with the License.
// You may obtain a copy of the License at
//
//     http://www.apache.org/licenses/LICENSE-2.0
//
// Unless required by applicable law or agreed to in writing, software
// distributed under the License is distributed on an "AS IS" BASIS,
// WITHOUT WARRANTIES OR CONDITIONS OF ANY KIND, either express or implied.
// See the License for the specific language governing permissions and
// limitations under the License.
//

package goplugintestutils

import (
	"context"
	"go/build"
	"io/ioutil"
	"os"
	"os/exec"
	"path/filepath"
	"regexp"
	"strings"
	"testing"
	"time"

	"github.com/insolar/insolar/insolar/flow"
	"github.com/insolar/insolar/insolar/pulse"
	"github.com/insolar/insolar/instrumentation/inslogger"
	"github.com/pkg/errors"
	"github.com/stretchr/testify/assert"

	"github.com/insolar/insolar/insolar"
	"github.com/insolar/insolar/insolar/record"
	"github.com/insolar/insolar/log"
	"github.com/insolar/insolar/logicrunner/artifacts"
	"github.com/insolar/insolar/testutils"
)

// PrependGoPath prepends `path` to GOPATH environment variable
// accounting for possibly for default value. Returns new value.
// NOTE: that environment is not changed
func PrependGoPath(path string) string {
	gopath := os.Getenv("GOPATH")
	if gopath == "" {
		gopath = build.Default.GOPATH
	}

	return path + string(os.PathListSeparator) + gopath
}

// WriteFile dumps `text` into file named `name` into directory `dir`.
// Creates directory if needed as well as file
func WriteFile(dir string, name string, text string) error {
	err := os.MkdirAll(dir, 0775)
	if err != nil {
		return err
	}
	return ioutil.WriteFile(filepath.Join(dir, name), []byte(text), 0644)
}

// TestCodeDescriptor implementation for tests
type TestCodeDescriptor struct {
	ARef         insolar.Reference
	ACode        []byte
	AMachineType insolar.MachineType
}

// Ref implementation for tests
func (t *TestCodeDescriptor) Ref() *insolar.Reference {
	return &t.ARef
}

// MachineType implementation for tests
func (t *TestCodeDescriptor) MachineType() insolar.MachineType {
	return t.AMachineType
}

// Code implementation for tests
func (t *TestCodeDescriptor) Code() ([]byte, error) {
	return t.ACode, nil
}

// TestObjectDescriptor implementation for tests
type TestObjectDescriptor struct {
	AM                *TestArtifactManager
	ARef              *insolar.Reference
	Data              []byte
	State             *insolar.ID
	PrototypeRef      *insolar.Reference
	Delegates         map[insolar.Reference]insolar.Reference
	ChildrenContainer []insolar.Reference
}

func (t *TestObjectDescriptor) HasPendingRequests() bool {
	panic("implement me")
}

// Parent implementation for tests
func (t *TestObjectDescriptor) Parent() *insolar.Reference {
	panic("implement me")
}

// ChildPointer implementation for tests
func (t *TestObjectDescriptor) ChildPointer() *insolar.ID {
	panic("not implemented")
}

// HeadRef implementation for tests
func (t *TestObjectDescriptor) HeadRef() *insolar.Reference {
	return t.ARef
}

// StateID implementation for tests
func (t *TestObjectDescriptor) StateID() *insolar.ID {
	return t.State
}

// Memory implementation for tests
func (t *TestObjectDescriptor) Memory() []byte {
	return t.Data
}

// IsPrototype implementation for tests
func (t *TestObjectDescriptor) IsPrototype() bool {
	return false
}

// Prototype implementation for tests
func (t *TestObjectDescriptor) Prototype() (*insolar.Reference, error) {
	if t.PrototypeRef == nil {
		panic("No prototype")
	}
	return t.PrototypeRef, nil
}

// Code implementation for tests
func (t *TestObjectDescriptor) Code() (*insolar.Reference, error) {
	if t.PrototypeRef == nil {
		panic("No code")
	}
	return t.PrototypeRef, nil
}

// TestArtifactManager implementation for tests
type TestArtifactManager struct {
	Types      []insolar.MachineType
	Codes      map[insolar.Reference]*TestCodeDescriptor
	Objects    map[insolar.Reference]*TestObjectDescriptor
	Prototypes map[insolar.Reference]*TestObjectDescriptor
}

func (t *TestArtifactManager) InjectCodeDescriptor(_ insolar.Reference, _ artifacts.CodeDescriptor) {
	panic("implement me")
}
func (t *TestArtifactManager) InjectObjectDescriptor(_ insolar.Reference, _ artifacts.ObjectDescriptor) {
	panic("implement me")
}
func (t *TestArtifactManager) InjectFinish() {
	panic("implement me")
}

func (t *TestArtifactManager) GetPendingRequest(ctx context.Context, objectID insolar.ID) (*insolar.Reference, insolar.Parcel, error) {
	panic("implement me")
}

func (t *TestArtifactManager) HasPendingRequests(ctx context.Context, object insolar.Reference) (bool, error) {
	panic("implement me")
}

// State implementation for tests
func (t *TestArtifactManager) State() []byte {
	panic("implement me")
}

// GetChildren implementation for tests
func (t *TestArtifactManager) GetChildren(ctx context.Context, parent insolar.Reference, pulse *insolar.PulseNumber) (artifacts.RefIterator, error) {
	panic("implement me")
}

// NewTestArtifactManager implementation for tests
func NewTestArtifactManager() *TestArtifactManager {
	return &TestArtifactManager{
		Codes:      make(map[insolar.Reference]*TestCodeDescriptor),
		Objects:    make(map[insolar.Reference]*TestObjectDescriptor),
		Prototypes: make(map[insolar.Reference]*TestObjectDescriptor),
	}
}

// RegisterRequest implementation for tests
func (t *TestArtifactManager) RegisterRequest(ctx context.Context, req record.IncomingRequest) (*insolar.ID, error) {
	nonce := testutils.RandomID()
	return &nonce, nil
}

// RegisterResult saves VM method call result.
func (t *TestArtifactManager) RegisterResult(
	ctx context.Context, object, request insolar.Reference, payload []byte,
) (*insolar.ID, error) {
	panic("implement me")
}

// GetObject implementation for tests
func (t *TestArtifactManager) GetObject(ctx context.Context, object insolar.Reference) (artifacts.ObjectDescriptor, error) {
	res, ok := t.Objects[object]
	if !ok {
		return nil, errors.New("No object")
	}
	return res, nil
}

// GetDelegate implementation for tests
func (t *TestArtifactManager) GetDelegate(ctx context.Context, head, asClass insolar.Reference) (*insolar.Reference, error) {
	obj, ok := t.Objects[head]
	if !ok {
		return nil, errors.New("No object")
	}

	res, ok := obj.Delegates[asClass]
	if !ok {
		return nil, errors.New("No delegate")
	}

	return &res, nil
}

// DeployCode implementation for tests
func (t *TestArtifactManager) DeployCode(ctx context.Context, domain insolar.Reference, request insolar.Reference, code []byte, mt insolar.MachineType) (*insolar.ID, error) {
	ref := testutils.RandomRef()

	t.Codes[ref] = &TestCodeDescriptor{
		ARef:         ref,
		ACode:        code,
		AMachineType: insolar.MachineTypeGoPlugin,
	}
	id := ref.Record()
	return id, nil
}

// GetCode implementation for tests
func (t *TestArtifactManager) GetCode(ctx context.Context, code insolar.Reference) (artifacts.CodeDescriptor, error) {
	res, ok := t.Codes[code]
	if !ok {
		return nil, errors.New("No code")
	}
	return res, nil
}

// ActivatePrototype implementation for tests
func (t *TestArtifactManager) ActivatePrototype(
	ctx context.Context,
	request, parent, code insolar.Reference,
	memory []byte,
) error {
	id := testutils.RandomID()

	t.Prototypes[request] = &TestObjectDescriptor{
		AM:           t,
		ARef:         &request,
		Data:         memory,
		State:        &id,
		PrototypeRef: &code,
		Delegates:    make(map[insolar.Reference]insolar.Reference),
	}

	return nil
}

// ActivateObject implementation for tests
func (t *TestArtifactManager) ActivateObject(
	ctx context.Context,
	request, parent, prototype insolar.Reference,
	asDelegate bool,
	memory []byte,
) error {
	id := testutils.RandomID()

	t.Objects[request] = &TestObjectDescriptor{
		AM:           t,
		ARef:         &request,
		Data:         memory,
		State:        &id,
		PrototypeRef: &prototype,
		Delegates:    make(map[insolar.Reference]insolar.Reference),
	}
	if asDelegate {
		pObj, ok := t.Objects[parent]
		if !ok {
			return errors.New("No parent to inject delegate into")
		}

		pObj.Delegates[prototype] = request
	}

	return nil
}

// DeactivateObject implementation for tests
func (t *TestArtifactManager) DeactivateObject(
	ctx context.Context,
	request insolar.Reference, obj artifacts.ObjectDescriptor,
	result []byte,
) error {
	panic("not implemented")
}

// UpdateObject implementation for tests
func (t *TestArtifactManager) UpdateObject(
	ctx context.Context,
	request insolar.Reference,
	object artifacts.ObjectDescriptor,
	memory []byte,
	result []byte,
) error {
	objDesc, ok := t.Objects[*object.HeadRef()]
	if !ok {
		return errors.New("No object to update")
	}

	objDesc.Data = memory

	return nil
}

// RegisterValidation implementation for tests
func (t *TestArtifactManager) RegisterValidation(
	ctx context.Context,
	object insolar.Reference,
	state insolar.ID,
	isValid bool,
	validationMessages []insolar.Message,
) error {
	panic("implement me")
}

// CBORMarshal - testing serialize helper
func CBORMarshal(t testing.TB, o interface{}) []byte {
	data, err := insolar.Serialize(o)
	assert.NoError(t, err, "Marshal")
	return data
}

<<<<<<< HEAD
=======
// CBORUnMarshal - testing deserialize helper
func CBORUnMarshal(t testing.TB, data []byte) interface{} {
	var ret interface{}
	err := insolar.Deserialize(data, &ret)
	assert.NoError(t, err, "serialise")
	return ret
}

// CBORUnMarshalToSlice - wrapper for CBORUnMarshal, expects slice
func CBORUnMarshalToSlice(t testing.TB, in []byte) []interface{} {
	r := CBORUnMarshal(t, in)
	assert.IsType(t, []interface{}{}, r)
	return r.([]interface{})
}

// AMPublishCode publishes code on ledger
func AMPublishCode(
	t testing.TB,
	am artifacts.Client,
	domain insolar.Reference,
	request insolar.Reference,
	mtype insolar.MachineType,
	code []byte,
) (
	typeRef *insolar.Reference,
	codeRef *insolar.Reference,
	protoRef *insolar.Reference,
	err error,
) {
	ctx := context.TODO()
	codeID, err := am.DeployCode(
		ctx, domain, request, code, mtype,
	)
	assert.NoError(t, err, "create code on ledger")
	codeRef = &insolar.Reference{}
	codeRef.SetRecord(*codeID)

	nonce := testutils.RandomRef()
	protoID, err := am.RegisterRequest(
		ctx,
		record.IncomingRequest{CallType: record.CTSaveAsChild, Prototype: &nonce},
	)
	assert.NoError(t, err)
	protoRef = &insolar.Reference{}
	protoRef.SetRecord(*protoID)
	err = am.ActivatePrototype(ctx, *protoRef, insolar.GenesisRecord.Ref(), *codeRef, nil)
	assert.NoError(t, err, "create template for contract data")

	return typeRef, codeRef, protoRef, err
}

>>>>>>> 105ff965
// ContractsBuilder for tests
type ContractsBuilder struct {
	root          string
	pulseAccessor pulse.Accessor

	ArtifactManager artifacts.Client
	IccPath         string
	Prototypes      map[string]*insolar.Reference
	Codes           map[string]*insolar.Reference
}

// NewContractBuilder returns a new `ContractsBuilder`, takes in: path to tmp directory,
// artifact manager, ...
func NewContractBuilder(am artifacts.Client, icc string, accessor pulse.Accessor) *ContractsBuilder {
	tmpDir, err := ioutil.TempDir("", "test-")
	if err != nil {
		return nil
	}

	cb := &ContractsBuilder{
		root:            tmpDir,
		pulseAccessor:   accessor,
		Prototypes:      make(map[string]*insolar.Reference),
		Codes:           make(map[string]*insolar.Reference),
		ArtifactManager: am,
		IccPath:         icc}
	return cb
}

// NotifyAboutPulse deletes tmp directory used for contracts building
func (cb *ContractsBuilder) Clean() {
	log.Debugf("Cleaning build directory %q", cb.root)
	err := os.RemoveAll(cb.root) // nolint: errcheck
	if err != nil {
		panic(err)
	}
}

// Build ...
func (cb *ContractsBuilder) Build(ctx context.Context, contracts map[string]string) error {
	for name := range contracts {
		nonce := testutils.RandomRef()
<<<<<<< HEAD
		request := record.Request{
			CallType:  record.CTSaveAsChild,
			Prototype: &nonce,
		}
		protoID, err := cb.registerRequest(ctx, request)

=======
		protoID, err := cb.ArtifactManager.RegisterRequest(
			ctx,
			record.IncomingRequest{
				CallType:  record.CTSaveAsChild,
				Prototype: &nonce,
			},
		)
>>>>>>> 105ff965
		if err != nil {
			return errors.Wrap(err, "[ Build ] Can't RegisterRequest")
		}

		protoRef := insolar.Reference{}
		protoRef.SetRecord(*protoID)
		log.Debugf("Registered prototype %q for contract %q in %q", protoRef.String(), name, cb.root)
		cb.Prototypes[name] = &protoRef
	}

	re := regexp.MustCompile(`package\s+\S+`)
	for name, code := range contracts {
		code = re.ReplaceAllString(code, "package main")
		err := WriteFile(filepath.Join(cb.root, "src/contract", name), "main.go", code)
		if err != nil {
			return errors.Wrap(err, "[ buildPrototypes ] Can't WriteFile")
		}
		err = cb.proxy(name)
		if err != nil {
			return errors.Wrap(err, "[ Build ] Can't call proxy")
		}
		err = cb.wrapper(name)
		if err != nil {
			return errors.Wrap(err, "[ Build ] Can't call wrapper")
		}
	}

	for name := range contracts {
		log.Debugf("Building plugin for contract %q in %q", name, cb.root)
		err := cb.plugin(name)
		if err != nil {
			return errors.Wrap(err, "[ Build ] Can't call plugin")
		}
		log.Debugf("Built plugin for contract %q", name)

		pluginBinary, err := ioutil.ReadFile(filepath.Join(cb.root, "plugins", name+".so"))
		if err != nil {
			return errors.Wrap(err, "[ Build ] Can't ReadFile")
		}
		nonce := testutils.RandomRef()
		codeReq, err := cb.ArtifactManager.RegisterRequest(
			ctx,
			record.IncomingRequest{
				CallType:  record.CTSaveAsChild,
				Prototype: &nonce,
			},
		)
		if err != nil {
			return errors.Wrap(err, "[ Build ] Can't RegisterRequest")
		}

		log.Debugf("Deploying code for contract %q", name)
		codeID, err := cb.ArtifactManager.DeployCode(
			ctx,
			insolar.Reference{}, *insolar.NewReference(*codeReq),
			pluginBinary, insolar.MachineTypeGoPlugin,
		)
		if err != nil {
			return errors.Wrap(err, "[ Build ] DeployCode returns error")
		}

		codeRef := &insolar.Reference{}
		codeRef.SetRecord(*codeID)

		log.Debugf("Deployed code %q for contract %q in %q", codeRef.String(), name, cb.root)
		cb.Codes[name] = codeRef

		// FIXME: It's a temporary fix and should not be here. Ii will NOT work properly on production. Remove it ASAP!
		err = cb.ArtifactManager.ActivatePrototype(
			ctx,
			*cb.Prototypes[name],
			insolar.GenesisRecord.Ref(), // FIXME: Only bootstrap can do this!
			*codeRef,
			nil,
		)
		if err != nil {
			return errors.Wrap(err, "[ Build ] Can't ActivatePrototype")
		}
	}

	return nil
}

func (cb *ContractsBuilder) registerRequest(ctx context.Context, request record.Request) (*insolar.ID, error) {
	var err error
	var lastPulse insolar.PulseNumber

	retries := 5
	logger := inslogger.FromContext(ctx)

	if cb.pulseAccessor == nil {
		logger.Warnf("[ registerRequest ] No pulse accessor passed: no retries for register request")
		return cb.ArtifactManager.RegisterRequest(ctx, request)
	}

	for current := 1; current <= retries; current++ {
		currentPulse, err := cb.pulseAccessor.Latest(ctx)
		if err != nil {
			return nil, errors.Wrap(err, "[ registerRequest ] Can't get latest pulse")
		}

		if currentPulse.PulseNumber == lastPulse {
			logger.Debugf("[ registerRequest ]  wait for pulse change. Current: %d", currentPulse)
			time.Sleep(100 * time.Millisecond)
			continue
		}
		lastPulse = currentPulse.PulseNumber

		contractID, err := cb.ArtifactManager.RegisterRequest(ctx, request)
		if err == nil || !strings.Contains(err.Error(), flow.ErrCancelled.Error()) {
			return contractID, err
		}

		logger.Debugf("[ registerRequest ] retry. attempt: %d/%d", current, retries)
	}
	return nil, errors.Wrap(err, "flow cancelled, retries exceeded")
}

func (cb *ContractsBuilder) proxy(name string) error {
	dstDir := filepath.Join(cb.root, "src/github.com/insolar/insolar/application/proxy", name)

	err := os.MkdirAll(dstDir, 0777)
	if err != nil {
		return errors.Wrap(err, "[ proxy ]")
	}

	contractPath := filepath.Join(cb.root, "src/contract", name, "main.go")

	out, err := exec.Command(
		cb.IccPath, "proxy",
		"-o", filepath.Join(dstDir, "main.go"),
		"--code-reference", cb.Prototypes[name].String(),
		contractPath,
	).CombinedOutput()
	if err != nil {
		return errors.Wrap(err, "can't generate proxy: "+string(out))
	}
	return nil
}

func (cb *ContractsBuilder) wrapper(name string) error {
	contractPath := filepath.Join(cb.root, "src/contract", name, "main.go")
	wrapperPath := filepath.Join(cb.root, "src/contract", name, "main_wrapper.go")

	out, err := exec.Command(cb.IccPath, "wrapper", "-o", wrapperPath, contractPath).CombinedOutput()
	if err != nil {
		return errors.Wrap(err, "can't generate wrapper for contract '"+name+"': "+string(out))
	}
	return nil
}

// Plugin ...
func (cb *ContractsBuilder) plugin(name string) error {
	dstDir := filepath.Join(cb.root, "plugins")

	err := os.MkdirAll(dstDir, 0777)
	if err != nil {
		return errors.Wrap(err, "[ plugin ]")
	}

	cmd := exec.Command(
		"go", "build",
		"-buildmode=plugin",
		"-o", filepath.Join(dstDir, name+".so"),
		filepath.Join(cb.root, "src/contract", name),
	)
	cmd.Env = append(os.Environ(), "GOPATH="+PrependGoPath(cb.root))
	out, err := cmd.CombinedOutput()
	if err != nil {
		return errors.Wrap(err, "can't build contract: "+string(out))
	}
	return nil
}<|MERGE_RESOLUTION|>--- conflicted
+++ resolved
@@ -344,60 +344,6 @@
 	return data
 }
 
-<<<<<<< HEAD
-=======
-// CBORUnMarshal - testing deserialize helper
-func CBORUnMarshal(t testing.TB, data []byte) interface{} {
-	var ret interface{}
-	err := insolar.Deserialize(data, &ret)
-	assert.NoError(t, err, "serialise")
-	return ret
-}
-
-// CBORUnMarshalToSlice - wrapper for CBORUnMarshal, expects slice
-func CBORUnMarshalToSlice(t testing.TB, in []byte) []interface{} {
-	r := CBORUnMarshal(t, in)
-	assert.IsType(t, []interface{}{}, r)
-	return r.([]interface{})
-}
-
-// AMPublishCode publishes code on ledger
-func AMPublishCode(
-	t testing.TB,
-	am artifacts.Client,
-	domain insolar.Reference,
-	request insolar.Reference,
-	mtype insolar.MachineType,
-	code []byte,
-) (
-	typeRef *insolar.Reference,
-	codeRef *insolar.Reference,
-	protoRef *insolar.Reference,
-	err error,
-) {
-	ctx := context.TODO()
-	codeID, err := am.DeployCode(
-		ctx, domain, request, code, mtype,
-	)
-	assert.NoError(t, err, "create code on ledger")
-	codeRef = &insolar.Reference{}
-	codeRef.SetRecord(*codeID)
-
-	nonce := testutils.RandomRef()
-	protoID, err := am.RegisterRequest(
-		ctx,
-		record.IncomingRequest{CallType: record.CTSaveAsChild, Prototype: &nonce},
-	)
-	assert.NoError(t, err)
-	protoRef = &insolar.Reference{}
-	protoRef.SetRecord(*protoID)
-	err = am.ActivatePrototype(ctx, *protoRef, insolar.GenesisRecord.Ref(), *codeRef, nil)
-	assert.NoError(t, err, "create template for contract data")
-
-	return typeRef, codeRef, protoRef, err
-}
-
->>>>>>> 105ff965
 // ContractsBuilder for tests
 type ContractsBuilder struct {
 	root          string
@@ -440,22 +386,12 @@
 func (cb *ContractsBuilder) Build(ctx context.Context, contracts map[string]string) error {
 	for name := range contracts {
 		nonce := testutils.RandomRef()
-<<<<<<< HEAD
-		request := record.Request{
+		request := record.IncomingRequest{
 			CallType:  record.CTSaveAsChild,
 			Prototype: &nonce,
 		}
 		protoID, err := cb.registerRequest(ctx, request)
 
-=======
-		protoID, err := cb.ArtifactManager.RegisterRequest(
-			ctx,
-			record.IncomingRequest{
-				CallType:  record.CTSaveAsChild,
-				Prototype: &nonce,
-			},
-		)
->>>>>>> 105ff965
 		if err != nil {
 			return errors.Wrap(err, "[ Build ] Can't RegisterRequest")
 		}
@@ -539,7 +475,7 @@
 	return nil
 }
 
-func (cb *ContractsBuilder) registerRequest(ctx context.Context, request record.Request) (*insolar.ID, error) {
+func (cb *ContractsBuilder) registerRequest(ctx context.Context, request record.IncomingRequest) (*insolar.ID, error) {
 	var err error
 	var lastPulse insolar.PulseNumber
 
