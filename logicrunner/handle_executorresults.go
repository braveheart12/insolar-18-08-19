--- conflicted
+++ resolved
@@ -81,14 +81,7 @@
 	if p.msg.Queue != nil {
 		for _, qe := range p.msg.Queue {
 			ctxToSent := context.TODO() //FIXME: !!!!
-<<<<<<< HEAD
-
-			ref := qe.RequestRef
-			transcript := NewTranscript(ctxToSent, &ref, qe.Request)
-=======
 			transcript := NewTranscript(ctxToSent, qe.RequestRef, qe.Request)
->>>>>>> 6baf8795
-
 			broker.Prepend(ctx, false, transcript)
 		}
 	}
