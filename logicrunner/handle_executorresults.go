--- conflicted
+++ resolved
@@ -80,14 +80,8 @@
 	// prepare Queue
 	if p.msg.Queue != nil {
 		for _, qe := range p.msg.Queue {
-<<<<<<< HEAD
 			requestCtx := contextFromServiceData(qe.ServiceData)
 			transcript := NewTranscript(requestCtx, qe.RequestRef, qe.Request)
-
-=======
-			ctxToSent := context.TODO() //FIXME: !!!!
-			transcript := NewTranscript(ctxToSent, qe.RequestRef, qe.Request)
->>>>>>> 4dc5696d
 			broker.Prepend(ctx, false, transcript)
 		}
 	}
