//
// Copyright 2019 Insolar Technologies GmbH
//
// Licensed under the Apache License, Version 2.0 (the "License");
// you may not use this file except in compliance with the License.
// You may obtain a copy of the License at
//
//     http://www.apache.org/licenses/LICENSE-2.0
//
// Unless required by applicable law or agreed to in writing, software
// distributed under the License is distributed on an "AS IS" BASIS,
// WITHOUT WARRANTIES OR CONDITIONS OF ANY KIND, either express or implied.
// See the License for the specific language governing permissions and
// limitations under the License.
//

package deposit

import (
	"fmt"
	"math/big"

	"github.com/insolar/insolar/insolar"

	"github.com/insolar/insolar/logicrunner/builtin/foundation"
)

type status string

const (
	month = 30 * 24 * 60 * 60

	confirms           uint                = 3
	offsetDepositPulse insolar.PulseNumber = 6 * month

	statusOpen    status = "Open"
	statusHolding status = "Holding"
	statusClose   status = "Close"
)

// Deposit is like wallet. It holds migrated money.
type Deposit struct {
	foundation.BaseContract
<<<<<<< HEAD
	Timestamp               time.Time
	HoldReleaseDate         time.Time
	MigrationDaemonConfirms foundation.StableMap
	Confirms                uint
	Amount                  string
	Bonus                   string
	TxHash                  string
	Status                  status
=======
	PulseDepositCreate      insolar.PulseNumber `json:"timestamp"`
	PulseDepositHold        insolar.PulseNumber `json:"holdStartDate"`
	PulseDepositUnHold      insolar.PulseNumber `json:"holdReleaseDate"`
	MigrationDaemonConfirms [3]string           `json:"confirmerReferences"`
	Amount                  string              `json:"amount"`
	Bonus                   string              `json:"bonus"`
	TxHash                  string              `json:"ethTxHash"`
>>>>>>> de091b32
}

// GetTxHash gets transaction hash.
func (d *Deposit) GetTxHash() (string, error) {
	return d.TxHash, nil
}

// GetAmount gets amount.
func (d *Deposit) GetAmount() (string, error) {
	return d.Amount, nil
}

// New creates new deposit.
<<<<<<< HEAD
func New(migrationDaemonConfirms foundation.StableMap, txHash string, amount string, holdReleaseDate time.Time) (*Deposit, error) {
	return &Deposit{
=======
func New(migrationDaemonConfirms [3]string, txHash string, amount string) (*Deposit, error) {
	currentPulse, err := foundation.GetPulseNumber()
	if err != nil {
		return nil, fmt.Errorf("failed to get current pulse: %s", err.Error())
	}
	return &Deposit{
		PulseDepositCreate:      currentPulse,
>>>>>>> de091b32
		MigrationDaemonConfirms: migrationDaemonConfirms,
		Amount:                  amount,
		TxHash:                  txHash,
	}, nil
}

func calculateUnHoldPulse(currentPulse insolar.PulseNumber) insolar.PulseNumber {
	return currentPulse + offsetDepositPulse
}

// MapMarshal gets deposit information.
<<<<<<< HEAD
func (d *Deposit) MapMarshal() ([][2]string, error) {
	return [][2]string{
		{"timestamp", d.Timestamp.String()},
		{"holdReleaseDate", d.HoldReleaseDate.String()},
		{"amount", d.Amount},
		{"bonus", d.Bonus},
		{"txId", d.TxHash},
	}, nil
=======
func (d *Deposit) Itself() (interface{}, error) {
	return *d, nil
>>>>>>> de091b32
}

// Confirm adds confirm for deposit by migration daemon.
func (d *Deposit) Confirm(migrationDaemonIndex int, migrationDaemonRef string, txHash string, amountStr string) error {
	if txHash != d.TxHash {
		return fmt.Errorf("transaction hash is incorrect")
	}

	inputAmount := new(big.Int)
	inputAmount, ok := inputAmount.SetString(amountStr, 10)
	if !ok {
		return fmt.Errorf("failed to parse input amount")
	}
	depositAmount := new(big.Int)
	depositAmount, ok = depositAmount.SetString(d.Amount, 10)
	if !ok {
		return fmt.Errorf("failed to parse deposit amount")
	}

	if (inputAmount).Cmp(depositAmount) != 0 {
		return fmt.Errorf("deposit with this transaction hash has different amount")
	}

<<<<<<< HEAD
	if confirm, ok := d.MigrationDaemonConfirms[migrationDaemon.String()]; ok {
		if confirm != "0" {
			return 0, fmt.Errorf("confirm from the migration daemon '%s' already exists", migrationDaemon.String())
		} else {
			d.MigrationDaemonConfirms[migrationDaemon.String()] = "1"
			d.Confirms++
			if d.Confirms == confirms {
				d.Status = statusHolding
=======
	if d.MigrationDaemonConfirms[migrationDaemonIndex] != "" {
		return fmt.Errorf("confirm from the '%v' migration daemon already exists; member '%s' already confirmed it", migrationDaemonIndex, migrationDaemonRef)
	} else {
		d.MigrationDaemonConfirms[migrationDaemonIndex] = migrationDaemonRef

		n := 0
		for _, c := range d.MigrationDaemonConfirms {
			if c != "" {
				n++
>>>>>>> de091b32
			}
		}
		if uint(n) >= confirms {
			currentPulse, err := foundation.GetPulseNumber()
			if err != nil {
				return fmt.Errorf("failed to get current pulse: %s", err.Error())
			}
			d.PulseDepositHold = currentPulse
			d.PulseDepositUnHold = calculateUnHoldPulse(currentPulse)
		}
		return nil
	}
}<|MERGE_RESOLUTION|>--- conflicted
+++ resolved
@@ -41,16 +41,6 @@
 // Deposit is like wallet. It holds migrated money.
 type Deposit struct {
 	foundation.BaseContract
-<<<<<<< HEAD
-	Timestamp               time.Time
-	HoldReleaseDate         time.Time
-	MigrationDaemonConfirms foundation.StableMap
-	Confirms                uint
-	Amount                  string
-	Bonus                   string
-	TxHash                  string
-	Status                  status
-=======
 	PulseDepositCreate      insolar.PulseNumber `json:"timestamp"`
 	PulseDepositHold        insolar.PulseNumber `json:"holdStartDate"`
 	PulseDepositUnHold      insolar.PulseNumber `json:"holdReleaseDate"`
@@ -58,7 +48,6 @@
 	Amount                  string              `json:"amount"`
 	Bonus                   string              `json:"bonus"`
 	TxHash                  string              `json:"ethTxHash"`
->>>>>>> de091b32
 }
 
 // GetTxHash gets transaction hash.
@@ -72,10 +61,6 @@
 }
 
 // New creates new deposit.
-<<<<<<< HEAD
-func New(migrationDaemonConfirms foundation.StableMap, txHash string, amount string, holdReleaseDate time.Time) (*Deposit, error) {
-	return &Deposit{
-=======
 func New(migrationDaemonConfirms [3]string, txHash string, amount string) (*Deposit, error) {
 	currentPulse, err := foundation.GetPulseNumber()
 	if err != nil {
@@ -83,7 +68,6 @@
 	}
 	return &Deposit{
 		PulseDepositCreate:      currentPulse,
->>>>>>> de091b32
 		MigrationDaemonConfirms: migrationDaemonConfirms,
 		Amount:                  amount,
 		TxHash:                  txHash,
@@ -94,20 +78,9 @@
 	return currentPulse + offsetDepositPulse
 }
 
-// MapMarshal gets deposit information.
-<<<<<<< HEAD
-func (d *Deposit) MapMarshal() ([][2]string, error) {
-	return [][2]string{
-		{"timestamp", d.Timestamp.String()},
-		{"holdReleaseDate", d.HoldReleaseDate.String()},
-		{"amount", d.Amount},
-		{"bonus", d.Bonus},
-		{"txId", d.TxHash},
-	}, nil
-=======
+// Itself gets deposit information.
 func (d *Deposit) Itself() (interface{}, error) {
 	return *d, nil
->>>>>>> de091b32
 }
 
 // Confirm adds confirm for deposit by migration daemon.
@@ -131,16 +104,6 @@
 		return fmt.Errorf("deposit with this transaction hash has different amount")
 	}
 
-<<<<<<< HEAD
-	if confirm, ok := d.MigrationDaemonConfirms[migrationDaemon.String()]; ok {
-		if confirm != "0" {
-			return 0, fmt.Errorf("confirm from the migration daemon '%s' already exists", migrationDaemon.String())
-		} else {
-			d.MigrationDaemonConfirms[migrationDaemon.String()] = "1"
-			d.Confirms++
-			if d.Confirms == confirms {
-				d.Status = statusHolding
-=======
 	if d.MigrationDaemonConfirms[migrationDaemonIndex] != "" {
 		return fmt.Errorf("confirm from the '%v' migration daemon already exists; member '%s' already confirmed it", migrationDaemonIndex, migrationDaemonRef)
 	} else {
@@ -150,7 +113,6 @@
 		for _, c := range d.MigrationDaemonConfirms {
 			if c != "" {
 				n++
->>>>>>> de091b32
 			}
 		}
 		if uint(n) >= confirms {
