--- conflicted
+++ resolved
@@ -103,64 +103,7 @@
 
 	err := ph.Deserialize(object, self)
 	if err != nil {
-<<<<<<< HEAD
-		e := &ExtendableError{S: "[ FakeSetTariffs ] ( INSMETHOD_* ) ( Generated Method ) Can't deserialize args.Data: " + err.Error()}
-		return nil, nil, e
-	}
-
-	args := [1]interface{}{}
-	var args0 []insolar.Reference
-	args[0] = &args0
-
-	err = ph.Deserialize(data, &args)
-	if err != nil {
-		e := &ExtendableError{S: "[ FakeSetTariffs ] ( INSMETHOD_* ) ( Generated Method ) Can't deserialize args.Arguments: " + err.Error()}
-		return nil, nil, e
-	}
-
-	ret0 := self.SetTariffs(args0)
-
-	// TODO: this is a part of horrible hack for making "index not found" error NOT system error. You MUST remove it in INS-3099
-	systemErr := ph.GetSystemError()
-
-	if systemErr != nil && strings.Contains(systemErr.Error(), "index not found") {
-		systemErr = nil
-	}
-	// TODO: this is the end of a horrible hack, please remove it
-
-	if systemErr != nil {
-		return nil, nil, ph.GetSystemError()
-	}
-
-	state := []byte{}
-	err = ph.Serialize(self, &state)
-	if err != nil {
-		return nil, nil, err
-	}
-
-	ret0 = ph.MakeErrorSerializable(ret0)
-
-	ret := []byte{}
-	err = ph.Serialize([]interface{}{ret0}, &ret)
-
-	return state, ret, err
-}
-
-func INSMETHOD_GetTariffs(object []byte, data []byte) ([]byte, []byte, error) {
-	ph := common.CurrentProxyCtx
-	ph.SetSystemError(nil)
-	self := new(CostCenter)
-
-	if len(object) == 0 {
-		return nil, nil, &ExtendableError{S: "[ FakeGetTariffs ] ( INSMETHOD_* ) ( Generated Method ) Object is nil"}
-	}
-
-	err := ph.Deserialize(object, self)
-	if err != nil {
-		e := &ExtendableError{S: "[ FakeGetTariffs ] ( INSMETHOD_* ) ( Generated Method ) Can't deserialize args.Data: " + err.Error()}
-=======
 		e := &ExtendableError{S: "[ FakeGetFeeWalletRef ] ( INSMETHOD_* ) ( Generated Method ) Can't deserialize args.Data: " + err.Error()}
->>>>>>> e8d6ff3f
 		return nil, nil, e
 	}
 
@@ -225,62 +168,7 @@
 		return nil, nil, e
 	}
 
-<<<<<<< HEAD
-	ret0 := self.SetCurrentTariff(args0)
-
-	// TODO: this is a part of horrible hack for making "index not found" error NOT system error. You MUST remove it in INS-3099
-	systemErr := ph.GetSystemError()
-
-	if systemErr != nil && strings.Contains(systemErr.Error(), "index not found") {
-		systemErr = nil
-	}
-	// TODO: this is the end of a horrible hack, please remove it
-
-	if systemErr != nil {
-		return nil, nil, ph.GetSystemError()
-	}
-
-	state := []byte{}
-	err = ph.Serialize(self, &state)
-	if err != nil {
-		return nil, nil, err
-	}
-
-	ret0 = ph.MakeErrorSerializable(ret0)
-
-	ret := []byte{}
-	err = ph.Serialize([]interface{}{ret0}, &ret)
-
-	return state, ret, err
-}
-
-func INSMETHOD_GetCurrentTariff(object []byte, data []byte) ([]byte, []byte, error) {
-	ph := common.CurrentProxyCtx
-	ph.SetSystemError(nil)
-	self := new(CostCenter)
-
-	if len(object) == 0 {
-		return nil, nil, &ExtendableError{S: "[ FakeGetCurrentTariff ] ( INSMETHOD_* ) ( Generated Method ) Object is nil"}
-	}
-
-	err := ph.Deserialize(object, self)
-	if err != nil {
-		e := &ExtendableError{S: "[ FakeGetCurrentTariff ] ( INSMETHOD_* ) ( Generated Method ) Can't deserialize args.Data: " + err.Error()}
-		return nil, nil, e
-	}
-
-	args := []interface{}{}
-
-	err = ph.Deserialize(data, &args)
-	if err != nil {
-		e := &ExtendableError{S: "[ FakeGetCurrentTariff ] ( INSMETHOD_* ) ( Generated Method ) Can't deserialize args.Arguments: " + err.Error()}
-		return nil, nil, e
-	}
-
-	ret0, ret1 := self.GetCurrentTariff()
-=======
 	ret0, ret1 := self.CalcFee(args0)
->>>>>>> e8d6ff3f
 
 	// TODO: this is a part of horrible hack for making "index not found" error NOT system error. You MUST remove it in INS-3099
 	systemErr := ph.GetSystemError()
