--- conflicted
+++ resolved
@@ -491,11 +491,7 @@
 		dHolder := deposit.New(migrationDaemonConfirms, txHash, amount.String())
 		txDeposit, err := dHolder.AsChild(*tokenHolderRef)
 		if err != nil {
-<<<<<<< HEAD
-			return nil, fmt.Errorf("failed to save as delegate: %s", err.Error())
-=======
-			return fmt.Errorf("failed to save as child: %s", err.Error())
->>>>>>> 8f28af69
+			return nil, fmt.Errorf("failed to save as child: %s", err.Error())
 		}
 
 		err = tokenHolder.AddDeposit(txHash, txDeposit.GetReference())
