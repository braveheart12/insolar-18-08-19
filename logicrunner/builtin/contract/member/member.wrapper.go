//
// Copyright 2019 Insolar Technologies GmbH
//
// Licensed under the Apache License, Version 2.0 (the "License");
// you may not use this file except in compliance with the License.
// You may obtain a copy of the License at
//
//     http://www.apache.org/licenses/LICENSE-2.0
//
// Unless required by applicable law or agreed to in writing, software
// distributed under the License is distributed on an "AS IS" BASIS,
// WITHOUT WARRANTIES OR CONDITIONS OF ANY KIND, either express or implied.
// See the License for the specific language governing permissions and
// limitations under the License.
//

package member

import (
	"github.com/insolar/insolar/insolar"
	XXX_insolar "github.com/insolar/insolar/insolar"
	"github.com/insolar/insolar/logicrunner/common"
)

type ExtendableError struct {
	S string
}

func (e *ExtendableError) Error() string {
	return e.S
}

func INS_META_INFO() []map[string]string {
	result := make([]map[string]string, 0)

	return result
}

func INSMETHOD_GetCode(object []byte, data []byte) ([]byte, []byte, error) {
	ph := common.CurrentProxyCtx
	self := new(Member)

	if len(object) == 0 {
		return nil, nil, &ExtendableError{S: "[ Fake GetCode ] ( Generated Method ) Object is nil"}
	}

	err := ph.Deserialize(object, self)
	if err != nil {
		e := &ExtendableError{S: "[ Fake GetCode ] ( Generated Method ) Can't deserialize args.Data: " + err.Error()}
		return nil, nil, e
	}

	state := []byte{}
	err = ph.Serialize(self, &state)
	if err != nil {
		return nil, nil, err
	}

	ret := []byte{}
	err = ph.Serialize([]interface{}{self.GetCode().Bytes()}, &ret)

	return state, ret, err
}

func INSMETHOD_GetPrototype(object []byte, data []byte) ([]byte, []byte, error) {
	ph := common.CurrentProxyCtx
	self := new(Member)

	if len(object) == 0 {
		return nil, nil, &ExtendableError{S: "[ Fake GetPrototype ] ( Generated Method ) Object is nil"}
	}

	err := ph.Deserialize(object, self)
	if err != nil {
		e := &ExtendableError{S: "[ Fake GetPrototype ] ( Generated Method ) Can't deserialize args.Data: " + err.Error()}
		return nil, nil, e
	}

	state := []byte{}
	err = ph.Serialize(self, &state)
	if err != nil {
		return nil, nil, err
	}

	ret := []byte{}
	err = ph.Serialize([]interface{}{self.GetPrototype().Bytes()}, &ret)

	return state, ret, err
}

func INSMETHOD_GetName(object []byte, data []byte) ([]byte, []byte, error) {
	ph := common.CurrentProxyCtx
	ph.SetSystemError(nil)
	self := new(Member)

	if len(object) == 0 {
		return nil, nil, &ExtendableError{S: "[ FakeGetName ] ( INSMETHOD_* ) ( Generated Method ) Object is nil"}
	}

	err := ph.Deserialize(object, self)
	if err != nil {
		e := &ExtendableError{S: "[ FakeGetName ] ( INSMETHOD_* ) ( Generated Method ) Can't deserialize args.Data: " + err.Error()}
		return nil, nil, e
	}

	args := []interface{}{}

	err = ph.Deserialize(data, &args)
	if err != nil {
		e := &ExtendableError{S: "[ FakeGetName ] ( INSMETHOD_* ) ( Generated Method ) Can't deserialize args.Arguments: " + err.Error()}
		return nil, nil, e
	}

	ret0, ret1 := self.GetName()

	if ph.GetSystemError() != nil {
		return nil, nil, ph.GetSystemError()
	}

	state := []byte{}
	err = ph.Serialize(self, &state)
	if err != nil {
		return nil, nil, err
	}

	ret1 = ph.MakeErrorSerializable(ret1)

	ret := []byte{}
	err = ph.Serialize([]interface{}{ret0, ret1}, &ret)

	return state, ret, err
}

func INSMETHOD_GetWallet(object []byte, data []byte) ([]byte, []byte, error) {
	ph := common.CurrentProxyCtx

	self := new(Member)

	if len(object) == 0 {
		return nil, nil, &ExtendableError{S: "[ FakeGetWallet ] ( INSMETHOD_* ) ( Generated Method ) Object is nil"}
	}

	err := ph.Deserialize(object, self)
	if err != nil {
		e := &ExtendableError{S: "[ FakeGetWallet ] ( INSMETHOD_* ) ( Generated Method ) Can't deserialize args.Data: " + err.Error()}
		return nil, nil, e
	}

	args := []interface{}{}

	err = ph.Deserialize(data, &args)
	if err != nil {
		e := &ExtendableError{S: "[ FakeGetWallet ] ( INSMETHOD_* ) ( Generated Method ) Can't deserialize args.Arguments: " + err.Error()}
		return nil, nil, e
	}

	ret0, ret1 := self.GetWallet()

	state := []byte{}
	err = ph.Serialize(self, &state)
	if err != nil {
		return nil, nil, err
	}

	ret1 = ph.MakeErrorSerializable(ret1)

	ret := []byte{}
	err = ph.Serialize([]interface{}{ret0, ret1}, &ret)

	return state, ret, err
}

func INSMETHOD_GetPublicKey(object []byte, data []byte) ([]byte, []byte, error) {
	ph := common.CurrentProxyCtx
	ph.SetSystemError(nil)
	self := new(Member)

	if len(object) == 0 {
		return nil, nil, &ExtendableError{S: "[ FakeGetPublicKey ] ( INSMETHOD_* ) ( Generated Method ) Object is nil"}
	}

	err := ph.Deserialize(object, self)
	if err != nil {
		e := &ExtendableError{S: "[ FakeGetPublicKey ] ( INSMETHOD_* ) ( Generated Method ) Can't deserialize args.Data: " + err.Error()}
		return nil, nil, e
	}

	args := []interface{}{}

	err = ph.Deserialize(data, &args)
	if err != nil {
		e := &ExtendableError{S: "[ FakeGetPublicKey ] ( INSMETHOD_* ) ( Generated Method ) Can't deserialize args.Arguments: " + err.Error()}
		return nil, nil, e
	}

	ret0, ret1 := self.GetPublicKey()

	if ph.GetSystemError() != nil {
		return nil, nil, ph.GetSystemError()
	}

	state := []byte{}
	err = ph.Serialize(self, &state)
	if err != nil {
		return nil, nil, err
	}

	ret1 = ph.MakeErrorSerializable(ret1)

	ret := []byte{}
	err = ph.Serialize([]interface{}{ret0, ret1}, &ret)

	return state, ret, err
}

func INSMETHOD_Call(object []byte, data []byte) ([]byte, []byte, error) {
	ph := common.CurrentProxyCtx
	ph.SetSystemError(nil)
	self := new(Member)

	if len(object) == 0 {
		return nil, nil, &ExtendableError{S: "[ FakeCall ] ( INSMETHOD_* ) ( Generated Method ) Object is nil"}
	}

	err := ph.Deserialize(object, self)
	if err != nil {
		e := &ExtendableError{S: "[ FakeCall ] ( INSMETHOD_* ) ( Generated Method ) Can't deserialize args.Data: " + err.Error()}
		return nil, nil, e
	}

	args := [1]interface{}{}
	var args0 []byte
	args[0] = &args0

	err = ph.Deserialize(data, &args)
	if err != nil {
		e := &ExtendableError{S: "[ FakeCall ] ( INSMETHOD_* ) ( Generated Method ) Can't deserialize args.Arguments: " + err.Error()}
		return nil, nil, e
	}

	ret0, ret1 := self.Call(args0)

	if ph.GetSystemError() != nil {
		return nil, nil, ph.GetSystemError()
	}

	state := []byte{}
	err = ph.Serialize(self, &state)
	if err != nil {
		return nil, nil, err
	}

	ret1 = ph.MakeErrorSerializable(ret1)

	ret := []byte{}
	err = ph.Serialize([]interface{}{ret0, ret1}, &ret)

	return state, ret, err
}

func INSMETHOD_FindDeposit(object []byte, data []byte) ([]byte, []byte, error) {
	ph := common.CurrentProxyCtx
	ph.SetSystemError(nil)
	self := new(Member)

	if len(object) == 0 {
		return nil, nil, &ExtendableError{S: "[ FakeFindDeposit ] ( INSMETHOD_* ) ( Generated Method ) Object is nil"}
	}

	err := ph.Deserialize(object, self)
	if err != nil {
		e := &ExtendableError{S: "[ FakeFindDeposit ] ( INSMETHOD_* ) ( Generated Method ) Can't deserialize args.Data: " + err.Error()}
		return nil, nil, e
	}

	args := [2]interface{}{}
	var args0 string
	args[0] = &args0
	var args1 string
	args[1] = &args1

	err = ph.Deserialize(data, &args)
	if err != nil {
		e := &ExtendableError{S: "[ FakeFindDeposit ] ( INSMETHOD_* ) ( Generated Method ) Can't deserialize args.Arguments: " + err.Error()}
		return nil, nil, e
	}

	ret0, ret1, ret2 := self.FindDeposit(args0, args1)

	if ph.GetSystemError() != nil {
		return nil, nil, ph.GetSystemError()
	}

	state := []byte{}
	err = ph.Serialize(self, &state)
	if err != nil {
		return nil, nil, err
	}

	ret2 = ph.MakeErrorSerializable(ret2)

	ret := []byte{}
	err = ph.Serialize([]interface{}{ret0, ret1, ret2}, &ret)

	return state, ret, err
}

func INSMETHOD_SetDeposit(object []byte, data []byte) ([]byte, []byte, error) {
	ph := common.CurrentProxyCtx
	ph.SetSystemError(nil)
	self := new(Member)

	if len(object) == 0 {
		return nil, nil, &ExtendableError{S: "[ FakeSetDeposit ] ( INSMETHOD_* ) ( Generated Method ) Object is nil"}
	}

	err := ph.Deserialize(object, self)
	if err != nil {
		e := &ExtendableError{S: "[ FakeSetDeposit ] ( INSMETHOD_* ) ( Generated Method ) Can't deserialize args.Data: " + err.Error()}
		return nil, nil, e
	}

	args := [1]interface{}{}
	var args0 insolar.Reference
	args[0] = &args0

	err = ph.Deserialize(data, &args)
	if err != nil {
		e := &ExtendableError{S: "[ FakeSetDeposit ] ( INSMETHOD_* ) ( Generated Method ) Can't deserialize args.Arguments: " + err.Error()}
		return nil, nil, e
	}

	ret0 := self.SetDeposit(args0)

	if ph.GetSystemError() != nil {
		return nil, nil, ph.GetSystemError()
	}

	state := []byte{}
	err = ph.Serialize(self, &state)
	if err != nil {
		return nil, nil, err
	}

	ret0 = ph.MakeErrorSerializable(ret0)

	ret := []byte{}
	err = ph.Serialize([]interface{}{ret0}, &ret)

	return state, ret, err
}

func INSMETHOD_GetBurnAddress(object []byte, data []byte) ([]byte, []byte, error) {
	ph := common.CurrentProxyCtx
	ph.SetSystemError(nil)
	self := new(Member)

	if len(object) == 0 {
		return nil, nil, &ExtendableError{S: "[ FakeGetBurnAddress ] ( INSMETHOD_* ) ( Generated Method ) Object is nil"}
	}

	err := ph.Deserialize(object, self)
	if err != nil {
		e := &ExtendableError{S: "[ FakeGetBurnAddress ] ( INSMETHOD_* ) ( Generated Method ) Can't deserialize args.Data: " + err.Error()}
		return nil, nil, e
	}

	args := []interface{}{}

	err = ph.Deserialize(data, &args)
	if err != nil {
		e := &ExtendableError{S: "[ FakeGetBurnAddress ] ( INSMETHOD_* ) ( Generated Method ) Can't deserialize args.Arguments: " + err.Error()}
		return nil, nil, e
	}

	ret0, ret1 := self.GetBurnAddress()

	if ph.GetSystemError() != nil {
		return nil, nil, ph.GetSystemError()
	}

	state := []byte{}
	err = ph.Serialize(self, &state)
	if err != nil {
		return nil, nil, err
	}

	ret1 = ph.MakeErrorSerializable(ret1)

	ret := []byte{}
	err = ph.Serialize([]interface{}{ret0, ret1}, &ret)

	return state, ret, err
}

func INSCONSTRUCTOR_New(data []byte) ([]byte, error) {
	ph := common.CurrentProxyCtx
<<<<<<< HEAD
	args := [5]interface{}{}
=======
	ph.SetSystemError(nil)
	args := [4]interface{}{}
>>>>>>> 2e8d8cb9
	var args0 insolar.Reference
	args[0] = &args0
	var args1 string
	args[1] = &args1
	var args2 string
	args[2] = &args2
	var args3 string
	args[3] = &args3
	var args4 insolar.Reference
	args[4] = &args4

	err := ph.Deserialize(data, &args)
	if err != nil {
		e := &ExtendableError{S: "[ FakeNew ] ( INSCONSTRUCTOR_* ) ( Generated Method ) Can't deserialize args.Arguments: " + err.Error()}
		return nil, e
	}

<<<<<<< HEAD
	ret0, ret1 := New(args0, args1, args2, args3, args4)
=======
	ret0, ret1 := New(args0, args1, args2, args3)
	if ph.GetSystemError() != nil {
		return nil, ph.GetSystemError()
	}
>>>>>>> 2e8d8cb9
	if ret1 != nil {
		return nil, ret1
	}

	ret := []byte{}
	err = ph.Serialize(ret0, &ret)
	if err != nil {
		return nil, err
	}

	if ret0 == nil {
		e := &ExtendableError{S: "[ FakeNew ] ( INSCONSTRUCTOR_* ) ( Generated Method ) Constructor returns nil"}
		return nil, e
	}

	return ret, err
}

func Initialize() XXX_insolar.ContractWrapper {
	return XXX_insolar.ContractWrapper{
		GetCode:      INSMETHOD_GetCode,
		GetPrototype: INSMETHOD_GetPrototype,
		Methods: XXX_insolar.ContractMethods{
			"GetName":        INSMETHOD_GetName,
			"GetWallet":      INSMETHOD_GetWallet,
			"GetPublicKey":   INSMETHOD_GetPublicKey,
			"Call":           INSMETHOD_Call,
			"FindDeposit":    INSMETHOD_FindDeposit,
			"SetDeposit":     INSMETHOD_SetDeposit,
			"GetBurnAddress": INSMETHOD_GetBurnAddress,
		},
		Constructors: XXX_insolar.ContractConstructors{
			"New": INSCONSTRUCTOR_New,
		},
	}
}<|MERGE_RESOLUTION|>--- conflicted
+++ resolved
@@ -395,12 +395,8 @@
 
 func INSCONSTRUCTOR_New(data []byte) ([]byte, error) {
 	ph := common.CurrentProxyCtx
-<<<<<<< HEAD
+	ph.SetSystemError(nil)
 	args := [5]interface{}{}
-=======
-	ph.SetSystemError(nil)
-	args := [4]interface{}{}
->>>>>>> 2e8d8cb9
 	var args0 insolar.Reference
 	args[0] = &args0
 	var args1 string
@@ -418,14 +414,12 @@
 		return nil, e
 	}
 
-<<<<<<< HEAD
 	ret0, ret1 := New(args0, args1, args2, args3, args4)
-=======
-	ret0, ret1 := New(args0, args1, args2, args3)
+
 	if ph.GetSystemError() != nil {
 		return nil, ph.GetSystemError()
 	}
->>>>>>> 2e8d8cb9
+
 	if ret1 != nil {
 		return nil, ret1
 	}
