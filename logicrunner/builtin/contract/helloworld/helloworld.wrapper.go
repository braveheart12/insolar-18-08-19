//
// Copyright 2019 Insolar Technologies GmbH
//
// Licensed under the Apache License, Version 2.0 (the "License");
// you may not use this file except in compliance with the License.
// You may obtain a copy of the License at
//
//     http://www.apache.org/licenses/LICENSE-2.0
//
// Unless required by applicable law or agreed to in writing, software
// distributed under the License is distributed on an "AS IS" BASIS,
// WITHOUT WARRANTIES OR CONDITIONS OF ANY KIND, either express or implied.
// See the License for the specific language governing permissions and
// limitations under the License.
//

package helloworld

import (
<<<<<<< HEAD
=======
	"github.com/insolar/insolar/insolar"
	XXX_insolar "github.com/insolar/insolar/insolar"
>>>>>>> 203768fb
	"github.com/insolar/insolar/logicrunner/common"
)

type ExtendableError struct {
	S string
}

func (e *ExtendableError) Error() string {
	return e.S
}

func INS_META_INFO() []map[string]string {
	result := make([]map[string]string, 0)

	return result
}

func INSMETHOD_GetCode(object []byte, data []byte) ([]byte, []byte, error) {
	ph := common.CurrentProxyCtx
	self := new(HelloWorld)

	if len(object) == 0 {
		return nil, nil, &ExtendableError{S: "[ Fake GetCode ] ( Generated Method ) Object is nil"}
	}

	err := ph.Deserialize(object, self)
	if err != nil {
		e := &ExtendableError{S: "[ Fake GetCode ] ( Generated Method ) Can't deserialize args.Data: " + err.Error()}
		return nil, nil, e
	}

	state := []byte{}
	err = ph.Serialize(self, &state)
	if err != nil {
		return nil, nil, err
	}

	ret := []byte{}
	err = ph.Serialize([]interface{}{self.GetCode().Bytes()}, &ret)

	return state, ret, err
}

func INSMETHOD_GetPrototype(object []byte, data []byte) ([]byte, []byte, error) {
	ph := common.CurrentProxyCtx
	self := new(HelloWorld)

	if len(object) == 0 {
		return nil, nil, &ExtendableError{S: "[ Fake GetPrototype ] ( Generated Method ) Object is nil"}
	}

	err := ph.Deserialize(object, self)
	if err != nil {
		e := &ExtendableError{S: "[ Fake GetPrototype ] ( Generated Method ) Can't deserialize args.Data: " + err.Error()}
		return nil, nil, e
	}

	state := []byte{}
	err = ph.Serialize(self, &state)
	if err != nil {
		return nil, nil, err
	}

	ret := []byte{}
	err = ph.Serialize([]interface{}{self.GetPrototype().Bytes()}, &ret)

	return state, ret, err
}

func INSMETHOD_Greet(object []byte, data []byte) ([]byte, []byte, error) {
	ph := common.CurrentProxyCtx

	self := new(HelloWorld)

	if len(object) == 0 {
		return nil, nil, &ExtendableError{S: "[ FakeGreet ] ( INSMETHOD_* ) ( Generated Method ) Object is nil"}
	}

	err := ph.Deserialize(object, self)
	if err != nil {
		e := &ExtendableError{S: "[ FakeGreet ] ( INSMETHOD_* ) ( Generated Method ) Can't deserialize args.Data: " + err.Error()}
		return nil, nil, e
	}

	args := [1]interface{}{}
	var args0 string
	args[0] = &args0

	err = ph.Deserialize(data, &args)
	if err != nil {
		e := &ExtendableError{S: "[ FakeGreet ] ( INSMETHOD_* ) ( Generated Method ) Can't deserialize args.Arguments: " + err.Error()}
		return nil, nil, e
	}

	ret0, ret1 := self.Greet(args0)

	state := []byte{}
	err = ph.Serialize(self, &state)
	if err != nil {
		return nil, nil, err
	}

	ret1 = ph.MakeErrorSerializable(ret1)

	ret := []byte{}
	err = ph.Serialize([]interface{}{ret0, ret1}, &ret)

	return state, ret, err
}

func INSMETHOD_Count(object []byte, data []byte) ([]byte, []byte, error) {
	ph := common.CurrentProxyCtx

	self := new(HelloWorld)

	if len(object) == 0 {
		return nil, nil, &ExtendableError{S: "[ FakeCount ] ( INSMETHOD_* ) ( Generated Method ) Object is nil"}
	}

	err := ph.Deserialize(object, self)
	if err != nil {
		e := &ExtendableError{S: "[ FakeCount ] ( INSMETHOD_* ) ( Generated Method ) Can't deserialize args.Data: " + err.Error()}
		return nil, nil, e
	}

	args := []interface{}{}

	err = ph.Deserialize(data, &args)
	if err != nil {
		e := &ExtendableError{S: "[ FakeCount ] ( INSMETHOD_* ) ( Generated Method ) Can't deserialize args.Arguments: " + err.Error()}
		return nil, nil, e
	}

	ret0, ret1 := self.Count()

	state := []byte{}
	err = ph.Serialize(self, &state)
	if err != nil {
		return nil, nil, err
	}

	ret1 = ph.MakeErrorSerializable(ret1)

	ret := []byte{}
	err = ph.Serialize([]interface{}{ret0, ret1}, &ret)

	return state, ret, err
}

func INSMETHOD_Errored(object []byte, data []byte) ([]byte, []byte, error) {
	ph := common.CurrentProxyCtx

	self := new(HelloWorld)

	if len(object) == 0 {
		return nil, nil, &ExtendableError{S: "[ FakeErrored ] ( INSMETHOD_* ) ( Generated Method ) Object is nil"}
	}

	err := ph.Deserialize(object, self)
	if err != nil {
		e := &ExtendableError{S: "[ FakeErrored ] ( INSMETHOD_* ) ( Generated Method ) Can't deserialize args.Data: " + err.Error()}
		return nil, nil, e
	}

	args := []interface{}{}

	err = ph.Deserialize(data, &args)
	if err != nil {
		e := &ExtendableError{S: "[ FakeErrored ] ( INSMETHOD_* ) ( Generated Method ) Can't deserialize args.Arguments: " + err.Error()}
		return nil, nil, e
	}

	ret0, ret1 := self.Errored()

	state := []byte{}
	err = ph.Serialize(self, &state)
	if err != nil {
		return nil, nil, err
	}

	ret1 = ph.MakeErrorSerializable(ret1)

	ret := []byte{}
	err = ph.Serialize([]interface{}{ret0, ret1}, &ret)

	return state, ret, err
}

func INSMETHOD_CreateChild(object []byte, data []byte) ([]byte, []byte, error) {
	ph := common.CurrentProxyCtx

	self := new(HelloWorld)

	if len(object) == 0 {
		return nil, nil, &ExtendableError{S: "[ FakeCreateChild ] ( INSMETHOD_* ) ( Generated Method ) Object is nil"}
	}

	err := ph.Deserialize(object, self)
	if err != nil {
		e := &ExtendableError{S: "[ FakeCreateChild ] ( INSMETHOD_* ) ( Generated Method ) Can't deserialize args.Data: " + err.Error()}
		return nil, nil, e
	}

	args := []interface{}{}

	err = ph.Deserialize(data, &args)
	if err != nil {
		e := &ExtendableError{S: "[ FakeCreateChild ] ( INSMETHOD_* ) ( Generated Method ) Can't deserialize args.Arguments: " + err.Error()}
		return nil, nil, e
	}

	ret0, ret1 := self.CreateChild()

	state := []byte{}
	err = ph.Serialize(self, &state)
	if err != nil {
		return nil, nil, err
	}

	ret1 = ph.MakeErrorSerializable(ret1)

	ret := []byte{}
	err = ph.Serialize([]interface{}{ret0, ret1}, &ret)

	return state, ret, err
}

func INSMETHOD_CountChild(object []byte, data []byte) ([]byte, []byte, error) {
	ph := common.CurrentProxyCtx

	self := new(HelloWorld)

	if len(object) == 0 {
		return nil, nil, &ExtendableError{S: "[ FakeCountChild ] ( INSMETHOD_* ) ( Generated Method ) Object is nil"}
	}

	err := ph.Deserialize(object, self)
	if err != nil {
		e := &ExtendableError{S: "[ FakeCountChild ] ( INSMETHOD_* ) ( Generated Method ) Can't deserialize args.Data: " + err.Error()}
		return nil, nil, e
	}

	args := []interface{}{}

	err = ph.Deserialize(data, &args)
	if err != nil {
		e := &ExtendableError{S: "[ FakeCountChild ] ( INSMETHOD_* ) ( Generated Method ) Can't deserialize args.Arguments: " + err.Error()}
		return nil, nil, e
	}

	ret0, ret1 := self.CountChild()

	state := []byte{}
	err = ph.Serialize(self, &state)
	if err != nil {
		return nil, nil, err
	}

	ret1 = ph.MakeErrorSerializable(ret1)

	ret := []byte{}
	err = ph.Serialize([]interface{}{ret0, ret1}, &ret)

	return state, ret, err
}

func INSMETHOD_Call(object []byte, data []byte) ([]byte, []byte, error) {
	ph := common.CurrentProxyCtx

	self := new(HelloWorld)

	if len(object) == 0 {
		return nil, nil, &ExtendableError{S: "[ FakeCall ] ( INSMETHOD_* ) ( Generated Method ) Object is nil"}
	}

	err := ph.Deserialize(object, self)
	if err != nil {
		e := &ExtendableError{S: "[ FakeCall ] ( INSMETHOD_* ) ( Generated Method ) Can't deserialize args.Data: " + err.Error()}
		return nil, nil, e
	}

<<<<<<< HEAD
	args := [5]interface{}{}
	var args0 []byte
=======
	args := [2]interface{}{}
	var args0 insolar.Reference
>>>>>>> 203768fb
	args[0] = &args0

	err = ph.Deserialize(data, &args)
	if err != nil {
		e := &ExtendableError{S: "[ FakeCall ] ( INSMETHOD_* ) ( Generated Method ) Can't deserialize args.Arguments: " + err.Error()}
		return nil, nil, e
	}

	ret0, ret1 := self.Call(args0)

	state := []byte{}
	err = ph.Serialize(self, &state)
	if err != nil {
		return nil, nil, err
	}

	ret1 = ph.MakeErrorSerializable(ret1)

	ret := []byte{}
	err = ph.Serialize([]interface{}{ret0, ret1}, &ret)

	return state, ret, err
}

func INSCONSTRUCTOR_New(data []byte) ([]byte, error) {
	ph := common.CurrentProxyCtx
	args := []interface{}{}

	err := ph.Deserialize(data, &args)
	if err != nil {
		e := &ExtendableError{S: "[ FakeNew ] ( INSCONSTRUCTOR_* ) ( Generated Method ) Can't deserialize args.Arguments: " + err.Error()}
		return nil, e
	}

	ret0, ret1 := New()
	if ret1 != nil {
		return nil, ret1
	}

	ret := []byte{}
	err = ph.Serialize(ret0, &ret)
	if err != nil {
		return nil, err
	}

	if ret0 == nil {
		e := &ExtendableError{S: "[ FakeNew ] ( INSCONSTRUCTOR_* ) ( Generated Method ) Constructor returns nil"}
		return nil, e
	}

	return ret, err
}

func Initialize() XXX_insolar.ContractWrapper {
	return XXX_insolar.ContractWrapper{
		GetCode:      INSMETHOD_GetCode,
		GetPrototype: INSMETHOD_GetPrototype,
		Methods: XXX_insolar.ContractMethods{
			"Greet":       INSMETHOD_Greet,
			"Count":       INSMETHOD_Count,
			"Errored":     INSMETHOD_Errored,
			"CreateChild": INSMETHOD_CreateChild,
			"CountChild":  INSMETHOD_CountChild,
			"Call":        INSMETHOD_Call,
		},
		Constructors: XXX_insolar.ContractConstructors{
			"New": INSCONSTRUCTOR_New,
		},
	}
}<|MERGE_RESOLUTION|>--- conflicted
+++ resolved
@@ -17,11 +17,8 @@
 package helloworld
 
 import (
-<<<<<<< HEAD
-=======
 	"github.com/insolar/insolar/insolar"
 	XXX_insolar "github.com/insolar/insolar/insolar"
->>>>>>> 203768fb
 	"github.com/insolar/insolar/logicrunner/common"
 )
 
@@ -303,13 +300,8 @@
 		return nil, nil, e
 	}
 
-<<<<<<< HEAD
-	args := [5]interface{}{}
+	args := [2]interface{}{}
 	var args0 []byte
-=======
-	args := [2]interface{}{}
-	var args0 insolar.Reference
->>>>>>> 203768fb
 	args[0] = &args0
 
 	err = ph.Deserialize(data, &args)
