--- conflicted
+++ resolved
@@ -87,18 +87,18 @@
 	return state, ret, err
 }
 
-func INSMETHOD_CalcFee(object []byte, data []byte) ([]byte, []byte, error) {
+func INSMETHOD_CalcCommission(object []byte, data []byte) ([]byte, []byte, error) {
 	ph := common.CurrentProxyCtx
 
 	self := new(Tariff)
 
 	if len(object) == 0 {
-		return nil, nil, &ExtendableError{S: "[ FakeCalcFee ] ( INSMETHOD_* ) ( Generated Method ) Object is nil"}
+		return nil, nil, &ExtendableError{S: "[ FakeCalcCommission ] ( INSMETHOD_* ) ( Generated Method ) Object is nil"}
 	}
 
 	err := ph.Deserialize(object, self)
 	if err != nil {
-		e := &ExtendableError{S: "[ FakeCalcFee ] ( INSMETHOD_* ) ( Generated Method ) Can't deserialize args.Data: " + err.Error()}
+		e := &ExtendableError{S: "[ FakeCalcCommission ] ( INSMETHOD_* ) ( Generated Method ) Can't deserialize args.Data: " + err.Error()}
 		return nil, nil, e
 	}
 
@@ -108,11 +108,11 @@
 
 	err = ph.Deserialize(data, &args)
 	if err != nil {
-		e := &ExtendableError{S: "[ FakeCalcFee ] ( INSMETHOD_* ) ( Generated Method ) Can't deserialize args.Arguments: " + err.Error()}
+		e := &ExtendableError{S: "[ FakeCalcCommission ] ( INSMETHOD_* ) ( Generated Method ) Can't deserialize args.Arguments: " + err.Error()}
 		return nil, nil, e
 	}
 
-	ret0, ret1 := self.CalcFee(args0)
+	ret0, ret1 := self.CalcCommission(args0)
 
 	state := []byte{}
 	err = ph.Serialize(self, &state)
@@ -130,14 +130,9 @@
 
 func INSCONSTRUCTOR_New(data []byte) ([]byte, error) {
 	ph := common.CurrentProxyCtx
-<<<<<<< HEAD
-	ph.SetSystemError(nil)
-	args := []interface{}{}
-=======
 	args := [1]interface{}{}
 	var args0 string
 	args[0] = &args0
->>>>>>> b251a442
 
 	err := ph.Deserialize(data, &args)
 	if err != nil {
@@ -145,14 +140,7 @@
 		return nil, e
 	}
 
-<<<<<<< HEAD
-	ret0, ret1 := New()
-	if ph.GetSystemError() != nil {
-		return nil, ph.GetSystemError()
-	}
-=======
 	ret0, ret1 := New(args0)
->>>>>>> b251a442
 	if ret1 != nil {
 		return nil, ret1
 	}
@@ -176,7 +164,7 @@
 		GetCode:      INSMETHOD_GetCode,
 		GetPrototype: INSMETHOD_GetPrototype,
 		Methods: XXX_insolar.ContractMethods{
-			"CalcFee": INSMETHOD_CalcFee,
+			"CalcCommission": INSMETHOD_CalcCommission,
 		},
 		Constructors: XXX_insolar.ContractConstructors{
 			"New": INSCONSTRUCTOR_New,
