//
// Copyright 2019 Insolar Technologies GmbH
//
// Licensed under the Apache License, Version 2.0 (the "License");
// you may not use this file except in compliance with the License.
// You may obtain a copy of the License at
//
//     http://www.apache.org/licenses/LICENSE-2.0
//
// Unless required by applicable law or agreed to in writing, software
// distributed under the License is distributed on an "AS IS" BASIS,
// WITHOUT WARRANTIES OR CONDITIONS OF ANY KIND, either express or implied.
// See the License for the specific language governing permissions and
// limitations under the License.
//

package artifacts

import (
	"context"
	"fmt"
<<<<<<< HEAD
	"sync"
	"time"

	wmmsg "github.com/ThreeDotsLabs/watermill/message"
=======
	"time"
>>>>>>> 07ba857d

	"github.com/insolar/insolar/insolar"
	"github.com/insolar/insolar/insolar/bus"
	"github.com/insolar/insolar/insolar/jet"
	"github.com/insolar/insolar/insolar/message"
	"github.com/insolar/insolar/insolar/payload"
	"github.com/insolar/insolar/insolar/pulse"
	"github.com/insolar/insolar/insolar/record"
	"github.com/insolar/insolar/insolar/reply"
	"github.com/insolar/insolar/instrumentation/inslogger"
	"github.com/insolar/insolar/instrumentation/instracer"
	"github.com/insolar/insolar/ledger/object"
	"github.com/insolar/insolar/messagebus"

	"github.com/pkg/errors"
	"go.opencensus.io/trace"
)

const (
	getChildrenChunkSize = 10 * 1000
)

type localStorage struct {
	initialized bool
	storage     map[insolar.Reference]interface{}
}

func (s *localStorage) Initialized() {
	s.initialized = true
}

func (s *localStorage) StoreObject(reference insolar.Reference, descriptor interface{}) {
	if s.initialized {
		panic("Trying to initialize singleFlightCache after initialization was finished")
	}
	s.storage[reference] = descriptor
}

func (s *localStorage) Code(reference insolar.Reference) CodeDescriptor {
	codeDescI, ok := s.storage[reference]
	if !ok {
		return nil
	}
	codeDesc, ok := codeDescI.(CodeDescriptor)
	if !ok {
		return nil
	}
	return codeDesc
}

func (s *localStorage) Object(reference insolar.Reference) ObjectDescriptor {
	objectDescI, ok := s.storage[reference]
	if !ok {
		return nil
	}
	objectDesc, ok := objectDescI.(ObjectDescriptor)
	if !ok {
		return nil
	}
	return objectDesc
}

func newLocalStorage() *localStorage {
	return &localStorage{
		initialized: false,
		storage:     make(map[insolar.Reference]interface{}),
	}
}

// Client provides concrete API to storage for processing module.
type client struct {
	JetStorage     jet.Storage                        `inject:""`
	DefaultBus     insolar.MessageBus                 `inject:""`
	PCS            insolar.PlatformCryptographyScheme `inject:""`
	PulseAccessor  pulse.Accessor                     `inject:""`
	JetCoordinator jet.Coordinator                    `inject:""`

	sender               bus.Sender
	getChildrenChunkSize int
	senders              *messagebus.Senders
	localStorage         *localStorage
}

// State returns hash state for artifact manager.
func (m *client) State() []byte {
	// This is a temporary stab to simulate real hash.
	return m.PCS.IntegrityHasher().Hash([]byte{1, 2, 3})
}

// NewClient creates new client instance.
func NewClient(sender bus.Sender) *client { // nolint
	return &client{
		getChildrenChunkSize: getChildrenChunkSize,
		senders:              messagebus.NewSenders(),
		sender:               sender,
		localStorage:         newLocalStorage(),
	}
}

// registerRequest registers incoming or outgoing request.
func (m *client) registerRequest(
	ctx context.Context, req record.Record, msgPayload payload.Payload, callType record.CallType,
	objectRef *insolar.Reference, retriesNumber int,
) (*insolar.ID, error) {
	var err error
	ctx, span := instracer.StartSpan(ctx, "artifactmanager.registerRequest")
	instrumenter := instrument(ctx, "registerRequest").err(&err)
	defer func() {
		if err != nil {
			span.AddAttributes(trace.StringAttribute("error", err.Error()))
		}
		span.End()
		instrumenter.end()
	}()

	virtRec := record.Wrap(req)
	buf, err := virtRec.Marshal()
	if err != nil {
		return nil, errors.Wrap(err, "registerRequest: failed to marshal record")
	}

	h := m.PCS.ReferenceHasher()
	_, err = h.Write(buf)
	if err != nil {
		return nil, errors.Wrap(err, "registerRequest: failed to calculate hash")
	}

	var recRef *insolar.Reference
	switch callType {
	case record.CTMethod:
		recRef = objectRef
	case record.CTSaveAsChild, record.CTSaveAsDelegate, record.CTGenesis:
		recRef, err = m.genReferenceForCallTypeOtherThanCTMethod(ctx)
	default:
		err = errors.New("registerRequest: not supported call type " + callType.String())
	}
	if err != nil {
		return nil, err
	}

	pl, err := m.sendWithRetry(ctx, msgPayload, insolar.DynamicRoleLightExecutor, *recRef, retriesNumber)

	switch p := pl.(type) {
	case *payload.RequestInfo:
		return &p.RequestID, nil
	case *payload.Error:
		return nil, errors.New(p.Text)
	default:
		return nil, fmt.Errorf("registerRequest: unexpected reply: %#v", p)
	}
}

func (m *client) genReferenceForCallTypeOtherThanCTMethod(ctx context.Context) (*insolar.Reference, error) {
	h := m.PCS.ReferenceHasher()
	currentPN, err := m.pulse(ctx)
	if err != nil {
		return nil, err
	}
	recID := *insolar.NewID(currentPN, h.Sum(nil))
	return insolar.NewReference(recID), nil
}

// RegisterIncomingRequest sends message for incoming request registration,
// returns request record Ref if request successfully created or already exists.
func (m *client) RegisterIncomingRequest(
	ctx context.Context, request *record.IncomingRequest,
) (*insolar.ID, error) {
	incomingRequest := &payload.SetIncomingRequest{Request: record.Wrap(request)}

	// retriesNumber is zero, because we don't retry registering of incoming requests - the caller should
	// re-send the request instead.
	id, err := m.registerRequest(ctx, request, incomingRequest, request.CallType, request.GetObject(), 0)
	if err != nil {
		return id, errors.Wrap(err, "RegisterIncomingRequest")
	}
	return id, err
}

// RegisterOutgoingRequest sends message for outgoing request registration,
// returns request record Ref if request successfully created or already exists.
func (m *client) RegisterOutgoingRequest(ctx context.Context, request *record.OutgoingRequest) (*insolar.ID, error) {
	outgoingRequest := &payload.SetOutgoingRequest{Request: record.Wrap(request)}
	id, err := m.registerRequest(ctx, request, outgoingRequest, request.CallType, request.GetObject(), 3)
	if err != nil {
		return id, errors.Wrap(err, "RegisterOutgoingRequest")
	}
	return id, err
}

// GetCode returns code from code record by provided reference according to provided machine preference.
//
// This method is used by VM to fetch code for execution.
func (m *client) GetCode(
	ctx context.Context, code insolar.Reference,
) (CodeDescriptor, error) {
	var (
		desc CodeDescriptor
		err  error
	)

	desc = m.localStorage.Code(code)
	if desc != nil {
		return desc, nil
	}

	instrumenter := instrument(ctx, "GetCode").err(&err)
	ctx, span := instracer.StartSpan(ctx, "artifactmanager.GetCode")
	defer func() {
		if err != nil {
			span.AddAttributes(trace.StringAttribute("error", err.Error()))
		}
		span.End()
		instrumenter.end()
	}()

	reps, done := m.retryerSend(ctx, &payload.GetCode{
		CodeID: *code.Record(),
	}, insolar.DynamicRoleLightExecutor, code, 3)
	defer done()

	rep, ok := <-reps
	if !ok {
		return nil, ErrNoReply
	}

	pl, err := payload.UnmarshalFromMeta(rep.Payload)
	if err != nil {
		return nil, errors.Wrap(err, "failed to unmarshal reply")
	}

	switch p := pl.(type) {
	case *payload.Code:
		rec := record.Material{}
		err := rec.Unmarshal(p.Record)
		if err != nil {
			return nil, errors.Wrap(err, "failed to unmarshal record")
		}
		virtual := record.Unwrap(rec.Virtual)
		codeRecord, ok := virtual.(*record.Code)
		if !ok {
			return nil, errors.Wrapf(err, "unexpected record %T", virtual)
		}
		desc = &codeDescriptor{
			ref:         code,
			machineType: codeRecord.MachineType,
			code:        p.Code,
		}
		return desc, nil
	case *payload.Error:
		return nil, errors.New(p.Text)
	default:
		return nil, fmt.Errorf("GetObject: unexpected reply: %#v", p)
	}
}

// GetObject returns descriptor for provided state.
//
// If provided state is nil, the latest state will be returned (with deactivation check). Returned descriptor will
// provide methods for fetching all related data.
func (m *client) GetObject(
	ctx context.Context,
	head insolar.Reference,
) (ObjectDescriptor, error) {
	var (
		err error
	)

	if desc := m.localStorage.Object(head); desc != nil {
		return desc, nil
	}

	ctx, span := instracer.StartSpan(ctx, "artifactmanager.Getobject")
	instrumenter := instrument(ctx, "GetObject").err(&err)
	defer func() {
		if err != nil {
			span.AddAttributes(trace.StringAttribute("error", err.Error()))
		}
		span.End()
		if err != nil && err == ErrObjectDeactivated {
			err = nil // megahack: threat it 2xx
		}
		instrumenter.end()
	}()

	logger := inslogger.FromContext(ctx).WithField("object", head.Record().DebugString())

	reps, done := m.retryerSend(ctx, &payload.GetObject{
		ObjectID: *head.Record(),
	}, insolar.DynamicRoleLightExecutor, head, 3)
	defer done()

	var (
		index        *object.Lifeline
		statePayload *payload.State
	)
	success := func() bool {
		return index != nil && statePayload != nil
	}

	for rep := range reps {
		replyPayload, err := payload.UnmarshalFromMeta(rep.Payload)
		if err != nil {
			return nil, errors.Wrap(err, "failed to unmarshal reply")
		}

		switch p := replyPayload.(type) {
		case *payload.Index:
			logger.Debug("reply index")
			index = &object.Lifeline{}
			err := index.Unmarshal(p.Index)
			if err != nil {
				return nil, errors.Wrap(err, "failed to unmarshal index")
			}
		case *payload.State:
			logger.Debug("reply state")
			statePayload = p
		case *payload.Error:
			logger.Debug("reply error: ", p.Text)
			switch p.Code {
			case payload.CodeDeactivated:
				return nil, insolar.ErrDeactivated
			default:
				return nil, errors.New(p.Text)
			}
		default:
			return nil, fmt.Errorf("GetObject: unexpected reply: %#v", p)
		}

		if success() {
			break
		}
	}
	if !success() {
		logger.Error(ErrNoReply)
		return nil, ErrNoReply
	}

	rec := record.Material{}
	err = rec.Unmarshal(statePayload.Record)
	if err != nil {
		return nil, errors.Wrap(err, "failed to unmarshal state")
	}
	virtual := record.Unwrap(rec.Virtual)
	s, ok := virtual.(record.State)
	if !ok {
		return nil, errors.New("wrong state record")
	}
	state := s

	desc := &objectDescriptor{
		head:         head,
		state:        *index.LatestState,
		prototype:    state.GetImage(),
		isPrototype:  state.GetIsPrototype(),
		childPointer: index.ChildPointer,
		memory:       statePayload.Memory,
		parent:       index.Parent,
	}
	return desc, err
}

func (m *client) retryerSend(ctx context.Context, ppl payload.Payload, role insolar.DynamicRole, ref insolar.Reference, tries uint) (<-chan *wmmsg.Message, func()) {
	r := retryer{
		ppl:           ppl,
		role:          role,
		ref:           ref,
		tries:         tries,
		sender:        m.sender,
		pulseAccessor: m.PulseAccessor,
		channelClosed: make(chan interface{}),
		replyChan:     make(chan *wmmsg.Message),
		isDone:        false,
	}
	r.clientDone = func() {
		r.once.Do(func() {
			close(r.channelClosed)
			r.processingStarted.Lock()
			close(r.replyChan)
			r.isDone = true
			r.processingStarted.Unlock()
		})
	}
	go r.send(ctx)
	return r.replyChan, r.clientDone
}

type retryer struct {
	ppl           payload.Payload
	role          insolar.DynamicRole
	ref           insolar.Reference
	tries         uint
	sender        bus.Sender
	pulseAccessor pulse.Accessor

	isDone bool

	replyChan  chan *wmmsg.Message
	clientDone func()

	processingStarted sync.Mutex
	once              sync.Once
	channelClosed     chan interface{}
}

func (r *retryer) send(ctx context.Context) {
	logger := inslogger.FromContext(ctx)
	var errText string
	retry := true
	var lastPulse insolar.PulseNumber

	r.processingStarted.Lock()
	for r.tries > 0 && retry && !r.isDone {
		currentPulse, err := r.pulseAccessor.Latest(ctx)
		if err != nil {
			retry = false
			logger.Error(errors.Wrap(err, "can't get latest pulse"))
			break
		}

		if currentPulse.PulseNumber == lastPulse {
			inslogger.FromContext(ctx).Debugf("wait for pulse change in retryer. Current: %d", currentPulse)
			time.Sleep(100 * time.Millisecond)
			continue
		}
		lastPulse = currentPulse.PulseNumber

		retry = false

		msg, err := payload.NewMessage(r.ppl)
		if err != nil {
			logger.Error(errors.Wrap(err, "error while create new message from payload"))
			break
		}

		reps, done := r.sender.SendRole(ctx, msg, r.role, r.ref)
		waitingForReply := true
	F:
		for waitingForReply {
			select {
			case rep, ok := <-reps:
				if !ok {
					waitingForReply = false
					break
				}
				replyPayload, err := payload.UnmarshalFromMeta(rep.Payload)
				if err == nil {
					switch p := replyPayload.(type) {
					case *payload.Error:
						switch p.Code {
						case payload.CodeFlowCanceled:
							errText = p.Text
							inslogger.FromContext(ctx).Warnf("flow cancelled, retrying (error message - %s)", errText)
							r.tries--
							retry = true
							break F
						}
					}
				}

				select {
				case r.replyChan <- rep:
				case <-r.channelClosed:
					waitingForReply = false
				}
			case <-r.channelClosed:
				waitingForReply = false
			}
		}
		done()
	}
	r.processingStarted.Unlock()

	if r.tries == 0 {
		logger.Error(errors.Errorf("flow cancelled, retries exceeded (last error - %s)", errText))
	}
	r.clientDone()
}

// GetPendingRequest returns an unclosed pending request
// It takes an id from current LME
// Then goes either to a light node or heavy node
func (m *client) GetPendingRequest(ctx context.Context, objectID insolar.ID) (*insolar.Reference, insolar.Parcel, error) {
	var err error
	instrumenter := instrument(ctx, "GetRegisterRequest").err(&err)
	ctx, span := instracer.StartSpan(ctx, "artifactmanager.GetRegisterRequest")
	defer func() {
		if err != nil {
			span.AddAttributes(trace.StringAttribute("error", err.Error()))
		}
		span.End()
		instrumenter.end()
	}()

	sender := messagebus.BuildSender(
		m.DefaultBus.Send,
		messagebus.RetryIncorrectPulse(m.PulseAccessor),
		messagebus.RetryJetSender(m.JetStorage),
	)

	genericReply, err := sender(ctx, &message.GetPendingRequestID{
		ObjectID: objectID,
	}, nil)
	if err != nil {
		return nil, nil, err
	}

	var requestID insolar.ID
	switch r := genericReply.(type) {
	case *reply.ID:
		requestID = r.ID
	case *reply.Error:
		return nil, nil, r.Error()
	default:
		return nil, nil, fmt.Errorf("GetPendingRequest: unexpected reply: %#v", genericReply)
	}

	currentPN, err := m.pulse(ctx)
	if err != nil {
		return nil, nil, err
	}

	node, err := m.JetCoordinator.NodeForObject(ctx, objectID, currentPN, requestID.Pulse())
	if err != nil {
		return nil, nil, err
	}

	sender = messagebus.BuildSender(
		m.DefaultBus.Send,
		messagebus.RetryJetSender(m.JetStorage),
	)
	genericReply, err = sender(
		ctx,
		&message.GetRequest{
			Request: requestID,
		}, &insolar.MessageSendOptions{
			Receiver: node,
		},
	)
	if err != nil {
		return nil, nil, err
	}

	switch r := genericReply.(type) {
	case *reply.Request:
		rec := record.Virtual{}
		err = rec.Unmarshal(r.Record)
		if err != nil {
			return nil, nil, errors.Wrap(err, "GetPendingRequest: can't deserialize record")
		}
		concrete := record.Unwrap(&rec)
		castedRecord, ok := concrete.(*record.IncomingRequest)
		if !ok {
			return nil, nil, fmt.Errorf("GetPendingRequest: unexpected message: %#v", r)
		}

		serviceData := message.ServiceData{
			LogTraceID:    inslogger.TraceID(ctx),
			LogLevel:      inslogger.GetLoggerLevel(ctx),
			TraceSpanData: instracer.MustSerialize(ctx),
		}
		return insolar.NewReference(requestID), &message.Parcel{Msg: &message.CallMethod{
			IncomingRequest: *castedRecord}, ServiceData: serviceData}, nil
	case *reply.Error:
		return nil, nil, r.Error()
	default:
		return nil, nil, fmt.Errorf("GetPendingRequest: unexpected reply: %#v", genericReply)
	}
}

// HasPendingRequests returns true if object has unclosed requests.
func (m *client) HasPendingRequests(
	ctx context.Context,
	object insolar.Reference,
) (bool, error) {
	ctx, span := instracer.StartSpan(ctx, "artifactmanager.HasPendingRequests")
	defer span.End()

	sender := messagebus.BuildSender(
		m.DefaultBus.Send,
		messagebus.RetryIncorrectPulse(m.PulseAccessor),
		messagebus.RetryJetSender(m.JetStorage),
	)

	genericReact, err := sender(ctx, &message.GetPendingRequests{Object: object}, nil)

	if err != nil {
		return false, err
	}

	switch rep := genericReact.(type) {
	case *reply.HasPendingRequests:
		return rep.Has, nil
	case *reply.Error:
		return false, rep.Error()
	default:
		return false, fmt.Errorf("HasPendingRequests: unexpected reply: %#v", rep)
	}
}

// GetDelegate returns provided object's delegate reference for provided prototype.
//
// Object delegate should be previously created for this object. If object delegate does not exist, an error will
// be returned.
func (m *client) GetDelegate(
	ctx context.Context, head, asType insolar.Reference,
) (*insolar.Reference, error) {
	var err error
	ctx, span := instracer.StartSpan(ctx, "artifactmanager.GetDelegate")
	instrumenter := instrument(ctx, "GetDelegate").err(&err)
	defer func() {
		if err != nil {
			span.AddAttributes(trace.StringAttribute("error", err.Error()))
		}
		span.End()
		instrumenter.end()
	}()

	sender := messagebus.BuildSender(
		m.DefaultBus.Send,
		messagebus.RetryIncorrectPulse(m.PulseAccessor),
		messagebus.FollowRedirectSender(m.DefaultBus),
		messagebus.RetryJetSender(m.JetStorage),
	)
	genericReact, err := sender(ctx, &message.GetDelegate{
		Head:   head,
		AsType: asType,
	}, nil)
	if err != nil {
		return nil, err
	}

	switch rep := genericReact.(type) {
	case *reply.Delegate:
		return &rep.Head, nil
	case *reply.Error:
		return nil, rep.Error()
	default:
		return nil, fmt.Errorf("GetDelegate: unexpected reply: %#v", rep)
	}
}

// GetChildren returns children iterator.
//
// During iteration children refs will be fetched from remote source (parent object).
func (m *client) GetChildren(
	ctx context.Context, parent insolar.Reference, pulse *insolar.PulseNumber,
) (RefIterator, error) {
	var err error

	ctx, span := instracer.StartSpan(ctx, "artifactmanager.GetChildren")
	instrumenter := instrument(ctx, "GetChildren").err(&err)
	defer func() {
		if err != nil {
			span.AddAttributes(trace.StringAttribute("error", err.Error()))
		}
		span.End()
		instrumenter.end()
	}()

	sender := messagebus.BuildSender(
		m.DefaultBus.Send,
		messagebus.RetryIncorrectPulse(m.PulseAccessor),
		messagebus.FollowRedirectSender(m.DefaultBus),
		messagebus.RetryJetSender(m.JetStorage),
	)
	iter, err := NewChildIterator(ctx, sender, parent, pulse, m.getChildrenChunkSize)
	return iter, err
}

// DeployCode creates new code record in storage.
//
// CodeRef records are used to activate prototype or as migration code for an object.
func (m *client) DeployCode(
	ctx context.Context,
	domain insolar.Reference,
	request insolar.Reference,
	code []byte,
	machineType insolar.MachineType,
) (*insolar.ID, error) {
	var err error
	ctx, span := instracer.StartSpan(ctx, "artifactmanager.DeployCode")
	instrumenter := instrument(ctx, "DeployCode").err(&err)
	defer func() {
		if err != nil {
			span.AddAttributes(trace.StringAttribute("error", err.Error()))
		}
		span.End()
		instrumenter.end()
	}()

	currentPN, err := m.pulse(ctx)
	if err != nil {
		return nil, err
	}

	codeRec := record.Code{
		Domain:      domain,
		Request:     request,
		Code:        code,
		MachineType: machineType,
	}
	virtual := record.Wrap(codeRec)
	buf, err := virtual.Marshal()
	if err != nil {
		return nil, errors.Wrap(err, "failed to marshal record")
	}

	h := m.PCS.ReferenceHasher()
	_, err = h.Write(buf)
	if err != nil {
		return nil, errors.Wrap(err, "failed to calculate hash")
	}
	recID := *insolar.NewID(currentPN, h.Sum(nil))

	psc := &payload.SetCode{
		Record: buf,
		Code:   code,
	}

	pl, err := m.sendWithRetry(ctx, psc, insolar.DynamicRoleLightExecutor, *insolar.NewReference(recID), 3)
	if err != nil {
		return nil, err
	}
	switch p := pl.(type) {
	case *payload.ID:
		return &p.ID, nil
	case *payload.Error:
		return nil, errors.New(p.Text)
	default:
		return nil, fmt.Errorf("DeployCode: unexpected reply: %#v", p)
	}
}

<<<<<<< HEAD
func (m *client) retryer(
=======
// sendWithRetry sends given Payload to the specified DynamicRole with provided `retriesNumber`.
// If retriesNumber is zero the methods sends the message only once.
func (m *client) sendWithRetry(
>>>>>>> 07ba857d
	ctx context.Context, ppl payload.Payload, role insolar.DynamicRole, // nolint: unparam
	ref insolar.Reference, retriesNumber int) (payload.Payload, error) {
	var lastPulse insolar.PulseNumber

	for retriesNumber >= 0 {
		currentPulse, err := m.PulseAccessor.Latest(ctx)
		if err != nil {
			return nil, errors.Wrap(err, "[ sendWithRetry ] Can't get latest pulse")
		}

		if currentPulse.PulseNumber == lastPulse {
			inslogger.FromContext(ctx).Debugf("[ sendWithRetry ]  wait for pulse change. Current: %d", currentPulse)
			time.Sleep(100 * time.Millisecond)
			continue
		}
		lastPulse = currentPulse.PulseNumber

		msg, err := payload.NewMessage(ppl)
		if err != nil {
			return nil, err
		}

		reps, done := m.sender.SendRole(ctx, msg, role, ref)
		rep, ok := <-reps
		done()

		if !ok {
			return nil, ErrNoReply
		}
		pl, err := payload.UnmarshalFromMeta(rep.Payload)
		if err != nil {
			return nil, errors.Wrap(err, "[ sendWithRetry ] failed to unmarshal reply")
		}

		if p, ok := pl.(*payload.Error); !ok || p.Code != payload.CodeFlowCanceled {
			return pl, nil
		}
		inslogger.FromContext(ctx).Debug("[ sendWithRetry ] flow cancelled, retrying")
		retriesNumber--
	}
	return nil, fmt.Errorf("[ sendWithRetry ] flow cancelled, retries exceeded")
}

// ActivatePrototype creates activate object record in storage. Provided prototype reference will be used as objects prototype
// memory as memory of created object. If memory is not provided, the prototype default memory will be used.
//
// Request reference will be this object's identifier and referred as "object head".
func (m *client) ActivatePrototype(
	ctx context.Context,
	object, parent, code insolar.Reference,
	memory []byte,
) error {
	var err error
	ctx, span := instracer.StartSpan(ctx, "artifactmanager.ActivatePrototype")
	instrumenter := instrument(ctx, "ActivatePrototype").err(&err)
	defer func() {
		if err != nil {
			span.AddAttributes(trace.StringAttribute("error", err.Error()))
		}
		span.End()
		instrumenter.end()
	}()
	err = m.activateObject(ctx, object, code, true, parent, false, memory)
	return err
}

// ActivateObject creates activate object record in storage. Provided prototype reference will be used as objects prototype
// memory as memory of created object. If memory is not provided, the prototype default memory will be used.
//
// Request reference will be this object's identifier and referred as "object head".
func (m *client) ActivateObject(
	ctx context.Context,
	object, parent, prototype insolar.Reference,
	asDelegate bool,
	memory []byte,
) error {
	var err error
	ctx, span := instracer.StartSpan(ctx, "artifactmanager.ActivateObject")
	instrumenter := instrument(ctx, "ActivateObject").err(&err)
	defer func() {
		if err != nil {
			span.AddAttributes(trace.StringAttribute("error", err.Error()))
		}
		span.End()
		instrumenter.end()
	}()
	err = m.activateObject(ctx, object, prototype, false, parent, asDelegate, memory)
	return err
}

// DeactivateObject creates deactivate object record in storage. Provided reference should be a reference to the head
// of the object. If object is already deactivated, an error should be returned.
//
// Deactivated object cannot be changed.
func (m *client) DeactivateObject(
	ctx context.Context, request insolar.Reference, obj ObjectDescriptor, result []byte,
) error {
	var err error
	ctx, span := instracer.StartSpan(ctx, "artifactmanager.DeactivateObject")
	instrumenter := instrument(ctx, "DeactivateObject").err(&err)
	defer func() {
		if err != nil {
			span.AddAttributes(trace.StringAttribute("error", err.Error()))
		}
		span.End()
		instrumenter.end()
	}()

	deactivate := record.Deactivate{
		Request:   request,
		PrevState: *obj.StateID(),
	}
	resultRecord := record.Result{
		Object:  *obj.HeadRef().Record(),
		Request: request,
		Payload: result,
	}

	err = m.sendUpdateObject(
		ctx,
		record.Wrap(deactivate),
		record.Wrap(resultRecord),
		*obj.HeadRef(),
		nil,
	)
	if err != nil {
		return errors.Wrap(err, "failed to deactivate object")
	}
	return nil
}

// UpdateObject creates amend object record in storage. Provided reference should be a reference to the head of the
// object. Provided memory well be the new object memory.
//
// Returned reference will be the latest object state (exact) reference.
func (m *client) UpdateObject(
	ctx context.Context,
	request insolar.Reference,
	object ObjectDescriptor,
	memory []byte,
	result []byte,
) error {
	var err error
	ctx, span := instracer.StartSpan(ctx, "artifactmanager.UpdateObject")
	instrumenter := instrument(ctx, "UpdateObject").err(&err)
	defer func() {
		if err != nil {
			span.AddAttributes(trace.StringAttribute("error", err.Error()))
		}
		span.End()
		instrumenter.end()
	}()

	if object.IsPrototype() {
		err = errors.New("object is not an instance")
		return err
	}
	err = m.updateObject(ctx, request, object, memory, result)
	return err
}

// RegisterValidation marks provided object state as approved or disapproved.
//
// When fetching object, validity can be specified.
func (m *client) RegisterValidation(
	ctx context.Context,
	object insolar.Reference,
	state insolar.ID,
	isValid bool,
	validationMessages []insolar.Message,
) error {
	var err error
	ctx, span := instracer.StartSpan(ctx, "artifactmanager.RegisterValidation")
	instrumenter := instrument(ctx, "RegisterValidation").err(&err)
	defer func() {
		if err != nil {
			span.AddAttributes(trace.StringAttribute("error", err.Error()))
		}
		span.End()
		instrumenter.end()
	}()

	msg := message.ValidateRecord{
		Object:             object,
		State:              state,
		IsValid:            isValid,
		ValidationMessages: validationMessages,
	}

	sender := messagebus.BuildSender(
		m.DefaultBus.Send,
		messagebus.RetryJetSender(m.JetStorage),
	)
	_, err = sender(ctx, &msg, nil)

	return err
}

// RegisterResult saves VM method call result.
func (m *client) RegisterResult(
	ctx context.Context,
	obj insolar.Reference,
	request insolar.Reference,
	data []byte,
) (*insolar.ID, error) {
	var err error
	ctx, span := instracer.StartSpan(ctx, "artifactmanager.RegisterResult")
	instrumenter := instrument(ctx, "RegisterResult").err(&err)
	defer func() {
		if err != nil {
			span.AddAttributes(trace.StringAttribute("error", err.Error()))
		}
		span.End()
		instrumenter.end()
	}()

	res := record.Result{
		Object:  *obj.Record(),
		Request: request,
		Payload: data,
	}
	virtRec := record.Wrap(res)

	buf, err := virtRec.Marshal()
	if err != nil {
		return nil, errors.Wrap(err, "RegisterResult: failed to marshal record")
	}

<<<<<<< HEAD
	reps, done := m.retryerSend(ctx, &payload.SetResult{
		Result: buf,
	}, insolar.DynamicRoleLightExecutor, obj, 3)
	defer done()

	rep, ok := <-reps
	if !ok {
		return nil, errors.New("RegisterResult: no reply")
	}
	pl, err := payload.UnmarshalFromMeta(rep.Payload)
=======
	psr := &payload.SetResult{
		Result: buf,
	}

	pl, err := m.sendWithRetry(ctx, psr, insolar.DynamicRoleLightExecutor, obj, 3)
>>>>>>> 07ba857d
	if err != nil {
		return nil, err
	}

	switch p := pl.(type) {
	case *payload.ID:
		return &p.ID, nil
	case *payload.Error:
		return nil, errors.New(p.Text)
	default:
		return nil, fmt.Errorf("RegisterResult: unexpected reply: %#v", p)
	}
}

// pulse returns current PulseNumber for artifact manager
func (m *client) pulse(ctx context.Context) (pn insolar.PulseNumber, err error) {
	pulse, err := m.PulseAccessor.Latest(ctx)
	if err != nil {
		return
	}

	pn = pulse.PulseNumber
	return
}

func (m *client) activateObject(
	ctx context.Context,
	obj insolar.Reference,
	prototype insolar.Reference,
	isPrototype bool,
	parent insolar.Reference,
	asDelegate bool,
	memory []byte,
) error {
	parentDesc, err := m.GetObject(ctx, parent)
	if err != nil {
		return err
	}

	activate := record.Activate{
		Request:     obj,
		Memory:      memory,
		Image:       prototype,
		IsPrototype: isPrototype,
		Parent:      parent,
		IsDelegate:  asDelegate,
	}

	result := record.Result{
		Object:  *obj.Record(),
		Request: obj,
	}

	virtActivate := record.Wrap(activate)
	virtResult := record.Wrap(result)

	activateBuf, err := virtActivate.Marshal()
	if err != nil {
		return errors.Wrap(err, "ActivateObject: can't serialize record")
	}
	resultBuf, err := virtResult.Marshal()
	if err != nil {
		return errors.Wrap(err, "ActivateObject: can't serialize record")
	}

<<<<<<< HEAD
	reps, done := m.retryerSend(ctx, &payload.Activate{
		Record: activateBuf,
		Result: resultBuf,
	}, insolar.DynamicRoleLightExecutor, obj, 3)
	defer done()

	rep, ok := <-reps
	if !ok {
		return errors.New("ActivateObject: no reply")
	}
	pl, err := payload.UnmarshalFromMeta(rep.Payload)
=======
	pa := &payload.Activate{
		Record: activateBuf,
		Result: resultBuf,
	}

	pl, err := m.sendWithRetry(ctx, pa, insolar.DynamicRoleLightExecutor, obj, 3)
>>>>>>> 07ba857d
	if err != nil {
		return errors.Wrap(err, "can't send activation and result records")
	}

	switch p := pl.(type) {
	case *payload.ID:
		var (
			asType *insolar.Reference
		)
		child := record.Child{Ref: obj}
		if parentDesc.ChildPointer() != nil {
			child.PrevChild = *parentDesc.ChildPointer()
		}
		if asDelegate {
			asType = &prototype
		}
		virtChild := record.Wrap(child)

		err = m.registerChild(
			ctx,
			virtChild,
			parent,
			obj,
			asType,
		)
		if err != nil {
			return errors.Wrap(err, "failed to register as child while activating")
		}
		return nil
	case *payload.Error:
		return errors.New(p.Text)
	default:
		return fmt.Errorf("ActivateObject: unexpected reply: %#v", p)
	}
}

func (m *client) updateObject(
	ctx context.Context,
	request insolar.Reference,
	obj ObjectDescriptor,
	memory []byte,
	result []byte,
) error {
	var (
		image *insolar.Reference
		err   error
	)
	if obj.IsPrototype() {
		image, err = obj.Code()
	} else {
		image, err = obj.Prototype()
	}
	if err != nil {
		return errors.Wrap(err, "failed to update object")
	}

	amend := record.Amend{
		Request:     request,
		Image:       *image,
		IsPrototype: obj.IsPrototype(),
		PrevState:   *obj.StateID(),
	}

	resultRecord := record.Result{
		Object:  *obj.HeadRef().Record(),
		Request: request,
		Payload: result,
	}

	err = m.sendUpdateObject(
		ctx,
		record.Wrap(amend),
		record.Wrap(resultRecord),
		*obj.HeadRef(),
		memory,
	)
	if err != nil {
		return errors.Wrap(err, "failed to update object")
	}

	return nil
}

func (m *client) setBlob(
	ctx context.Context,
	blob []byte,
	target insolar.Reference,
) (*insolar.ID, error) {

	sender := messagebus.BuildSender(
		m.DefaultBus.Send,
		messagebus.RetryJetSender(m.JetStorage),
		messagebus.RetryFlowCancelled(m.PulseAccessor),
	)
	genericReact, err := sender(ctx, &message.SetBlob{
		Memory:    blob,
		TargetRef: target,
	}, nil)

	if err != nil {
		return nil, err
	}

	switch rep := genericReact.(type) {
	case *reply.ID:
		return &rep.ID, nil
	case *reply.Error:
		return nil, rep.Error()
	default:
		return nil, fmt.Errorf("setBlob: unexpected reply: %#v", rep)
	}
}

func (m *client) sendUpdateObject(
	ctx context.Context,
	objRec record.Virtual,
	resRec record.Virtual,
	obj insolar.Reference,
	memory []byte,
) error {
	objRecData, err := objRec.Marshal()
	if err != nil {
		return errors.Wrap(err, "setRecord: can't serialize record")
	}
	resRecData, err := resRec.Marshal()
	if err != nil {
		return errors.Wrap(err, "setRecord: can't serialize record")
	}
	sender := messagebus.BuildSender(
		m.DefaultBus.Send,
		messagebus.RetryIncorrectPulse(m.PulseAccessor),
		messagebus.RetryJetSender(m.JetStorage),
		messagebus.RetryFlowCancelled(m.PulseAccessor),
	)
	genericReply, err := sender(
		ctx,
		&message.UpdateObject{
			Record:       objRecData,
			ResultRecord: resRecData,
			Object:       obj,
			Memory:       memory,
		}, nil)

	if err != nil {
		return errors.Wrap(err, "UpdateObject message failed")
	}

	switch rep := genericReply.(type) {
	case *reply.OK:
		return nil
	case *reply.Error:
		return rep.Error()
	default:
		return fmt.Errorf("sendUpdateObject: unexpected reply: %#v", rep)
	}
}

func (m *client) registerChild(
	ctx context.Context,
	rec record.Virtual,
	parent insolar.Reference,
	child insolar.Reference,
	asType *insolar.Reference,
) error {
	data, err := rec.Marshal()
	if err != nil {
		return errors.Wrap(err, "setRecord: can't serialize record")
	}
	sender := messagebus.BuildSender(
		m.DefaultBus.Send,
		messagebus.RetryIncorrectPulse(m.PulseAccessor),
		messagebus.RetryJetSender(m.JetStorage),
		messagebus.RetryFlowCancelled(m.PulseAccessor),
	)
	genericReact, err := sender(ctx, &message.RegisterChild{
		Record: data,
		Parent: parent,
		Child:  child,
		AsType: asType,
	}, nil)

	if err != nil {
		return err
	}

	switch rep := genericReact.(type) {
	case *reply.ID:
		return nil
	case *reply.Error:
		return rep.Error()
	default:
		return fmt.Errorf("registerChild: unexpected reply: %#v", rep)
	}
}

func (m *client) InjectCodeDescriptor(reference insolar.Reference, descriptor CodeDescriptor) {
	m.localStorage.StoreObject(reference, descriptor)
}

func (m *client) InjectObjectDescriptor(reference insolar.Reference, descriptor ObjectDescriptor) {
	m.localStorage.StoreObject(reference, descriptor)
}

func (m *client) InjectFinish() {
	m.localStorage.Initialized()
}<|MERGE_RESOLUTION|>--- conflicted
+++ resolved
@@ -19,14 +19,10 @@
 import (
 	"context"
 	"fmt"
-<<<<<<< HEAD
 	"sync"
 	"time"
 
 	wmmsg "github.com/ThreeDotsLabs/watermill/message"
-=======
-	"time"
->>>>>>> 07ba857d
 
 	"github.com/insolar/insolar/insolar"
 	"github.com/insolar/insolar/insolar/bus"
@@ -760,13 +756,9 @@
 	}
 }
 
-<<<<<<< HEAD
-func (m *client) retryer(
-=======
 // sendWithRetry sends given Payload to the specified DynamicRole with provided `retriesNumber`.
 // If retriesNumber is zero the methods sends the message only once.
 func (m *client) sendWithRetry(
->>>>>>> 07ba857d
 	ctx context.Context, ppl payload.Payload, role insolar.DynamicRole, // nolint: unparam
 	ref insolar.Reference, retriesNumber int) (payload.Payload, error) {
 	var lastPulse insolar.PulseNumber
@@ -995,24 +987,11 @@
 		return nil, errors.Wrap(err, "RegisterResult: failed to marshal record")
 	}
 
-<<<<<<< HEAD
-	reps, done := m.retryerSend(ctx, &payload.SetResult{
-		Result: buf,
-	}, insolar.DynamicRoleLightExecutor, obj, 3)
-	defer done()
-
-	rep, ok := <-reps
-	if !ok {
-		return nil, errors.New("RegisterResult: no reply")
-	}
-	pl, err := payload.UnmarshalFromMeta(rep.Payload)
-=======
 	psr := &payload.SetResult{
 		Result: buf,
 	}
 
 	pl, err := m.sendWithRetry(ctx, psr, insolar.DynamicRoleLightExecutor, obj, 3)
->>>>>>> 07ba857d
 	if err != nil {
 		return nil, err
 	}
@@ -1078,26 +1057,12 @@
 		return errors.Wrap(err, "ActivateObject: can't serialize record")
 	}
 
-<<<<<<< HEAD
-	reps, done := m.retryerSend(ctx, &payload.Activate{
-		Record: activateBuf,
-		Result: resultBuf,
-	}, insolar.DynamicRoleLightExecutor, obj, 3)
-	defer done()
-
-	rep, ok := <-reps
-	if !ok {
-		return errors.New("ActivateObject: no reply")
-	}
-	pl, err := payload.UnmarshalFromMeta(rep.Payload)
-=======
 	pa := &payload.Activate{
 		Record: activateBuf,
 		Result: resultBuf,
 	}
 
 	pl, err := m.sendWithRetry(ctx, pa, insolar.DynamicRoleLightExecutor, obj, 3)
->>>>>>> 07ba857d
 	if err != nil {
 		return errors.Wrap(err, "can't send activation and result records")
 	}
