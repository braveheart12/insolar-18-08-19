//
// Copyright 2019 Insolar Technologies GmbH
//
// Licensed under the Apache License, Version 2.0 (the "License");
// you may not use this file except in compliance with the License.
// You may obtain a copy of the License at
//
//     http://www.apache.org/licenses/LICENSE-2.0
//
// Unless required by applicable law or agreed to in writing, software
// distributed under the License is distributed on an "AS IS" BASIS,
// WITHOUT WARRANTIES OR CONDITIONS OF ANY KIND, either express or implied.
// See the License for the specific language governing permissions and
// limitations under the License.
//

package logicrunner

import (
	"context"

	"github.com/insolar/insolar/insolar"
	"github.com/insolar/insolar/insolar/bus"
	"github.com/insolar/insolar/insolar/flow"
	"github.com/insolar/insolar/insolar/message"
	"github.com/insolar/insolar/insolar/payload"
	"github.com/insolar/insolar/insolar/reply"
	"github.com/insolar/insolar/instrumentation/inslogger"
)

type HandleStillExecuting struct {
	dep *Dependencies

	Message payload.Meta
	Parcel  insolar.Parcel
}

func (h *HandleStillExecuting) Present(ctx context.Context, f flow.Flow) error {
<<<<<<< HEAD
	ctx = loggerWithTargetID(ctx, h.Parcel)
	lr := h.dep.lr
	inslogger.FromContext(ctx).Debug("HandleStillExecuting.Present starts ...")
	replyOk := bus.ReplyAsMessage(ctx, &reply.OK{})

	msg := h.Parcel.Message().(*message.StillExecuting)
=======
	logger := inslogger.FromContext(ctx)
	parcel := h.Message.Parcel
	lr := h.dep.lr
	replyOk := bus.Reply{Reply: &reply.OK{}, Err: nil}

	logger.Debug("HandleStillExecuting.Present starts ...")

	msg := parcel.Message().(*message.StillExecuting)
>>>>>>> c1ba8b10
	ref := msg.DefaultTarget()
	es, _ := lr.StateStorage.UpsertExecutionState(*ref)

	logger.Debugf("Got information that %s is still executing", ref.String())

	es.Lock()
	switch es.pending {
	case message.NotPending:
		// It might be when StillExecuting comes after PendingFinished
		logger.Error("got StillExecuting message, but our state says that it's not in pending")
	case message.InPending:
		es.PendingConfirmed = true
	case message.PendingUnknown:
		// we are first, strange, soon ExecuteResults message should come
		es.pending = message.InPending
		es.PendingConfirmed = true
	}
<<<<<<< HEAD
	os.Unlock()
	h.dep.Sender.Reply(ctx, h.Message, replyOk)
=======
	es.Unlock()
>>>>>>> c1ba8b10

	return nil

}<|MERGE_RESOLUTION|>--- conflicted
+++ resolved
@@ -36,23 +36,13 @@
 }
 
 func (h *HandleStillExecuting) Present(ctx context.Context, f flow.Flow) error {
-<<<<<<< HEAD
-	ctx = loggerWithTargetID(ctx, h.Parcel)
+	logger := inslogger.FromContext(ctx)
 	lr := h.dep.lr
-	inslogger.FromContext(ctx).Debug("HandleStillExecuting.Present starts ...")
 	replyOk := bus.ReplyAsMessage(ctx, &reply.OK{})
 
+	inslogger.FromContext(ctx).Debug("HandleStillExecuting.Present starts ...")
+
 	msg := h.Parcel.Message().(*message.StillExecuting)
-=======
-	logger := inslogger.FromContext(ctx)
-	parcel := h.Message.Parcel
-	lr := h.dep.lr
-	replyOk := bus.Reply{Reply: &reply.OK{}, Err: nil}
-
-	logger.Debug("HandleStillExecuting.Present starts ...")
-
-	msg := parcel.Message().(*message.StillExecuting)
->>>>>>> c1ba8b10
 	ref := msg.DefaultTarget()
 	es, _ := lr.StateStorage.UpsertExecutionState(*ref)
 
@@ -70,12 +60,9 @@
 		es.pending = message.InPending
 		es.PendingConfirmed = true
 	}
-<<<<<<< HEAD
-	os.Unlock()
+
+	es.Unlock()
 	h.dep.Sender.Reply(ctx, h.Message, replyOk)
-=======
-	es.Unlock()
->>>>>>> c1ba8b10
 
 	return nil
 
