--- conflicted
+++ resolved
@@ -205,14 +205,11 @@
 	}
 
 	// TODO do map of supported objects for pulse, go to jetCoordinator only if map is empty for ref
+	target := message.ExtractTarget(msg)
 	isAuthorized, err := lr.Ledger.GetJetCoordinator().IsAuthorized(
 		ctx,
 		vb.GetRole(),
-<<<<<<< HEAD
-		message.ExtractTarget(msg),
-=======
-		msg.Target(),
->>>>>>> 8b6c1a6f
+		&target,
 		lr.pulse().PulseNumber,
 		lr.Network.GetNodeID(),
 	)
