--- conflicted
+++ resolved
@@ -589,20 +589,6 @@
 	if err != nil {
 		errstr = err.Error()
 	}
-<<<<<<< HEAD
-	if es.Current.ReturnMode == message.ReturnResult {
-		inslogger.FromContext(ctx).Debugf("Sending Method Results for ", es.Current.Request)
-
-		_, err = core.MessageBusFromContext(ctx, nil).Send(ctx, &message.ReturnResults{
-			Caller:  lr.NodeNetwork.GetOrigin().ID(),
-			Target:  *es.Current.RequesterNode,
-			Request: *es.Current.Request,
-			Reply:   re,
-			Error:   errstr,
-		}, &core.MessageSendOptions{
-			Receiver: es.Current.RequesterNode,
-		})
-=======
 
 	es.Lock()
 	defer es.Unlock()
@@ -627,12 +613,10 @@
 				Reply:   re,
 				Error:   errstr,
 			},
-			*lr.pulse(ctx),
 			&core.MessageSendOptions{
-				Receiver: &target,
+			Receiver: &target,
 			},
 		)
->>>>>>> 69004cb1
 		if err != nil {
 			inslogger.FromContext(ctx).Error("couldn't deliver results: ", err)
 		}
@@ -914,12 +898,6 @@
 		state.Unlock()
 	}
 
-<<<<<<< HEAD
-	for _, msg := range messages {
-		_, err := lr.MessageBus.Send(ctx, msg, nil)
-		if err != nil {
-			return errors.Wrap(err, "error while sending validation data on pulse")
-=======
 	lr.stateMutex.Unlock()
 
 	var errorCounter int
@@ -929,7 +907,7 @@
 		sendWg.Add(len(messages))
 
 		for _, msg := range messages {
-			go lr.sendOnPulseMessagesAsync(ctx, msg, pulse, &sendWg, &errChan)
+			go lr.sendOnPulseMessagesAsync(ctx, msg, &sendWg, &errChan)
 		}
 
 		sendWg.Wait()
@@ -944,16 +922,15 @@
 
 		if errorCounter > 0 {
 			return errors.New("error while sending executor data in OnPulse, see logs for more information")
->>>>>>> 69004cb1
 		}
 	}
 
 	return nil
 }
 
-func (lr *LogicRunner) sendOnPulseMessagesAsync(ctx context.Context, msg core.Message, pulse core.Pulse, sendWg *sync.WaitGroup, errChan *chan error) {
+func (lr *LogicRunner) sendOnPulseMessagesAsync(ctx context.Context, msg core.Message,sendWg *sync.WaitGroup, errChan *chan error) {
 	defer sendWg.Done()
-	_, err := lr.MessageBus.Send(ctx, msg, pulse, nil)
+	_, err := lr.MessageBus.Send(ctx, msg, nil)
 	*errChan <- err
 }
 func convertQueueToMessageQueue(queue []ExecutionQueueElement) []message.ExecutionQueueElement {
