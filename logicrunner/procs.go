--- conflicted
+++ resolved
@@ -101,11 +101,7 @@
 // ------------- ClarifyPendingState
 
 type ClarifyPendingState struct {
-<<<<<<< HEAD
-	es      *ExecutionState
-=======
 	broker  *ExecutionBroker
->>>>>>> 85082d0f
 	request *record.IncomingRequest
 
 	ArtifactManager artifacts.Client
