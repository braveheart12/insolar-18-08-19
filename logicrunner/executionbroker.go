--- conflicted
+++ resolved
@@ -697,9 +697,6 @@
 	}
 }
 
-<<<<<<< HEAD
-//go:generate minimock -i github.com/insolar/insolar/logicrunner.ExecutionBrokerI -o ./ -s _mock.go
-=======
 // values here (boolean flags) are inverted here, since it's common "predicate" checking function
 func noLoopCheckerPredicate(current *Transcript, args interface{}) bool {
 	apiReqID := args.(string)
@@ -722,7 +719,6 @@
 	}
 	return true
 }
->>>>>>> de091b32
 
 func (q *ExecutionBroker) AddFreshRequest(
 	ctx context.Context, tr *Transcript,
