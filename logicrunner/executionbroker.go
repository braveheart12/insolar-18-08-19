--- conflicted
+++ resolved
@@ -728,13 +728,8 @@
 		es.pending = insolar.NotPending
 	} else if es.InPendingNotConfirmed() {
 		logger.Warn("looks like pending executor died, re-starting execution")
-<<<<<<< HEAD
 		es.pending = insolar.NotPending
-		es.LedgerHasMoreRequests = true
-=======
-		es.pending = message.NotPending
 		q.ledgerHasMoreRequests = true
->>>>>>> eeb7c48b
 	}
 
 	es.PendingConfirmed = false
