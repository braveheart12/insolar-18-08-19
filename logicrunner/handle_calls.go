--- conflicted
+++ resolved
@@ -248,14 +248,9 @@
 }
 
 func (h *HandleAdditionalCallFromPreviousExecutor) Present(ctx context.Context, f flow.Flow) error {
-<<<<<<< HEAD
 	parcel := h.Parcel
-	ctx = loggerWithTargetID(ctx, parcel)
 	inslogger.FromContext(ctx).Debug("HandleAdditionalCallFromPreviousExecutor.Present starts ...")
 
-=======
-	parcel := h.Message.Parcel
->>>>>>> 9dee03eb
 	msg, ok := parcel.Message().(*message.AdditionalCallFromPreviousExecutor)
 	if !ok {
 		return errors.New("is not AdditionalCallFromPreviousExecutor message")
