--- conflicted
+++ resolved
@@ -41,12 +41,6 @@
 	"github.com/insolar/insolar/log"
 	"github.com/insolar/insolar/logicrunner/goplugin/foundation"
 	"github.com/insolar/insolar/logicrunner/goplugin/goplugintestutils"
-<<<<<<< HEAD
-	"github.com/insolar/insolar/network/servicenetwork"
-	"github.com/insolar/insolar/pulsar"
-	"github.com/insolar/insolar/pulsar/entropygenerator"
-=======
->>>>>>> e179b7ec
 	"github.com/insolar/insolar/testutils"
 	"github.com/insolar/insolar/testutils/testmessagebus"
 	"github.com/stretchr/testify/assert"
@@ -101,15 +95,6 @@
 
 	l, cleaner := ledgertestutils.TmpLedger(t, "", c)
 	mb := testmessagebus.NewTestMessageBus()
-<<<<<<< HEAD
-	conf := configuration.NewConfiguration()
-	conf.KeysPath = "./../scripts/insolard/bootstrap_keys.json"
-	network, _ := servicenetwork.NewServiceNetwork(conf)
-	assert.NoError(t, lr.Start(core.Components{
-		Ledger:     l,
-		MessageBus: mb,
-		Network:    network,
-=======
 
 	nw := network.GetTestNetwork()
 
@@ -117,7 +102,6 @@
 		Ledger:     l,
 		MessageBus: mb,
 		Network:    nw,
->>>>>>> e179b7ec
 	}), "starting logicrunner")
 
 	MessageBusTrivialBehavior(mb, lr)
@@ -207,61 +191,6 @@
 	panic("implement me")
 }
 
-<<<<<<< HEAD
-func TestExecution(t *testing.T) {
-	if parallel {
-		t.Parallel()
-	}
-	am := goplugintestutils.NewTestArtifactManager()
-	ld := &testLedger{am: am}
-	lr, err := NewLogicRunner(&configuration.LogicRunner{})
-	assert.NoError(t, err)
-	mb := testmessagebus.NewTestMessageBus()
-	MessageBusTrivialBehavior(mb, lr)
-	lr.Start(core.Components{
-		Ledger:     ld,
-		MessageBus: mb,
-	})
-	lr.OnPulse(*pulsar.NewPulse(configuration.NewPulsar().NumberDelta, 0, &entropygenerator.StandardEntropyGenerator{}))
-
-	codeRef := core.NewRefFromBase58("someCode")
-	dataRef := core.NewRefFromBase58("someObject")
-	classRef := core.NewRefFromBase58("someClass")
-	am.Objects[dataRef] = &goplugintestutils.TestObjectDescriptor{
-		AM:     am,
-		ARef:   &dataRef,
-		Data:   []byte("origData"),
-		Code:   &codeRef,
-		AClass: &classRef,
-	}
-	am.Classes[classRef] = &goplugintestutils.TestClassDescriptor{AM: am, ARef: &classRef, ACode: &codeRef}
-	am.Codes[codeRef] = &goplugintestutils.TestCodeDescriptor{ARef: codeRef, AMachineType: core.MachineTypeGoPlugin}
-
-	te := newTestExecutor()
-	te.methodResponses = append(te.methodResponses, &testResp{data: []byte("data"), res: core.Arguments("res")})
-
-	err = lr.RegisterExecutor(core.MachineTypeGoPlugin, te)
-	assert.NoError(t, err)
-
-	msg := &message.CallMethod{ObjectRef: dataRef}
-	key, _ := cryptoHelper.GeneratePrivateKey()
-	signed, _ := message.NewSignedMessage(msg, testutils.RandomRef(), key)
-	resp, err := lr.Execute(inscontext.TODO(), signed)
-	assert.NoError(t, err)
-	assert.Equal(t, []byte("data"), resp.(*reply.CallMethod).Data)
-	assert.Equal(t, []byte("res"), resp.(*reply.CallMethod).Result)
-
-	te.constructorResponses = append(te.constructorResponses, &testResp{data: []byte("data"), res: core.Arguments("res")})
-
-	msg1 := &message.CallConstructor{ClassRef: classRef}
-	key, _ = cryptoHelper.GeneratePrivateKey()
-	signed, _ = message.NewSignedMessage(msg1, testutils.RandomRef(), key)
-	resp, err = lr.Execute(inscontext.TODO(), signed)
-	assert.NoError(t, err)
-}
-
-=======
->>>>>>> e179b7ec
 func TestContractCallingContract(t *testing.T) {
 	if parallel {
 		t.Parallel()
