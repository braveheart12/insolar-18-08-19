--- conflicted
+++ resolved
@@ -343,12 +343,6 @@
 	lr, am, cb, cleaner := PrepareLrAmCb(t)
 	defer cleaner()
 
-<<<<<<< HEAD
-	data := goplugintestutils.CBORMarshal(t, &struct{}{})
-	argsSerialized := goplugintestutils.CBORMarshal(t, []interface{}{"ins"})
-
-=======
->>>>>>> ce5468d5
 	err := cb.Build(map[string]string{"one": contractOneCode, "two": contractTwoCode})
 	assert.NoError(t, err)
 
@@ -357,17 +351,17 @@
 		core.RecordRef{}, *obj,
 		*cb.Classes["one"],
 		*am.GenesisRef(),
-		testutil.CBORMarshal(t, &struct{}{}),
+		goplugintestutils.CBORMarshal(t, &struct{}{}),
 	)
 	assert.NoError(t, err)
 
 	resp, err := lr.Execute(&message.CallMethod{
 		ObjectRef: *obj,
 		Method:    "Hello",
-		Arguments: testutil.CBORMarshal(t, []interface{}{"ins"}),
+		Arguments: goplugintestutils.CBORMarshal(t, []interface{}{"ins"}),
 	})
 	assert.NoError(t, err, "contract call")
-	r := testutil.CBORUnMarshal(t, resp.(*reply.CallMethod).Result)
+	r := goplugintestutils.CBORUnMarshal(t, resp.(*reply.CallMethod).Result)
 	f := r.([]interface{})[0]
 	assert.Equal(t, "Hi, ins! Two said: Hello you too, ins. 1 times!", f)
 
@@ -375,10 +369,10 @@
 		resp, err := lr.Execute(&message.CallMethod{
 			ObjectRef: *obj,
 			Method:    "Again",
-			Arguments: testutil.CBORMarshal(t, []interface{}{"ins"}),
+			Arguments: goplugintestutils.CBORMarshal(t, []interface{}{"ins"}),
 		})
 		assert.NoError(t, err, "contract call")
-		r := testutil.CBORUnMarshal(t, resp.(*reply.CallMethod).Result)
+		r := goplugintestutils.CBORUnMarshal(t, resp.(*reply.CallMethod).Result)
 		f := r.([]interface{})[0]
 		assert.Equal(t, fmt.Sprintf("Hi, ins! Two said: Hello you too, ins. %d times!", i), f)
 	}
@@ -386,10 +380,10 @@
 	resp, err = lr.Execute(&message.CallMethod{
 		ObjectRef: *obj,
 		Method:    "GetFriend",
-		Arguments: testutil.CBORMarshal(t, []interface{}{}),
+		Arguments: goplugintestutils.CBORMarshal(t, []interface{}{}),
 	})
 	assert.NoError(t, err, "contract call")
-	r = testutil.CBORUnMarshal(t, resp.(*reply.CallMethod).Result)
+	r = goplugintestutils.CBORUnMarshal(t, resp.(*reply.CallMethod).Result)
 	r0 := r.([]interface{})[0].([]uint8)
 	var two core.RecordRef
 	for i := 0; i < 64; i++ {
@@ -400,20 +394,15 @@
 		resp, err := lr.Execute(&message.CallMethod{
 			ObjectRef: two,
 			Method:    "Hello",
-			Arguments: testutil.CBORMarshal(t, []interface{}{"Insolar"}),
+			Arguments: goplugintestutils.CBORMarshal(t, []interface{}{"Insolar"}),
 		})
 		assert.NoError(t, err, "contract call")
-		r := testutil.CBORUnMarshal(t, resp.(*reply.CallMethod).Result)
+		r := goplugintestutils.CBORUnMarshal(t, resp.(*reply.CallMethod).Result)
 		f := r.([]interface{})[0]
 		assert.Equal(t, fmt.Sprintf("Hello you too, Insolar. %d times!", i), f)
 	}
 	ValidateAllResults(t, lr)
 
-<<<<<<< HEAD
-	resParsed := goplugintestutils.CBORUnMarshalToSlice(t, res)
-	assert.Equal(t, "Hi, ins! Two said: Hello you too, ins. 644 times!", resParsed[0])
-=======
->>>>>>> ce5468d5
 }
 
 func TestInjectingDelegate(t *testing.T) {
@@ -791,7 +780,7 @@
 
 	domain := core.NewRefFromBase58("c1")
 	contract, err := am.RegisterRequest(&message.CallConstructor{ClassRef: core.NewRefFromBase58("dassads")})
-	_, err = am.ActivateObject(domain, *contract, *cb.Classes["contract"], *am.GenesisRef(), testutil.CBORMarshal(t, nil))
+	_, err = am.ActivateObject(domain, *contract, *cb.Classes["contract"], *am.GenesisRef(), goplugintestutils.CBORMarshal(t, nil))
 	assert.NoError(t, err, "create contract")
 	assert.NotEqual(t, contract, nil, "contract created")
 
@@ -799,7 +788,7 @@
 		_, err = lr.Execute(&message.CallMethod{
 			ObjectRef: *contract,
 			Method:    "Rand",
-			Arguments: testutil.CBORMarshal(t, []interface{}{}),
+			Arguments: goplugintestutils.CBORMarshal(t, []interface{}{}),
 		})
 		assert.NoError(t, err, "contract call")
 	}
