/*
 *    Copyright 2018 Insolar
 *
 *    Licensed under the Apache License, Version 2.0 (the "License");
 *    you may not use this file except in compliance with the License.
 *    You may obtain a copy of the License at
 *
 *        http://www.apache.org/licenses/LICENSE-2.0
 *
 *    Unless required by applicable law or agreed to in writing, software
 *    distributed under the License is distributed on an "AS IS" BASIS,
 *    WITHOUT WARRANTIES OR CONDITIONS OF ANY KIND, either express or implied.
 *    See the License for the specific language governing permissions and
 *    limitations under the License.
 */

package logicrunner

import (
	"context"
	"crypto/ecdsa"
	"crypto/rand"
	"fmt"
	"io/ioutil"
	"os"
	"testing"

	"github.com/insolar/insolar/core/utils"

	"github.com/insolar/insolar/instrumentation/inslogger"

	"github.com/insolar/insolar/testutils/network"
	"github.com/insolar/insolar/testutils/nodekeeper"

	"github.com/insolar/insolar/application/contract/member"
	"github.com/insolar/insolar/application/contract/member/signer"
	"github.com/insolar/insolar/application/contract/rootdomain"
	"github.com/insolar/insolar/configuration"
	"github.com/insolar/insolar/core"
	"github.com/insolar/insolar/core/message"
	"github.com/insolar/insolar/core/reply"
	cryptoHelper "github.com/insolar/insolar/cryptohelpers/ecdsa"
	"github.com/insolar/insolar/ledger/ledgertestutils"
	"github.com/insolar/insolar/log"
	"github.com/insolar/insolar/logicrunner/goplugin/foundation"
	"github.com/insolar/insolar/logicrunner/goplugin/goplugintestutils"
	"github.com/insolar/insolar/testutils"
	"github.com/insolar/insolar/testutils/testmessagebus"
	"github.com/stretchr/testify/assert"
	"github.com/ugorji/go/codec"
)

var icc = ""
var runnerbin = ""
var parallel = true

func TestMain(m *testing.M) {
	var err error
	err = log.SetLevel("Debug")
	if err != nil {
		log.Errorln(err.Error())
	}
	if runnerbin, icc, err = goplugintestutils.Build(); err != nil {
		fmt.Println("Logic runner build failed, skip tests:", err.Error())
		os.Exit(1)
	}
	os.Exit(m.Run())
}

func MessageBusTrivialBehavior(mb *testmessagebus.TestMessageBus, lr core.LogicRunner) {
	mb.ReRegister(core.TypeCallMethod, lr.Execute)
	mb.ReRegister(core.TypeCallConstructor, lr.Execute)
	mb.ReRegister(core.TypeValidateCaseBind, lr.ValidateCaseBind)
	mb.ReRegister(core.TypeValidationResults, lr.ProcessValidationResults)
	mb.ReRegister(core.TypeExecutorResults, lr.ExecutorResults)
}

func PrepareLrAmCbPm(t testing.TB) (core.LogicRunner, core.ArtifactManager, *goplugintestutils.ContractsBuilder, core.PulseManager, func()) {
	ctx := context.TODO()
	lrSock := os.TempDir() + "/" + testutils.RandomString() + ".sock"
	rundSock := os.TempDir() + "/" + testutils.RandomString() + ".sock"

	rundCleaner, err := goplugintestutils.StartInsgorund(runnerbin, "unix", rundSock, "unix", lrSock)
	assert.NoError(t, err)

	lr, err := NewLogicRunner(&configuration.LogicRunner{
		RPCListen:   lrSock,
		RPCProtocol: "unix",
		GoPlugin: &configuration.GoPlugin{
			RunnerListen:   rundSock,
			RunnerProtocol: "unix",
		},
	})
	assert.NoError(t, err, "Initialize runner")

	nk := nodekeeper.GetTestNodekeeper()
	messageBus := testmessagebus.NewTestMessageBus()
	nw := network.GetTestNetwork()
	c := core.Components{
		LogicRunner: lr,
		NodeNetwork: nk,
		MessageBus:  messageBus,
		Network:     nw,
	}
	l, cleaner := ledgertestutils.TmpLedger(t, "", c)
	c.Ledger = l

	assert.NoError(t, lr.Start(ctx, c), "starting logicrunner")

	MessageBusTrivialBehavior(messageBus, lr)
	pm := l.GetPulseManager()
	err = lr.Ledger.GetPulseManager().Set(
		ctx,
		core.Pulse{PulseNumber: 123123, Entropy: core.Entropy{}},
	)
	//err = pm.Set(*pulsar.NewPulse(0, 10, &entropygenerator.StandardEntropyGenerator{}))
	assert.NoError(t, err)
	if err != nil {
		t.Fatal("pulse set died, ", err)
	}
	am := l.GetArtifactManager()
	cb := goplugintestutils.NewContractBuilder(am, icc)

	return lr, am, cb, pm, func() {
		cb.Clean()
		lr.Stop(ctx)
		cleaner()
		rundCleaner()
	}
}

func ValidateAllResults(t testing.TB, lr core.LogicRunner, mustfail ...core.RecordRef) {
	failmap := make(map[core.RecordRef]struct{})
	for _, r := range mustfail {
		failmap[r] = struct{}{}
	}
	rlr := lr.(*LogicRunner)
	rlr.caseBindMutex.Lock()
	rlrcbr := rlr.caseBind.Records
	rlr.caseBind.Records = make(map[core.RecordRef][]core.CaseRecord)
	rlr.caseBindMutex.Unlock()
	for ref, cr := range rlrcbr {
		log.Debugf("TEST validating: %s", ref)
		vstep, err := lr.Validate(ref, *rlr.pulse(), cr)
		if _, ok := failmap[ref]; ok {
			assert.Error(t, err, "validation %s", ref)
			assert.True(t, len(cr) > vstep, "Validation failed before end %s", ref)
		} else {
			assert.NoError(t, err, "validation %s", ref)
			assert.Equal(t, len(cr), vstep, "Validation passed to the end %s", ref)
		}
	}
}

func executeMethod(ctx context.Context, lr core.LogicRunner, objRef core.RecordRef, nonce uint64, method string, arguments core.Arguments) (core.Reply, error) {
	msg := &message.CallMethod{
		ObjectRef: objRef,
		Method:    method,
		Arguments: arguments,
	}

	if nonce != 0 {
		msg.Nonce = nonce
	}

	key, _ := cryptoHelper.GeneratePrivateKey()
	signed, _ := message.NewSignedMessage(ctx, msg, testutils.RandomRef(), key, 0)
	ctx = inslogger.ContextWithTrace(ctx, utils.RandTraceID())
	resp, err := lr.Execute(
		ctx,
		signed,
	)

	return resp, err
}

func TestTypeCompatibility(t *testing.T) {
	var _ core.LogicRunner = (*LogicRunner)(nil)
}

type testExecutor struct {
	constructorResponses []*testResp
	methodResponses      []*testResp
}

func (r *testExecutor) Stop() error {
	return nil
}

type testResp struct {
	data []byte
	res  core.Arguments
	err  error
}

func getRefFromID(id *core.RecordID) *core.RecordRef {
	ref := core.RecordRef{}
	ref.SetRecord(*id)
	return &ref
}

func TestContractCallingContract(t *testing.T) {
	if parallel {
		t.Parallel()
	}
	var contractOneCode = `
package main

import "github.com/insolar/insolar/logicrunner/goplugin/foundation"
import "github.com/insolar/insolar/application/proxy/two"
import "github.com/insolar/insolar/core"

type One struct {
	foundation.BaseContract
	Friend core.RecordRef
}

func (r *One) Hello(s string) (string, error) {
	holder := two.New()
	friend, err := holder.AsChild(r.GetReference())
	if err != nil {
		return "1", err
	}

	res, err := friend.Hello(s)
	if err != nil {
		return "2", err
	}
	
	r.Friend = friend.GetReference()
	return "Hi, " + s + "! Two said: " + res, nil
}

func (r *One) Again(s string) (string, error) {
	res, err := two.GetObject(r.Friend).Hello(s)
	if err != nil {
		return "", err
	}
	
	return "Hi, " + s + "! Two said: " + res, nil
}

func (r *One)GetFriend() (core.RecordRef, error) {
	return r.Friend, nil
}
`

	var contractTwoCode = `
package main

import (
	"fmt"

	"github.com/insolar/insolar/logicrunner/goplugin/foundation"
)

type Two struct {
	foundation.BaseContract
	X int
}

func New() (*Two, error) {
	return &Two{X:0}, nil;
}

func (r *Two) Hello(s string) (string, error) {
	r.X ++
	return fmt.Sprintf("Hello you too, %s. %d times!", s, r.X), nil
}
`
	ctx := context.Background()

	lr, am, cb, _, cleaner := PrepareLrAmCbPm(t)
	defer cleaner()

	err := cb.Build(map[string]string{"one": contractOneCode, "two": contractTwoCode})
	assert.NoError(t, err)

	objID, err := am.RegisterRequest(ctx, &message.CallConstructor{})
	assert.NoError(t, err)
	obj := getRefFromID(objID)
	_, err = am.ActivateObject(
		ctx,
		core.RecordRef{}, *obj,
		*am.GenesisRef(),
		*cb.Prototypes["one"],
		false,
		goplugintestutils.CBORMarshal(t, &struct{}{}),
	)
	assert.NoError(t, err)

	resp, err := executeMethod(ctx, lr, *obj, 0, "Hello", goplugintestutils.CBORMarshal(t, []interface{}{"ins"}))
	assert.NoError(t, err, "contract call")
	r := goplugintestutils.CBORUnMarshal(t, resp.(*reply.CallMethod).Result)
	f := r.([]interface{})[0]
	assert.Equal(t, "Hi, ins! Two said: Hello you too, ins. 1 times!", f)

	for i := 2; i <= 5; i++ {
		resp, err = executeMethod(ctx, lr, *obj, uint64(i), "Again", goplugintestutils.CBORMarshal(t, []interface{}{"ins"}))
		assert.NoError(t, err, "contract call")
		r := goplugintestutils.CBORUnMarshal(t, resp.(*reply.CallMethod).Result)
		f := r.([]interface{})[0]
		assert.Equal(t, fmt.Sprintf("Hi, ins! Two said: Hello you too, ins. %d times!", i), f)
	}

	resp, err = executeMethod(ctx, lr, *obj, 0, "GetFriend", goplugintestutils.CBORMarshal(t, []interface{}{}))
	assert.NoError(t, err, "contract call")
	r = goplugintestutils.CBORUnMarshal(t, resp.(*reply.CallMethod).Result)
	r0 := r.([]interface{})[0].([]uint8)
	var two core.RecordRef
	for i := 0; i < 64; i++ {
		two[i] = r0[i]
	}

	for i := 6; i <= 9; i++ {
		resp, err = executeMethod(ctx, lr, two, uint64(i), "Hello", goplugintestutils.CBORMarshal(t, []interface{}{"Insolar"}))
		assert.NoError(t, err, "contract call")
		r := goplugintestutils.CBORUnMarshal(t, resp.(*reply.CallMethod).Result)
		f := r.([]interface{})[0]
		assert.Equal(t, fmt.Sprintf("Hello you too, Insolar. %d times!", i), f)
	}
	ValidateAllResults(t, lr)

}

func TestInjectingDelegate(t *testing.T) {
	if parallel {
		t.Parallel()
	}
	var contractOneCode = `
package main

import "github.com/insolar/insolar/logicrunner/goplugin/foundation"
import "github.com/insolar/insolar/application/proxy/two"

type One struct {
	foundation.BaseContract
}

func (r *One) Hello(s string) (string, error) {
	holder := two.New()
	friend, err := holder.AsDelegate(r.GetReference())
	if err != nil {
		return "", err
	}

	res, err := friend.Hello(s)
	if err != nil {
		return "", err
	}

	return "Hi, " + s + "! Two said: " + res, nil
}

func (r *One) HelloFromDelegate(s string) (string, error) {
	friend, err := two.GetImplementationFrom(r.GetReference())
	if err != nil {
		return "", err
	}

	return friend.Hello(s)
}
`

	var contractTwoCode = `
package main

import (
	"fmt"

	"github.com/insolar/insolar/logicrunner/goplugin/foundation"
)

type Two struct {
	foundation.BaseContract
	X int
}

func New() (*Two, error) {
	return &Two{X:322}, nil
}

func (r *Two) Hello(s string) (string, error) {
	r.X *= 2
	return fmt.Sprintf("Hello you too, %s. %d times!", s, r.X), nil
}
`
	ctx := context.TODO()
	lr, am, cb, _, cleaner := PrepareLrAmCbPm(t)
	defer cleaner()

	data := goplugintestutils.CBORMarshal(t, &struct{}{})

	err := cb.Build(map[string]string{"one": contractOneCode, "two": contractTwoCode})
	assert.NoError(t, err)

	objID, err := am.RegisterRequest(ctx, &message.CallConstructor{})
	assert.NoError(t, err)
	obj := getRefFromID(objID)
	_, err = am.ActivateObject(
		ctx,
		core.RecordRef{}, *obj,
		*am.GenesisRef(),
		*cb.Prototypes["one"],
		false,
		data,
	)
	assert.NoError(t, err)

	resp, err := executeMethod(ctx, lr, *obj, 0, "Hello", goplugintestutils.CBORMarshal(t, []interface{}{"ins"}))
	assert.NoError(t, err)

	r := goplugintestutils.CBORUnMarshal(t, resp.(*reply.CallMethod).Result)
	assert.Equal(t, []interface{}{"Hi, ins! Two said: Hello you too, ins. 644 times!", nil}, r)

	resp, err = executeMethod(ctx, lr, *obj, 0, "HelloFromDelegate", goplugintestutils.CBORMarshal(t, []interface{}{"ins"}))
	assert.NoError(t, err)
	r = goplugintestutils.CBORUnMarshal(t, resp.(*reply.CallMethod).Result)
	assert.Equal(t, []interface{}{"Hello you too, ins. 1288 times!", nil}, r)

}

func TestBasicNotificationCall(t *testing.T) {
	if parallel {
		t.Parallel()
	}
	var contractOneCode = `
package main

import "github.com/insolar/insolar/logicrunner/goplugin/foundation"
import "github.com/insolar/insolar/application/proxy/two"

type One struct {
	foundation.BaseContract
}

func (r *One) Hello() error {
	holder := two.New()

	friend, err := holder.AsDelegate(r.GetReference())
	if err != nil {
		return err
	}

	err = friend.HelloNoWait()
	if err != nil {
		return err
	}

	return nil
}
`

	var contractTwoCode = `
package main

import (
	"fmt"

	"github.com/insolar/insolar/logicrunner/goplugin/foundation"
)

type Two struct {
	foundation.BaseContract
	X int
}

func New() (*Two, error) {
	return &Two{X:322}, nil
}

func (r *Two) Hello() (string, error) {
	r.X *= 2
	return fmt.Sprintf("Hello %d times!", r.X), nil
}
`
	ctx := context.TODO()
	// TODO: use am := testutil.NewTestArtifactManager() here
	lr, am, cb, _, cleaner := PrepareLrAmCbPm(t)
	defer cleaner()

	err := cb.Build(map[string]string{"one": contractOneCode, "two": contractTwoCode})
	assert.NoError(t, err)

	objID, err := am.RegisterRequest(ctx, &message.CallConstructor{})
	assert.NoError(t, err)
	obj := getRefFromID(objID)
	_, err = am.ActivateObject(
		ctx,
		core.RecordRef{},
		*obj,
		*am.GenesisRef(),
		*cb.Prototypes["one"],
		false,
		goplugintestutils.CBORMarshal(t, &struct{}{}),
	)
	assert.NoError(t, err)

	_, err = executeMethod(ctx, lr, *obj, 0, "Hello", goplugintestutils.CBORMarshal(t, []interface{}{}))
	assert.NoError(t, err, "contract call")

}

func TestContextPassing(t *testing.T) {
	if parallel {
		t.Parallel()
	}
	var code = `
package main

import "github.com/insolar/insolar/logicrunner/goplugin/foundation"

type One struct {
	foundation.BaseContract
}

func (r *One) Hello() (string, error) {
	return r.GetPrototype().String(), nil
}
`
	ctx := context.TODO()
	lr, am, cb, _, cleaner := PrepareLrAmCbPm(t)
	defer cleaner()

	err := cb.Build(map[string]string{"one": code})
	assert.NoError(t, err)

	objID, err := am.RegisterRequest(ctx, &message.CallConstructor{})
	assert.NoError(t, err)
	obj := getRefFromID(objID)
	_, err = am.ActivateObject(
		ctx,
		core.RecordRef{},
		*obj,
		*am.GenesisRef(),
		*cb.Prototypes["one"],
		false,
		goplugintestutils.CBORMarshal(t, &struct{}{}),
	)
	assert.NoError(t, err)

	res, err := executeMethod(ctx, lr, *obj, 0, "Hello", goplugintestutils.CBORMarshal(t, []interface{}{}))
	assert.NoError(t, err)

	resParsed := goplugintestutils.CBORUnMarshalToSlice(t, res.(*reply.CallMethod).Result)
	assert.Equal(t, cb.Prototypes["one"].String(), resParsed[0])
}

func TestDeactivation(t *testing.T) {
	if parallel {
		t.Parallel()
	}
	var code = `
package main

import "github.com/insolar/insolar/logicrunner/goplugin/foundation"

type One struct {
	foundation.BaseContract
}

func (r *One) Kill() error {
	r.SelfDestruct()
	return nil
}
`
	ctx := context.TODO()
	lr, am, cb, _, cleaner := PrepareLrAmCbPm(t)
	defer cleaner()

	err := cb.Build(map[string]string{"one": code})
	assert.NoError(t, err)

	objID, err := am.RegisterRequest(ctx, &message.CallConstructor{})
	assert.NoError(t, err)
	obj := getRefFromID(objID)
	_, err = am.ActivateObject(
		ctx,
		core.RecordRef{}, *obj,
		*am.GenesisRef(),
		*cb.Prototypes["one"],
		false,
		goplugintestutils.CBORMarshal(t, &struct{}{}),
	)
	assert.NoError(t, err)

	_, err = executeMethod(ctx, lr, *obj, 0, "Kill", goplugintestutils.CBORMarshal(t, []interface{}{}))
	assert.NoError(t, err, "contract call")
}

func TestPanic(t *testing.T) {
	if parallel {
		t.Parallel()
	}
	var code = `
package main

import "github.com/insolar/insolar/logicrunner/goplugin/foundation"

type One struct {
	foundation.BaseContract
}

func (r *One) Panic() error {
	panic("haha")
	return nil
}
func (r *One) NotPanic() error {
	return nil
}
`
	ctx := context.TODO()
	lr, am, cb, _, cleaner := PrepareLrAmCbPm(t)
	defer cleaner()

	err := cb.Build(map[string]string{"one": code})
	assert.NoError(t, err)

	objID, err := am.RegisterRequest(ctx, &message.CallConstructor{})
	assert.NoError(t, err)
	obj := getRefFromID(objID)
	_, err = am.ActivateObject(
		ctx,
		core.RecordRef{}, *obj,
		*am.GenesisRef(),
		*cb.Prototypes["one"],
		false,
		goplugintestutils.CBORMarshal(t, &struct{}{}),
	)
	assert.NoError(t, err)

	_, err = executeMethod(ctx, lr, *obj, 0, "Panic", goplugintestutils.CBORMarshal(t, []interface{}{}))
	assert.Error(t, err)

	_, err = executeMethod(ctx, lr, *obj, 0, "NotPanic", goplugintestutils.CBORMarshal(t, []interface{}{}))
	assert.NoError(t, err)
}

func TestGetChildren(t *testing.T) {
	if parallel {
		t.Parallel()
	}
	goContract := `
package main

import (
	"github.com/insolar/insolar/logicrunner/goplugin/foundation"
	"github.com/insolar/insolar/application/proxy/child"
)

type Contract struct {
	foundation.BaseContract
}

func (c *Contract) NewChilds(cnt int) (int, error) {
	s := 0
	for i := 1; i < cnt; i++ {
        child.New(i).AsChild(c.GetReference())
		s += i
	} 
	return s, nil
}

func (c *Contract) SumChilds() (int, error) {
	s := 0
	childs, err := c.GetChildrenTyped(child.GetPrototype())
	if err != nil {
		return 0, err
	}
	for _, chref := range childs {
		o := child.GetObject(chref)
		n, err := o.GetNum()
		if err != nil {
			return 0, err
		}
		s += n
	}
	return s, nil
}

func (c *Contract) GetChildRefs() (ret []string, err error) {
	childs, err := c.GetChildrenTyped(child.GetPrototype())
	if err != nil {
		return nil, err
	}

	for _, chref := range childs {
		ret = append(ret, chref.String())
	}
	return ret, nil
}
`
	goChild := `
package main
import "github.com/insolar/insolar/logicrunner/goplugin/foundation"

type Child struct {
	foundation.BaseContract
	Num int
}

func (c *Child) GetNum() (int, error) {
	return c.Num, nil
}


func New(n int) (*Child, error) {
	return &Child{Num: n}, nil
}
`
	ctx := context.TODO()
	lr, am, cb, _, cleaner := PrepareLrAmCbPm(t)
	defer cleaner()

	err := cb.Build(map[string]string{"child": goChild})
	assert.NoError(t, err)
	err = cb.Build(map[string]string{"contract": goContract})
	assert.NoError(t, err)

	domain := core.NewRefFromBase58("c1")
	contractID, err := am.RegisterRequest(ctx, &message.CallConstructor{PrototypeRef: core.NewRefFromBase58("dassads")})
	assert.NoError(t, err)
	contract := getRefFromID(contractID)
	_, err = am.ActivateObject(
		ctx,
		domain,
		*contract,
		*am.GenesisRef(),
		*cb.Prototypes["contract"],
		false,
		goplugintestutils.CBORMarshal(t, nil),
	)
	assert.NoError(t, err, "create contract")
	assert.NotEqual(t, contract, nil, "contract created")

	resp, err := executeMethod(ctx, lr, *contract, 0, "NewChilds", goplugintestutils.CBORMarshal(t, []interface{}{10}))
	assert.NoError(t, err, "contract call")
	r := goplugintestutils.CBORUnMarshal(t, resp.(*reply.CallMethod).Result)
	assert.Equal(t, []interface{}{uint64(45), nil}, r)

	resp, err = executeMethod(ctx, lr, *contract, 0, "SumChilds", goplugintestutils.CBORMarshal(t, []interface{}{}))
	assert.NoError(t, err, "contract call")

	ValidateAllResults(t, lr)

	assert.NoError(t, err, "contract call")
	r = goplugintestutils.CBORUnMarshal(t, resp.(*reply.CallMethod).Result)
	assert.Equal(t, []interface{}{uint64(45), nil}, r)
}

func TestFailValidate(t *testing.T) {
	if parallel {
		t.Parallel()
	}
	goContract := `
package main

import (
	"math/rand"
	"time"
	"github.com/insolar/insolar/logicrunner/goplugin/foundation"
)

type Contract struct {
	foundation.BaseContract
}

func (c *Contract) Rand() (int, error) {
	rand.Seed(time.Now().UnixNano())
	return rand.Intn(77), nil
}
`
	ctx := context.TODO()
	lr, am, cb, _, cleaner := PrepareLrAmCbPm(t)
	defer cleaner()

	err := cb.Build(map[string]string{"contract": goContract})
	assert.NoError(t, err)

	domain := core.NewRefFromBase58("c1")
	contractID, err := am.RegisterRequest(ctx, &message.CallConstructor{PrototypeRef: core.NewRefFromBase58("dassads")})
	assert.NoError(t, err)
	contract := getRefFromID(contractID)
	_, err = am.ActivateObject(
		ctx,
		domain,
		*contract,
		*am.GenesisRef(),
		*cb.Prototypes["contract"],
		false,
		goplugintestutils.CBORMarshal(t, nil),
	)
	assert.NoError(t, err, "create contract")
	assert.NotEqual(t, contract, nil, "contract created")

	for i := 0; i < 5; i++ {
		_, err = executeMethod(ctx, lr, *contract, uint64(i), "Rand", goplugintestutils.CBORMarshal(t, []interface{}{}))
		assert.NoError(t, err, "contract call")
	}

	ValidateAllResults(t, lr, *contract)
}

func TestErrorInterface(t *testing.T) {
	if parallel {
		t.Parallel()
	}
	var contractOneCode = `
package main

import (
	"github.com/insolar/insolar/logicrunner/goplugin/foundation"
	"github.com/insolar/insolar/application/proxy/two"
)

type One struct {
	foundation.BaseContract
}

func (r *One) AnError() error {
	holder := two.New()
	friend, err := holder.AsChild(r.GetReference())
	if err != nil {
		return err
	}

	return friend.AnError()
}

func (r *One) NoError() error {
	holder := two.New()
	friend, err := holder.AsChild(r.GetReference())
	if err != nil {
		return err
	}

	return friend.NoError()
}
`

	var contractTwoCode = `
package main

import (
	"errors"

	"github.com/insolar/insolar/logicrunner/goplugin/foundation"
)

type Two struct {
	foundation.BaseContract
}
func New() (*Two, error) {
	return &Two{}, nil
}
func (r *Two) AnError() error {
	return errors.New("an error")
}
func (r *Two) NoError() error {
	return nil
}
`
	ctx := context.TODO()
	lr, am, cb, _, cleaner := PrepareLrAmCbPm(t)
	defer cleaner()

	err := cb.Build(map[string]string{
		"one": contractOneCode,
		"two": contractTwoCode,
	})
	assert.NoError(t, err)

	domain := core.NewRefFromBase58("c1")
	contractID, err := am.RegisterRequest(ctx, &message.CallConstructor{})
	assert.NoError(t, err)
	contract := getRefFromID(contractID)
	_, err = am.ActivateObject(
		ctx,
		domain,
		*contract,
		*am.GenesisRef(),
		*cb.Prototypes["one"],
		false,
		goplugintestutils.CBORMarshal(t, nil),
	)
	assert.NoError(t, err, "create contract")
	assert.NotEqual(t, contract, nil, "contract created")

	resp, err := executeMethod(ctx, lr, *contract, 0, "AnError", goplugintestutils.CBORMarshal(t, []interface{}{}))
	assert.NoError(t, err, "contract call")

	ch := new(codec.CborHandle)
	res := []interface{}{&foundation.Error{}}
	err = codec.NewDecoderBytes(resp.(*reply.CallMethod).Result, ch).Decode(&res)
	assert.NoError(t, err, "contract call")
	assert.Equal(t, &foundation.Error{S: "an error"}, res[0])

	resp, err = executeMethod(ctx, lr, *contract, 0, "NoError", goplugintestutils.CBORMarshal(t, []interface{}{}))
	assert.NoError(t, err, "contract call")

	ValidateAllResults(t, lr)

	r := goplugintestutils.CBORUnMarshal(t, resp.(*reply.CallMethod).Result)
	assert.Equal(t, []interface{}{nil}, r)
}

func TestNilResult(t *testing.T) {
	if parallel {
		t.Parallel()
	}
	var contractOneCode = `
package main

import (
	"github.com/insolar/insolar/logicrunner/goplugin/foundation"
	"github.com/insolar/insolar/application/proxy/two"
)

type One struct {
	foundation.BaseContract
}

func (r *One) Hello() (*string, error) {
	holder := two.New()
	friend, err := holder.AsChild(r.GetReference())
	if err != nil {
		return nil, err
	}

	return friend.Hello()
}
`

	var contractTwoCode = `
package main

import (
	"github.com/insolar/insolar/logicrunner/goplugin/foundation"
)

type Two struct {
	foundation.BaseContract
}
func New() (*Two, error) {
	return &Two{}, nil
}
func (r *Two) Hello() (*string, error) {
	return nil, nil
}
`
	ctx := context.TODO()
	lr, am, cb, _, cleaner := PrepareLrAmCbPm(t)
	defer cleaner()

	err := cb.Build(map[string]string{
		"one": contractOneCode,
		"two": contractTwoCode,
	})
	assert.NoError(t, err)

	domain := core.NewRefFromBase58("c1")
	contractID, err := am.RegisterRequest(ctx, &message.CallConstructor{})
	assert.NoError(t, err)
	contract := getRefFromID(contractID)
	_, err = am.ActivateObject(
		ctx,
		domain,
		*contract,
		*am.GenesisRef(),
		*cb.Prototypes["one"],
		false,
		goplugintestutils.CBORMarshal(t, nil),
	)
	assert.NoError(t, err, "create contract")
	assert.NotEqual(t, contract, nil, "contract created")

	resp, err := executeMethod(ctx, lr, *contract, 0, "Hello", goplugintestutils.CBORMarshal(t, []interface{}{}))
	assert.NoError(t, err, "contract call")

	ValidateAllResults(t, lr)

	r := goplugintestutils.CBORUnMarshal(t, resp.(*reply.CallMethod).Result)
	assert.Equal(t, []interface{}{nil, nil}, r)
}

type Caller struct {
	member string
	key    *ecdsa.PrivateKey
	lr     core.LogicRunner
	t      *testing.T
}

func (s *Caller) SignedCall(rootDomain core.RecordRef, method string, params []interface{}) interface{} {
	ctx := context.TODO()
	seed := make([]byte, 32)
	_, err := rand.Read(seed)
	assert.NoError(s.t, err)

	buf := goplugintestutils.CBORMarshal(s.t, params)

	args, err := core.MarshalArgs(
		core.NewRefFromBase58(s.member),
		method,
		buf,
		seed)

	assert.NoError(s.t, err)

	sign, err := cryptoHelper.Sign(args, s.key)
	assert.NoError(s.t, err)

	res, err := executeMethod(ctx, s.lr, core.NewRefFromBase58(s.member), 0, "Call", goplugintestutils.CBORMarshal(s.t, []interface{}{rootDomain, method, buf, seed, sign}))
	assert.NoError(s.t, err, "contract call")

	var result interface{}
	var contractErr error
	err = signer.UnmarshalParams(res.(*reply.CallMethod).Result, &result, &contractErr)
	assert.NoError(s.t, err, "unmarshal answer")
	assert.NoError(s.t, contractErr)

	return result
}

func TestRootDomainContract(t *testing.T) {
	if parallel {
		t.Parallel()
	}
	rootDomainCode, err := ioutil.ReadFile("../application/contract/rootdomain/rootdomain.go" +
		"")
	if err != nil {
		fmt.Print(err)
	}
	memberCode, err := ioutil.ReadFile("../application/contract/member/member.go")
	if err != nil {
		fmt.Print(err)
	}
	allowanceCode, err := ioutil.ReadFile("../application/contract/allowance/allowance.go")
	if err != nil {
		fmt.Print(err)
	}
	walletCode, err := ioutil.ReadFile("../application/contract/wallet/wallet.go")
	if err != nil {
		fmt.Print(err)
	}

	ctx := context.TODO()
	lr, am, cb, _, cleaner := PrepareLrAmCbPm(t)
	defer cleaner()
	err = cb.Build(map[string]string{"member": string(memberCode), "allowance": string(allowanceCode), "wallet": string(walletCode), "rootdomain": string(rootDomainCode)})
	assert.NoError(t, err)

	// Initializing Root Domain
	rootDomainID, err := am.RegisterRequest(ctx, &message.BootstrapRequest{Name: "c1"})
	assert.NoError(t, err)
	rootDomainRef := getRefFromID(rootDomainID)
	rootDomainDesc, err := am.ActivateObject(
		ctx,
		core.RecordRef{},
		*rootDomainRef,
		*am.GenesisRef(),
		*cb.Prototypes["rootdomain"],
		false,
		goplugintestutils.CBORMarshal(t, nil),
	)
	assert.NoError(t, err, "create contract")
	assert.NotEqual(t, rootDomainRef, nil, "contract created")

	// Creating Root member
	rootKey, err := cryptoHelper.GeneratePrivateKey()
	assert.NoError(t, err)
	rootPubKey, err := cryptoHelper.ExportPublicKey(&rootKey.PublicKey)
	assert.NoError(t, err)

	rootMemberID, err := am.RegisterRequest(ctx, &message.BootstrapRequest{Name: "c2"})
	assert.NoError(t, err)
	rootMemberRef := getRefFromID(rootMemberID)

	m, err := member.New("root", rootPubKey)
	assert.NoError(t, err)

	_, err = am.ActivateObject(
		ctx,
		core.RecordRef{},
		*rootMemberRef,
		*rootDomainRef,
		*cb.Prototypes["member"],
		false,
		goplugintestutils.CBORMarshal(t, m),
	)
	assert.NoError(t, err)

	// Updating root domain with root member
	_, err = am.UpdateObject(ctx, core.RecordRef{}, core.RecordRef{}, rootDomainDesc, goplugintestutils.CBORMarshal(t, rootdomain.RootDomain{RootMember: *rootMemberRef}))
	assert.NoError(t, err)

	root := Caller{rootMemberRef.String(), rootKey, lr, t}

	// Creating Member1
	member1Key, err := cryptoHelper.GeneratePrivateKey()
	assert.NoError(t, err)
	member1PubKey, err := cryptoHelper.ExportPublicKey(&member1Key.PublicKey)
	assert.NoError(t, err)

	res1 := root.SignedCall(*rootDomainRef, "CreateMember", []interface{}{"Member1", member1PubKey})
	member1Ref := res1.(string)
	assert.NotEqual(t, "", member1Ref)

	// Creating Member2
	member2Key, err := cryptoHelper.GeneratePrivateKey()
	assert.NoError(t, err)
	member2PubKey, err := cryptoHelper.ExportPublicKey(&member2Key.PublicKey)
	assert.NoError(t, err)

	res2 := root.SignedCall(*rootDomainRef, "CreateMember", []interface{}{"Member2", member2PubKey})
	member2Ref := res2.(string)
	assert.NotEqual(t, "", member2Ref)

	// Transfer 1 coin from Member1 to Member2
	member1 := Caller{member1Ref, member1Key, lr, t}
	member1.SignedCall(*rootDomainRef, "Transfer", []interface{}{1, member2Ref})

	// Verify Member1 balance
	res3 := root.SignedCall(*rootDomainRef, "GetBalance", []interface{}{member1Ref})
	assert.Equal(t, 999, int(res3.(uint64)))

	// Verify Member2 balance
	res4 := root.SignedCall(*rootDomainRef, "GetBalance", []interface{}{member2Ref})
	assert.Equal(t, 1001, int(res4.(uint64)))
}

func TestFullValidationCycle(t *testing.T) {
	t.Skip("test is terribly wrong")
	if parallel {
		t.Parallel()
	}
	goContract := `
package main

import (
	"github.com/insolar/insolar/logicrunner/goplugin/foundation"
	"github.com/insolar/insolar/application/proxy/child"
)

type Contract struct {
	foundation.BaseContract
}

func (c *Contract) NewChilds(cnt int) (int, error) {
	s := 0
	for i := 1; i < cnt; i++ {
        child.New(i).AsChild(c.GetReference())
		s += i
	} 
	return s, nil
}

func (c *Contract) SumChilds() (int, error) {
	s := 0
	childs, err := c.GetChildrenTyped(child.GetImage())
	if err != nil {
		return 0, err
	}
	for _, chref := range childs {
		o := child.GetObject(chref)
		n, err := o.GetNum()
		if err != nil {
			return 0, err
		}
		s += n
	}
	return s, nil
}

func (c *Contract) GetChildRefs() (ret []string, err error) {
	childs, err := c.GetChildrenTyped(child.GetImage())
	if err != nil {
		return nil, err
	}

	for _, chref := range childs {
		ret = append(ret, chref.String())
	}
	return ret, nil
}
`
	goChild := `
package main
import "github.com/insolar/insolar/logicrunner/goplugin/foundation"

type Child struct {
	foundation.BaseContract
	Num int
}

func (c *Child) GetNum() (int, error) {
	return c.Num, nil
}


func New(n int) (*Child, error) {
	return &Child{Num: n}, nil
}
`
	ctx := context.TODO()
	lr, am, cb, _, cleaner := PrepareLrAmCbPm(t)
	defer cleaner()

	err := cb.Build(map[string]string{"child": goChild, "contract": goContract})
	assert.NoError(t, err)

	domain := core.NewRefFromBase58("c1")
	contractID, err := am.RegisterRequest(ctx, &message.CallConstructor{PrototypeRef: core.NewRefFromBase58("dassads")})
	assert.NoError(t, err)
	contract := getRefFromID(contractID)
	_, err = am.ActivateObject(
		ctx,
		domain,
		*contract,
		*am.GenesisRef(),
		*cb.Prototypes["contract"],
		false,
		goplugintestutils.CBORMarshal(t, nil),
	)
	assert.NoError(t, err, "create contract")
	assert.NotEqual(t, contract, nil, "contract created")

	resp, err := executeMethod(ctx, lr, *contract, 0, "NewChilds", goplugintestutils.CBORMarshal(t, []interface{}{1}))
	assert.NoError(t, err, "contract call")
	r := goplugintestutils.CBORUnMarshal(t, resp.(*reply.CallMethod).Result)
	assert.Equal(t, []interface{}{uint64(0), nil}, r)

	mb := lr.(*LogicRunner).MessageBus.(*testmessagebus.TestMessageBus)
	toValidate := make([]core.SignedMessage, 0)
	mb.ReRegister(core.TypeValidateCaseBind, func(ctx context.Context, m core.SignedMessage) (core.Reply, error) {
		toValidate = append(toValidate, m)
		return nil, nil
	})
	toExecute := make([]core.SignedMessage, 0)
	mb.ReRegister(core.TypeExecutorResults, func(ctx context.Context, m core.SignedMessage) (core.Reply, error) {
		toExecute = append(toExecute, m)
		return nil, nil
	})
	toCheckValidate := make([]core.SignedMessage, 0)
	mb.ReRegister(core.TypeValidationResults, func(ctx context.Context, m core.SignedMessage) (core.Reply, error) {
		toCheckValidate = append(toCheckValidate, m)
		return nil, nil
	})

	err = lr.(*LogicRunner).Ledger.GetPulseManager().Set(
		ctx,
		core.Pulse{PulseNumber: 1231234, Entropy: core.Entropy{}},
	)
	assert.NoError(t, err)

	for _, m := range toValidate {
		lr.ValidateCaseBind(ctx, m)
	}

	for _, m := range toExecute {
		lr.ExecutorResults(ctx, m)
	}

	for _, m := range toCheckValidate {
		lr.ProcessValidationResults(ctx, m)
	}
}

func TestConstructorReturnNil(t *testing.T) {
	if parallel {
		t.Parallel()
	}
	var contractOneCode = `
package main

import (
	"github.com/insolar/insolar/logicrunner/goplugin/foundation"
	"github.com/insolar/insolar/application/proxy/two"
)

type One struct {
	foundation.BaseContract
}

func (r *One) Hello() (*string, error) {
	holder := two.New()
	_, err := holder.AsChild(r.GetReference())
	if err != nil {
		return nil, err
	}
	ok := "all was well"
	return &ok, nil
}
`

	var contractTwoCode = `
package main

import (
	"github.com/insolar/insolar/logicrunner/goplugin/foundation"
)

type Two struct {
	foundation.BaseContract
}
func New() (*Two, error) {
	return nil, nil
}
// Contract without methods can't build because of import error in proxy
// TODO: INS-737
func (r *Two) Hello() (*string, error) {
	return nil, nil
}
`
	ctx := context.TODO()
	lr, am, cb, _, cleaner := PrepareLrAmCbPm(t)
	defer cleaner()

	err := cb.Build(map[string]string{
		"one": contractOneCode,
		"two": contractTwoCode,
	})
	assert.NoError(t, err)

	domain := core.NewRefFromBase58("c1")
	contractID, err := am.RegisterRequest(ctx, &message.CallConstructor{})
	assert.NoError(t, err)
	contract := getRefFromID(contractID)
	_, err = am.ActivateObject(
		ctx,
		domain,
		*contract,
		*am.GenesisRef(),
		*cb.Prototypes["one"],
		false,
		goplugintestutils.CBORMarshal(t, nil),
	)
	assert.NoError(t, err, "create contract")
	assert.NotEqual(t, contract, nil, "contract created")

	resp, err := executeMethod(ctx, lr, *contract, 0, "Hello", goplugintestutils.CBORMarshal(t, []interface{}{}))
	assert.NoError(t, err, "contract call")

	var result interface{}
	var contractErr *foundation.Error

	err = signer.UnmarshalParams(resp.(*reply.CallMethod).Result, &result, &contractErr)
	assert.NoError(t, err, "unmarshal answer")
	assert.NotNil(t, contractErr)
	assert.Contains(t, contractErr.Error(), "[ FakeNew ] ( INSCONSTRUCTOR_* ) ( Generated Method ) Constructor returns nil")
}

<<<<<<< HEAD
func TestNewAllowanceNotFromWallet(t *testing.T) {
	if parallel {
		t.Parallel()
	}
	var contractOneCode = `
package main

import (
	"fmt"
	"github.com/insolar/insolar/logicrunner/goplugin/foundation"
	"github.com/insolar/insolar/application/proxy/allowance"
	"github.com/insolar/insolar/application/proxy/wallet"
	"github.com/insolar/insolar/core"
)

=======
func TestRecursiveCall(t *testing.T) {
	if parallel {
		t.Parallel()
	}

	var recursiveContractCode = `
package main

import (
	"github.com/insolar/insolar/logicrunner/goplugin/foundation"
	"github.com/insolar/insolar/application/proxy/recursive"
)
>>>>>>> 572310b0
type One struct {
	foundation.BaseContract
}

<<<<<<< HEAD
func (r *One) CreateAllowance(member string) (error) {
	w, _ := wallet.GetImplementationFrom(core.NewRefFromBase58(member))
	walletRef := w.GetReference()
	ah := allowance.New(&walletRef, 111, r.GetContext().Time.Unix()+10)
	_, err := ah.AsChild(walletRef)
	if err != nil {
		return fmt.Errorf("Error:", err.Error())
	}
	return nil
}
`
	rootDomainCode, err := ioutil.ReadFile("../application/contract/rootdomain/rootdomain.go" +
		"")
	if err != nil {
		fmt.Print(err)
	}
	memberCode, err := ioutil.ReadFile("../application/contract/member/member.go")
	if err != nil {
		fmt.Print(err)
	}
	allowanceCode, err := ioutil.ReadFile("../application/contract/allowance/allowance.go")
	if err != nil {
		fmt.Print(err)
	}
	walletCode, err := ioutil.ReadFile("../application/contract/wallet/wallet.go")
	if err != nil {
		fmt.Print(err)
	}

	ctx := context.TODO()
	lr, am, cb, _, cleaner := PrepareLrAmCbPm(t)
	defer cleaner()
	err = cb.Build(map[string]string{"one": contractOneCode, "member": string(memberCode), "allowance": string(allowanceCode), "wallet": string(walletCode), "rootdomain": string(rootDomainCode)})
	assert.NoError(t, err)

	// Initializing Root Domain
	rootDomainID, err := am.RegisterRequest(ctx, &message.BootstrapRequest{Name: "c1"})
	assert.NoError(t, err)
	rootDomainRef := getRefFromID(rootDomainID)
	rootDomainDesc, err := am.ActivateObject(
		ctx,
		core.RecordRef{},
		*rootDomainRef,
		*am.GenesisRef(),
		*cb.Prototypes["rootdomain"],
		false,
		goplugintestutils.CBORMarshal(t, nil),
	)
	assert.NoError(t, err, "create contract")
	assert.NotEqual(t, rootDomainRef, nil, "contract created")

	// Creating Root member
	rootKey, err := cryptoHelper.GeneratePrivateKey()
	assert.NoError(t, err)
	rootPubKey, err := cryptoHelper.ExportPublicKey(&rootKey.PublicKey)
	assert.NoError(t, err)

	rootMemberID, err := am.RegisterRequest(ctx, &message.BootstrapRequest{Name: "c2"})
	assert.NoError(t, err)
	rootMemberRef := getRefFromID(rootMemberID)

	m, err := member.New("root", rootPubKey)
	assert.NoError(t, err)

	_, err = am.ActivateObject(
		ctx,
		core.RecordRef{},
		*rootMemberRef,
		*rootDomainRef,
		*cb.Prototypes["member"],
		false,
		goplugintestutils.CBORMarshal(t, m),
	)
	assert.NoError(t, err)

	// Updating root domain with root member
	_, err = am.UpdateObject(ctx, core.RecordRef{}, core.RecordRef{}, rootDomainDesc, goplugintestutils.CBORMarshal(t, rootdomain.RootDomain{RootMember: *rootMemberRef}))
	assert.NoError(t, err)

	root := Caller{rootMemberRef.String(), rootKey, lr, t}

	// Creating Member
	memberKey, err := cryptoHelper.GeneratePrivateKey()
	assert.NoError(t, err)
	memberPubKey, err := cryptoHelper.ExportPublicKey(&memberKey.PublicKey)
	assert.NoError(t, err)

	res1 := root.SignedCall(*rootDomainRef, "CreateMember", []interface{}{"Member", memberPubKey})
	memberRef := res1.(string)
	assert.NotEqual(t, "", memberRef)

	// Call CreateAllowance method in custom contract
	domain := core.NewRefFromBase58("c1")
	contractID, err := am.RegisterRequest(ctx, &message.CallConstructor{})
	assert.NoError(t, err)
	contract := getRefFromID(contractID)
	_, err = am.ActivateObject(
		ctx,
		domain,
		*contract,
		*am.GenesisRef(),
		*cb.Prototypes["one"],
		false,
=======
func New() (*One, error) {
	return &One{}, nil
}

func (r *One) Recursive() (error) {
	remoteSelf := recursive.GetObject(r.GetReference())
	err := remoteSelf.Recursive()
	return err
}

`

	ctx := inslogger.ContextWithTrace(context.Background(), utils.RandTraceID())
	lr, am, cb, _, cleaner := PrepareLrAmCbPm(t)
	defer cleaner()

	err := cb.Build(map[string]string{
		"recursive": recursiveContractCode,
	})
	assert.NoError(t, err)

	domain := core.NewRefFromBase58("c1")
	contractID, err := am.RegisterRequest(ctx, &message.CallConstructor{PrototypeRef: core.NewRefFromBase58("recursive")})
	assert.NoError(t, err)
	contract := getRefFromID(contractID)
	_, err = am.ActivateObject(
		ctx, domain, *contract, *am.GenesisRef(), *cb.Prototypes["recursive"], false,
>>>>>>> 572310b0
		goplugintestutils.CBORMarshal(t, nil),
	)
	assert.NoError(t, err, "create contract")
	assert.NotEqual(t, contract, nil, "contract created")

<<<<<<< HEAD
	msg := &message.CallMethod{
		ObjectRef: *contract,
		Method:    "CreateAllowance",
		Arguments: goplugintestutils.CBORMarshal(t, []interface{}{memberRef}),
	}
	key, _ := cryptoHelper.GeneratePrivateKey()
	signed, _ := message.NewSignedMessage(ctx, msg, testutils.RandomRef(), key)
	resp, err := lr.Execute(
		context.TODO(),
		signed,
	)
	assert.NoError(t, err, "contract call")

	var contractErr *foundation.Error

	err = signer.UnmarshalParams(resp.(*reply.CallMethod).Result, &contractErr)
	assert.NoError(t, err, "unmarshal answer")
	assert.NotNil(t, contractErr)
	assert.Contains(t, contractErr.Error(), "[ New Allowance ] : Can't create allowance from not wallet contract")

	// Verify Member balance
	res3 := root.SignedCall(*rootDomainRef, "GetBalance", []interface{}{memberRef})
	assert.Equal(t, 1000, int(res3.(uint64)))
=======
	resp, err := executeMethod(ctx, lr, *contract, 0, "Recursive", goplugintestutils.CBORMarshal(t, []interface{}{}))
	assert.NoError(t, err, "contract call")
	r := goplugintestutils.CBORUnMarshal(t, resp.(*reply.CallMethod).Result)
	assert.Equal(t, []interface{}{map[interface{}]interface{}{"S": "on calling main API: couldn't dispatch event: loop detected"}}, r)
>>>>>>> 572310b0
}<|MERGE_RESOLUTION|>--- conflicted
+++ resolved
@@ -1349,7 +1349,60 @@
 	assert.Contains(t, contractErr.Error(), "[ FakeNew ] ( INSCONSTRUCTOR_* ) ( Generated Method ) Constructor returns nil")
 }
 
-<<<<<<< HEAD
+func TestRecursiveCall(t *testing.T) {
+	if parallel {
+		t.Parallel()
+	}
+
+	var recursiveContractCode = `
+package main
+
+import (
+	"github.com/insolar/insolar/logicrunner/goplugin/foundation"
+	"github.com/insolar/insolar/application/proxy/recursive"
+)
+type One struct {
+	foundation.BaseContract
+}
+
+func New() (*One, error) {
+	return &One{}, nil
+}
+
+func (r *One) Recursive() (error) {
+	remoteSelf := recursive.GetObject(r.GetReference())
+	err := remoteSelf.Recursive()
+	return err
+}
+
+`
+
+	ctx := inslogger.ContextWithTrace(context.Background(), utils.RandTraceID())
+	lr, am, cb, _, cleaner := PrepareLrAmCbPm(t)
+	defer cleaner()
+
+	err := cb.Build(map[string]string{
+		"recursive": recursiveContractCode,
+	})
+	assert.NoError(t, err)
+
+	domain := core.NewRefFromBase58("c1")
+	contractID, err := am.RegisterRequest(ctx, &message.CallConstructor{PrototypeRef: core.NewRefFromBase58("recursive")})
+	assert.NoError(t, err)
+	contract := getRefFromID(contractID)
+	_, err = am.ActivateObject(
+		ctx, domain, *contract, *am.GenesisRef(), *cb.Prototypes["recursive"], false,
+		goplugintestutils.CBORMarshal(t, nil),
+	)
+	assert.NoError(t, err, "create contract")
+	assert.NotEqual(t, contract, nil, "contract created")
+
+	resp, err := executeMethod(ctx, lr, *contract, 0, "Recursive", goplugintestutils.CBORMarshal(t, []interface{}{}))
+	assert.NoError(t, err, "contract call")
+	r := goplugintestutils.CBORUnMarshal(t, resp.(*reply.CallMethod).Result)
+	assert.Equal(t, []interface{}{map[interface{}]interface{}{"S": "on calling main API: couldn't dispatch event: loop detected"}}, r)
+}
+
 func TestNewAllowanceNotFromWallet(t *testing.T) {
 	if parallel {
 		t.Parallel()
@@ -1365,25 +1418,10 @@
 	"github.com/insolar/insolar/core"
 )
 
-=======
-func TestRecursiveCall(t *testing.T) {
-	if parallel {
-		t.Parallel()
-	}
-
-	var recursiveContractCode = `
-package main
-
-import (
-	"github.com/insolar/insolar/logicrunner/goplugin/foundation"
-	"github.com/insolar/insolar/application/proxy/recursive"
-)
->>>>>>> 572310b0
 type One struct {
 	foundation.BaseContract
 }
 
-<<<<<<< HEAD
 func (r *One) CreateAllowance(member string) (error) {
 	w, _ := wallet.GetImplementationFrom(core.NewRefFromBase58(member))
 	walletRef := w.GetReference()
@@ -1487,52 +1525,12 @@
 		*am.GenesisRef(),
 		*cb.Prototypes["one"],
 		false,
-=======
-func New() (*One, error) {
-	return &One{}, nil
-}
-
-func (r *One) Recursive() (error) {
-	remoteSelf := recursive.GetObject(r.GetReference())
-	err := remoteSelf.Recursive()
-	return err
-}
-
-`
-
-	ctx := inslogger.ContextWithTrace(context.Background(), utils.RandTraceID())
-	lr, am, cb, _, cleaner := PrepareLrAmCbPm(t)
-	defer cleaner()
-
-	err := cb.Build(map[string]string{
-		"recursive": recursiveContractCode,
-	})
-	assert.NoError(t, err)
-
-	domain := core.NewRefFromBase58("c1")
-	contractID, err := am.RegisterRequest(ctx, &message.CallConstructor{PrototypeRef: core.NewRefFromBase58("recursive")})
-	assert.NoError(t, err)
-	contract := getRefFromID(contractID)
-	_, err = am.ActivateObject(
-		ctx, domain, *contract, *am.GenesisRef(), *cb.Prototypes["recursive"], false,
->>>>>>> 572310b0
 		goplugintestutils.CBORMarshal(t, nil),
 	)
 	assert.NoError(t, err, "create contract")
 	assert.NotEqual(t, contract, nil, "contract created")
 
-<<<<<<< HEAD
-	msg := &message.CallMethod{
-		ObjectRef: *contract,
-		Method:    "CreateAllowance",
-		Arguments: goplugintestutils.CBORMarshal(t, []interface{}{memberRef}),
-	}
-	key, _ := cryptoHelper.GeneratePrivateKey()
-	signed, _ := message.NewSignedMessage(ctx, msg, testutils.RandomRef(), key)
-	resp, err := lr.Execute(
-		context.TODO(),
-		signed,
-	)
+	resp, err := executeMethod(ctx, lr, *contract, 0, "CreateAllowance", goplugintestutils.CBORMarshal(t, []interface{}{memberRef}))
 	assert.NoError(t, err, "contract call")
 
 	var contractErr *foundation.Error
@@ -1545,10 +1543,4 @@
 	// Verify Member balance
 	res3 := root.SignedCall(*rootDomainRef, "GetBalance", []interface{}{memberRef})
 	assert.Equal(t, 1000, int(res3.(uint64)))
-=======
-	resp, err := executeMethod(ctx, lr, *contract, 0, "Recursive", goplugintestutils.CBORMarshal(t, []interface{}{}))
-	assert.NoError(t, err, "contract call")
-	r := goplugintestutils.CBORUnMarshal(t, resp.(*reply.CallMethod).Result)
-	assert.Equal(t, []interface{}{map[interface{}]interface{}{"S": "on calling main API: couldn't dispatch event: loop detected"}}, r)
->>>>>>> 572310b0
 }