--- conflicted
+++ resolved
@@ -248,13 +248,8 @@
 		}
 	}
 
-<<<<<<< HEAD
-	for _, name := range names {
+	for name := range contracts {
 		err := compile.Compile(root, name)
-=======
-	for name := range contracts {
-		err := buildContractPlugin(root, name)
->>>>>>> 5ce01e56
 		if err != nil {
 			return err
 		}
