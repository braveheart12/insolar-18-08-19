--- conflicted
+++ resolved
@@ -207,17 +207,12 @@
 	)
 	s.Require().NoError(err)
 
-	rootJetId := core.RecordID(*core.NewJetID(0, nil))
+	rootJetId := *core.NewJetID(0, nil)
 	_, err = lr.(*LogicRunner).MessageBus.Send(
 		ctx,
 		&message.HotData{
-			Jet:             *core.NewRecordRef(core.DomainID, rootJetId),
-<<<<<<< HEAD
-			DropJet:         rootJetId,
-			Drop:            drop.Drop{Pulse: 1},
-=======
-			Drop:            jet.Drop{Pulse: 1, JetID: core.JetID(rootJetId)},
->>>>>>> b86b7e42
+			Jet:             *core.NewRecordRef(core.DomainID, core.RecordID(rootJetId)),
+			Drop:            drop.Drop{Pulse: 1, JetID: rootJetId},
 			RecentObjects:   nil,
 			PendingRequests: nil,
 			PulseNumber:     newPulseNumber,
