--- conflicted
+++ resolved
@@ -61,7 +61,6 @@
 type LogicRunnerCommonTestSuite struct {
 	suite.Suite
 
-<<<<<<< HEAD
 	mc          *minimock.Controller
 	ctx         context.Context
 	am          *artifacts.ClientMock
@@ -70,28 +69,13 @@
 	jc          *jet.CoordinatorMock
 	mm          *mmanager
 	lr          *LogicRunner
-	le          *logicExecutor
+	re          *RequestsExecutorMock
 	es          ExecutionState
 	ps          *pulse.AccessorMock
 	mle         *testutils.MachineLogicExecutorMock
 	nn          *network.NodeNetworkMock
 	innerRouter *message2.Router
 	sender      *bus.SenderMock
-=======
-	mc  *minimock.Controller
-	ctx context.Context
-	am  *artifacts.ClientMock
-	dc  *artifacts.DescriptorsCacheMock
-	mb  *testutils.MessageBusMock
-	jc  *jet.CoordinatorMock
-	mm  *mmanager
-	lr  *LogicRunner
-	re  *RequestsExecutorMock
-	es  ExecutionState
-	ps  *pulse.AccessorMock
-	mle *testutils.MachineLogicExecutorMock
-	nn  *network.NodeNetworkMock
->>>>>>> 485865bd
 }
 
 func (suite *LogicRunnerCommonTestSuite) BeforeTest(suiteName, testName string) {
@@ -121,15 +105,11 @@
 	suite.lr.JetCoordinator = suite.jc
 	suite.lr.PulseAccessor = suite.ps
 	suite.lr.NodeNetwork = suite.nn
-<<<<<<< HEAD
 	suite.sender = bus.NewSenderMock(suite.mc)
 	var err error
 	suite.innerRouter, err = InitHandlers(suite.lr, suite.sender)
 	suite.Require().NoError(err)
-	suite.lr.LogicExecutor = suite.le
-=======
 	suite.lr.RequestsExecutor = suite.re
->>>>>>> 485865bd
 }
 
 func (suite *LogicRunnerCommonTestSuite) AfterTest(suiteName, testName string) {
@@ -627,13 +607,8 @@
 	suite.Require().NotNil(es)
 	suite.Require().Equal(message.NotPending, es.pending)
 
-<<<<<<< HEAD
-	es.CurrentList.Set(objectRef, &Transcript{})
+	es.Broker.currentList.Set(objectRef, &Transcript{})
 	err = h.Present(suite.ctx, flowMock)
-=======
-	es.Broker.currentList.Set(objectRef, &Transcript{})
-	re, err = suite.lr.FlowDispatcher.WrapBusHandle(suite.ctx, parcel)
->>>>>>> 485865bd
 	suite.Require().Error(err)
 
 	es.Broker.currentList.Cleanup()
@@ -757,14 +732,9 @@
 	es.pending = message.InPending
 	es.PendingConfirmed = false
 
-<<<<<<< HEAD
-	suite.lr.state[objectRef] = &ObjectState{ExecutionState: es}
-	err = h.Present(suite.ctx, nil)
-=======
 	st = suite.lr.StateStorage.UpsertObjectState(objectRef)
 	st.ExecutionState = es
-	re, err = suite.lr.FlowDispatcher.WrapBusHandle(suite.ctx, parcel)
->>>>>>> 485865bd
+	err = h.Present(suite.ctx, nil)
 	suite.Require().NoError(err)
 	es = suite.lr.StateStorage.GetExecutionState(objectRef)
 	suite.Equal(message.InPending, es.pending)
@@ -1049,7 +1019,6 @@
 
 	num := 100
 	wg := sync.WaitGroup{}
-<<<<<<< HEAD
 	wg.Add(num * 2)
 
 	suite.mb.SendFunc = func(
@@ -1064,9 +1033,6 @@
 		return nil, errors.New("unexpected message")
 	}
 	replyChan := mockSender(suite)
-=======
-	wg.Add(num)
->>>>>>> 485865bd
 
 	for i := 0; i < num; i++ {
 		go func(i int) {
@@ -1311,7 +1277,7 @@
 			ctx := inslogger.ContextWithTrace(suite.ctx, "req")
 
 			pulseNum := pulsar.NewPulse(1, parcel.Pulse(), &entropygenerator.StandardEntropyGenerator{})
-			err = suite.lr.OnPulse(ctx, *pulseNum)
+			err := suite.lr.OnPulse(ctx, *pulseNum)
 			require.NoError(t, err)
 
 			// _, err = suite.lr.FlowDispatcher.WrapBusHandle(ctx, parcel)
