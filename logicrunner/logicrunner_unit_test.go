--- conflicted
+++ resolved
@@ -112,9 +112,9 @@
 	}
 
 	es := &ExecutionState{
-		Ref:       objectRef,
-		Current:   &CurrentExecution{},
-		pending:   message.NotPending,
+		Ref:     objectRef,
+		Current: &CurrentExecution{},
+		pending: message.NotPending,
 	}
 
 	// make sure that if there is no pending finishPendingIfNeeded returns false,
@@ -1107,8 +1107,7 @@
 	s.jc.IsAuthorizedMock.Return(false, nil)
 
 	s.lr.state[s.objectRef] = &ObjectState{
-		ExecutionState: &ExecutionState{
-		},
+		ExecutionState: &ExecutionState{},
 	}
 	err := s.lr.OnPulse(s.ctx, s.pulse)
 	s.Require().NoError(err)
@@ -1122,10 +1121,9 @@
 	s.jc.IsAuthorizedMock.Return(false, nil)
 
 	s.lr.state[s.objectRef] = &ObjectState{
-		ExecutionState: &ExecutionState{
-		},
-		Validation: &ExecutionState{},
-		Consensus:  &Consensus{},
+		ExecutionState: &ExecutionState{},
+		Validation:     &ExecutionState{},
+		Consensus:      &Consensus{},
 	}
 	err := s.lr.OnPulse(s.ctx, s.pulse)
 	s.Require().NoError(err)
@@ -1142,8 +1140,8 @@
 
 	s.lr.state[s.objectRef] = &ObjectState{
 		ExecutionState: &ExecutionState{
-			Current:   &CurrentExecution{},
-			pending:   message.NotPending,
+			Current: &CurrentExecution{},
+			pending: message.NotPending,
 		},
 	}
 	err := s.lr.OnPulse(s.ctx, s.pulse)
@@ -1160,9 +1158,9 @@
 
 	s.lr.state[s.objectRef] = &ObjectState{
 		ExecutionState: &ExecutionState{
-			Current:   &CurrentExecution{},
-			Queue:     append(make([]ExecutionQueueElement, 0), ExecutionQueueElement{}),
-			pending:   message.NotPending,
+			Current: &CurrentExecution{},
+			Queue:   append(make([]ExecutionQueueElement, 0), ExecutionQueueElement{}),
+			pending: message.NotPending,
 		},
 	}
 
@@ -1180,9 +1178,9 @@
 
 	s.lr.state[s.objectRef] = &ObjectState{
 		ExecutionState: &ExecutionState{
-			Current:   &CurrentExecution{},
-			Queue:     make([]ExecutionQueueElement, 0),
-			pending:   message.NotPending,
+			Current: &CurrentExecution{},
+			Queue:   make([]ExecutionQueueElement, 0),
+			pending: message.NotPending,
 		},
 	}
 
@@ -1199,9 +1197,9 @@
 
 	s.lr.state[s.objectRef] = &ObjectState{
 		ExecutionState: &ExecutionState{
-			Current:   &CurrentExecution{},
-			Queue:     make([]ExecutionQueueElement, 0),
-			pending:   message.NotPending,
+			Current: &CurrentExecution{},
+			Queue:   make([]ExecutionQueueElement, 0),
+			pending: message.NotPending,
 		},
 	}
 
@@ -1218,9 +1216,9 @@
 
 	s.lr.state[s.objectRef] = &ObjectState{
 		ExecutionState: &ExecutionState{
-			Current:   &CurrentExecution{},
-			Queue:     make([]ExecutionQueueElement, 0),
-			pending:   message.InPending,
+			Current: &CurrentExecution{},
+			Queue:   make([]ExecutionQueueElement, 0),
+			pending: message.InPending,
 		},
 	}
 
@@ -1323,14 +1321,8 @@
 			messagesQueue := convertQueueToMessageQueue(test.queue[:maxQueueLength])
 
 			expectedMessage := &message.ExecutorResults{
-<<<<<<< HEAD
 				RecordRef: s.objectRef,
-				Requests:  make([]message.CaseBindRequest, 0),
 				Queue:     messagesQueue,
-=======
-				RecordRef:             s.objectRef,
-				Queue:                 messagesQueue,
->>>>>>> 66d7f9fe
 				LedgerHasMoreRequests: test.hasMoreRequests,
 			}
 
@@ -1347,7 +1339,7 @@
 			lr.MessageBus = mb
 			lr.state[s.objectRef] = &ObjectState{
 				ExecutionState: &ExecutionState{
-					Queue:     test.queue,
+					Queue: test.queue,
 				},
 			}
 
@@ -1403,7 +1395,7 @@
 
 func (s *LRUnsafeGetLedgerPendingRequestTestSuite) TestNoMoreRequestsInExecutionState() {
 	es := &ExecutionState{
-		Ref:                   s.ref,
+		Ref: s.ref,
 		LedgerHasMoreRequests: false,
 	}
 	s.lr.unsafeGetLedgerPendingRequest(s.ctx, es)
