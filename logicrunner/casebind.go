--- conflicted
+++ resolved
@@ -84,16 +84,12 @@
 			return step, errors.New("step between two shores")
 		}
 
-<<<<<<< HEAD
-		ret, err := lr.Execute(es.insContext, start.Resp.(core.Message))
-=======
 		msg := start.Resp.(core.Message)
 		signed, err := message.NewSignedMessage(msg, ref, lr.Network.GetPrivateKey())
 		if err != nil {
 			return 0, errors.New("failed to create a signed message")
 		}
-		ret, err := lr.Execute(context.TODO(), signed)
->>>>>>> bc90685d
+		ret, err := lr.Execute(es.insContext, signed)
 		if err != nil {
 			return 0, errors.Wrap(err, "validation step failed")
 		}
@@ -144,28 +140,8 @@
 	return nil, err
 }
 
-<<<<<<< HEAD
-func (lr *LogicRunner) ProcessValidationResults(ctx context.Context, inmsg core.Message) (core.Reply, error) {
-	msg, ok := inmsg.(*message.ValidationResults)
-=======
-func (lr *LogicRunner) GetConsensus(r Ref) (*Consensus, bool) {
-	lr.consensusMutex.Lock()
-	defer lr.consensusMutex.Unlock()
-	c, ok := lr.consensus[r]
-	if !ok {
-		// arr, err := lr.Ledger.GetJetCoordinator().QueryRole(core.RoleVirtualValidator, r, lr.Pulse.PulseNumber)
-		//if err != nil {
-		//	panic("cannot QueryRole")
-		//}
-		c = newConsensus(nil)
-		lr.consensus[r] = c
-	}
-	return c, ok
-}
-
 func (lr *LogicRunner) ProcessValidationResults(ctx context.Context, inmsg core.SignedMessage) (core.Reply, error) {
 	msg, ok := inmsg.Message().(*message.ValidationResults)
->>>>>>> bc90685d
 	if !ok {
 		return nil, errors.Errorf("ProcessValidationResults got argument typed %t", inmsg)
 	}
