--- conflicted
+++ resolved
@@ -8,7 +8,6 @@
 BENCHMARK = benchmark
 PULSEWATCHER = pulsewatcher
 APIREQUESTER = apirequester
-SIMPLEREQUESTER = simplerequester
 HEALTHCHECK = healthcheck
 
 ALL_PACKAGES = ./...
@@ -91,11 +90,7 @@
 	dep ensure
 
 .PHONY: build
-<<<<<<< HEAD
-build: $(BIN_DIR) $(INSOLARD) $(INSOLAR) $(INSGOCC) $(PULSARD) $(INSGORUND) $(HEALTHCHECK) $(BENCHMARK) $(APIREQUESTER) $(SIMPLEREQUESTER) $(PULSEWATCHER)
-=======
 build: $(BIN_DIR) $(INSOLARD) $(INSOLAR) $(INSGOCC) $(PULSARD) $(INSGORUND) $(HEALTHCHECK) $(BENCHMARK) $(APIREQUESTER) $(PULSEWATCHER) ## build all binaries
->>>>>>> 2317c279
 
 $(BIN_DIR):
 	mkdir -p $(BIN_DIR)
@@ -133,10 +128,6 @@
 .PHONY: $(APIREQUESTER)
 $(APIREQUESTER):
 	$(GOBUILD) -o $(BIN_DIR)/$(APIREQUESTER) -ldflags "${LDFLAGS}" cmd/apirequester/*.go
-
-.PHONY: $(SIMPLEREQUESTER)
-$(SIMPLEREQUESTER):
-	go build -o $(BIN_DIR)/$(SIMPLEREQUESTER) -ldflags "${LDFLAGS}" cmd/simplerequester/*.go
 
 .PHONY: $(HEALTHCHECK)
 $(HEALTHCHECK):
