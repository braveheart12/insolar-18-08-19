--- conflicted
+++ resolved
@@ -78,16 +78,14 @@
 
 func (m *middleware) waitForDrop(handler core.MessageHandler) core.MessageHandler {
 	return func(ctx context.Context, parcel core.Parcel) (core.Reply, error) {
-<<<<<<< HEAD
 		inslogger.FromContext(ctx).Debugf("[waitForDrop] starts %v", time.Now())
-=======
 		// If the call is a call in redirect-chain
 		// skip waiting for the hot records
 		if parcel.DelegationToken() != nil{
+			inslogger.FromContext(ctx).Debugf("[waitForDrop] parcel.DelegationToken() != nil")
 			return handler(ctx, parcel)
 		}
 
->>>>>>> 4022a2b1
 		jetID := jetFromContext(ctx)
 		lock := m.jetDropTimeoutProvider.getLock(jetID)
 		waiter := m.jetDropTimeoutProvider.getWaiter(jetID)
@@ -100,12 +98,8 @@
 		}
 		lock.RUnlock()
 
-<<<<<<< HEAD
-		if waiter.getLastPulse() != parcel.Pulse() {
+		if waiter.getLastPulse() < parcel.Pulse() {
 			inslogger.FromContext(ctx).Debugf("[waitForDrop] waiter.getLastPulse() != parcel.Pulse(), %v - %v,", waiter.getLastPulse(), parcel.Pulse())
-=======
-		if waiter.getLastPulse() < parcel.Pulse() {
->>>>>>> 4022a2b1
 			waiter.runDropWaitingTimeout()
 
 			select {
