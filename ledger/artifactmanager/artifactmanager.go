/*
 *    Copyright 2019 Insolar Technologies
 *
 *    Licensed under the Apache License, Version 2.0 (the "License");
 *    you may not use this file except in compliance with the License.
 *    You may obtain a copy of the License at
 *
 *        http://www.apache.org/licenses/LICENSE-2.0
 *
 *    Unless required by applicable law or agreed to in writing, software
 *    distributed under the License is distributed on an "AS IS" BASIS,
 *    WITHOUT WARRANTIES OR CONDITIONS OF ANY KIND, either express or implied.
 *    See the License for the specific language governing permissions and
 *    limitations under the License.
 */

package artifactmanager

import (
	"context"
	"fmt"
<<<<<<< HEAD
	"sync"

	"go.opencensus.io/trace"

	"github.com/insolar/insolar/instrumentation/instracer"
	"go.opencensus.io/stats"
=======
>>>>>>> 2216ac98

	"github.com/insolar/insolar/instrumentation/inslogger"
	"github.com/insolar/insolar/instrumentation/instracer"
	"github.com/pkg/errors"

	"github.com/insolar/insolar/core"
	"github.com/insolar/insolar/core/message"
	"github.com/insolar/insolar/core/reply"
	"github.com/insolar/insolar/ledger/storage"
	"github.com/insolar/insolar/ledger/storage/record"
)

const (
	getChildrenChunkSize = 10 * 1000
	jetMissRetryCount    = 10
)

// LedgerArtifactManager provides concrete API to storage for processing module.
type LedgerArtifactManager struct {
	DefaultBus                 core.MessageBus                 `inject:""`
	PlatformCryptographyScheme core.PlatformCryptographyScheme `inject:""`

	PulseStorage core.PulseStorage  `inject:""`
	JetStorage   storage.JetStorage `inject:""`
	DBContext    storage.DBContext  `inject:""`

	JetCoordinator core.JetCoordinator `inject:""`

	getChildrenChunkSize int
	senders              *ledgerArtifactSenders
}

// State returns hash state for artifact manager.
func (m *LedgerArtifactManager) State() ([]byte, error) {
	// This is a temporary stab to simulate real hash.
	return m.PlatformCryptographyScheme.IntegrityHasher().Hash([]byte{1, 2, 3}), nil
}

// NewArtifactManger creates new manager instance.
func NewArtifactManger(db *storage.DB) *LedgerArtifactManager {
	return &LedgerArtifactManager{
		getChildrenChunkSize: getChildrenChunkSize,
		senders:              newLedgerArtifactSenders(),
	}
}

// GenesisRef returns the root record reference.
//
// Root record is the parent for all top-level records.
func (m *LedgerArtifactManager) GenesisRef() *core.RecordRef {
	return m.DBContext.GenesisRef()
}

// RegisterRequest sends message for request registration,
// returns request record Ref if request successfully created or already exists.
func (m *LedgerArtifactManager) RegisterRequest(
	ctx context.Context, obj core.RecordRef, parcel core.Parcel,
) (*core.RecordID, error) {
	inslogger.FromContext(ctx).Debug("LedgerArtifactManager.RegisterRequest starts ...")
	var err error
	ctx, span := instracer.StartSpan(ctx, "artifactmanager.RegisterRequest")
	instrumenter := instrument(ctx, "RegisterRequest").err(&err)
	defer func() {
		if err != nil {
			span.AddAttributes(trace.StringAttribute("error", err.Error()))
		}
		span.End()
		instrumenter.end()
	}()

	currentPulse, err := m.PulseStorage.Current(ctx)
	if err != nil {
		return nil, err
	}

	rec := record.RequestRecord{
		Payload: message.MustSerializeBytes(parcel.Message()),
		Object:  *obj.Record(),
	}
	recID := record.NewRecordIDFromRecord(m.PlatformCryptographyScheme, currentPulse.PulseNumber, &rec)
	recRef := core.NewRecordRef(*parcel.DefaultTarget().Domain(), *recID)
	id, err := m.setRecord(
		ctx,
		&rec,
		*recRef,
		*currentPulse,
	)
	return id, errors.Wrap(err, "[ RegisterRequest ] ")
}

// GetCode returns code from code record by provided reference according to provided machine preference.
//
// This method is used by VM to fetch code for execution.
func (m *LedgerArtifactManager) GetCode(
	ctx context.Context, code core.RecordRef,
) (core.CodeDescriptor, error) {
	inslogger.FromContext(ctx).Debug("LedgerArtifactManager.GetCode starts ...")

	var err error
	instrumenter := instrument(ctx, "GetCode").err(&err)
	ctx, span := instracer.StartSpan(ctx, "artifactmanager.GetCode")
	defer func() {
		if err != nil {
			span.AddAttributes(trace.StringAttribute("error", err.Error()))
		}
		span.End()
		instrumenter.end()
	}()

	ctx, span = instracer.StartSpan(ctx, "artifactmanager.GetCode sendAndFollowRedirect")

	currentPulse, err := m.PulseStorage.Current(ctx)
	if err != nil {
		return nil, err
	}

	bus := core.MessageBusFromContext(ctx, m.DefaultBus)
	sender := BuildSender(
		bus.Send,
		m.senders.cachedSender(m.PlatformCryptographyScheme),
		followRedirectSender(bus),
		retryJetSender(currentPulse.PulseNumber, m.JetStorage),
	)

	genericReact, err := sender(ctx, &message.GetCode{Code: code}, nil)

<<<<<<< HEAD
	sendCtx, sendSpan := instracer.StartSpan(ctx, "artifactmanager.GetCode sendAndRetryJet")
	genericReact, err := m.bus(sendCtx).Send(sendCtx, &message.GetCode{Code: code}, nil)
	sendSpan.End()
=======
	span.End()
>>>>>>> 2216ac98

	if err != nil {
		return nil, err
	}

	switch rep := genericReact.(type) {
	case *reply.Code:
		desc := CodeDescriptor{
			ctx:         ctx,
			ref:         code,
			machineType: rep.MachineType,
			code:        rep.Code,
		}
		return &desc, nil
	case *reply.Error:
		return nil, rep.Error()
	default:
		return nil, fmt.Errorf("GetCode: unexpected reply: %#v", rep)
	}
}

// GetObject returns descriptor for provided state.
//
// If provided state is nil, the latest state will be returned (with deactivation check). Returned descriptor will
// provide methods for fetching all related data.
func (m *LedgerArtifactManager) GetObject(
	ctx context.Context,
	head core.RecordRef,
	state *core.RecordID,
	approved bool,
) (core.ObjectDescriptor, error) {
	inslogger.FromContext(ctx).Debug("LedgerArtifactManager.GetObject starts ...")
	var (
		desc *ObjectDescriptor
		err  error
	)
	ctx, span := instracer.StartSpan(ctx, "artifactmanager.Getobject")
	instrumenter := instrument(ctx, "GetObject").err(&err)
	defer func() {
		if err != nil {
			span.AddAttributes(trace.StringAttribute("error", err.Error()))
		}
		span.End()
		if err != nil && err == ErrObjectDeactivated {
			err = nil // megahack: threat it 2xx
		}
		instrumenter.end()
	}()

	getObjectMsg := &message.GetObject{
		Head:     head,
		State:    state,
		Approved: approved,
	}

	currentPulse, err := m.PulseStorage.Current(ctx)
	if err != nil {
		return nil, err
	}

	bus := core.MessageBusFromContext(ctx, m.DefaultBus)
	sender := BuildSender(
		bus.Send,
		followRedirectSender(bus),
		retryJetSender(currentPulse.PulseNumber, m.JetStorage),
	)

	genericReact, err := sender(ctx, getObjectMsg, nil)
	if err != nil {
		return nil, err
	}

	switch r := genericReact.(type) {
	case *reply.Object:
		desc = &ObjectDescriptor{
			ctx:          ctx,
			am:           m,
			head:         r.Head,
			state:        r.State,
			prototype:    r.Prototype,
			isPrototype:  r.IsPrototype,
			childPointer: r.ChildPointer,
			memory:       r.Memory,
			parent:       r.Parent,
		}
		return desc, err
	case *reply.Error:
		return nil, r.Error()
	default:
		return nil, fmt.Errorf("GetObject: unexpected reply: %#v", genericReact)
	}
}

// HasPendingRequests returns true if object has unclosed requests.
func (m *LedgerArtifactManager) HasPendingRequests(
	ctx context.Context,
	object core.RecordRef,
) (bool, error) {

	currentPulse, err := m.PulseStorage.Current(ctx)
	if err != nil {
		return false, err
	}

	bus := core.MessageBusFromContext(ctx, m.DefaultBus)
	sender := BuildSender(
		bus.Send,
		retryJetSender(currentPulse.PulseNumber, m.JetStorage),
	)

	genericReact, err := sender(ctx, &message.GetPendingRequests{Object: object}, nil)

	if err != nil {
		return false, err
	}

	switch rep := genericReact.(type) {
	case *reply.HasPendingRequests:
		return rep.Has, nil
	case *reply.Error:
		return false, rep.Error()
	default:
		return false, fmt.Errorf("HasPendingRequests: unexpected reply: %#v", rep)
	}
}

// GetDelegate returns provided object's delegate reference for provided prototype.
//
// Object delegate should be previously created for this object. If object delegate does not exist, an error will
// be returned.
func (m *LedgerArtifactManager) GetDelegate(
	ctx context.Context, head, asType core.RecordRef,
) (*core.RecordRef, error) {
	inslogger.FromContext(ctx).Debug("LedgerArtifactManager.GetDelegate starts ...")

	var err error
	ctx, span := instracer.StartSpan(ctx, "artifactmanager.GetDelegate")
	instrumenter := instrument(ctx, "GetDelegate").err(&err)
	defer func() {
		if err != nil {
			span.AddAttributes(trace.StringAttribute("error", err.Error()))
		}
		span.End()
		instrumenter.end()
	}()

	currentPulse, err := m.PulseStorage.Current(ctx)
	if err != nil {
		return nil, err
	}

	bus := core.MessageBusFromContext(ctx, m.DefaultBus)
	sender := BuildSender(bus.Send, followRedirectSender(bus), retryJetSender(currentPulse.PulseNumber, m.JetStorage))
	genericReact, err := sender(ctx, &message.GetDelegate{
		Head:   head,
		AsType: asType,
	}, nil)
	if err != nil {
		return nil, err
	}

	switch rep := genericReact.(type) {
	case *reply.Delegate:
		return &rep.Head, nil
	case *reply.Error:
		return nil, rep.Error()
	default:
		return nil, fmt.Errorf("GetDelegate: unexpected reply: %#v", rep)
	}
}

// GetChildren returns children iterator.
//
// During iteration children refs will be fetched from remote source (parent object).
func (m *LedgerArtifactManager) GetChildren(
	ctx context.Context, parent core.RecordRef, pulse *core.PulseNumber,
) (core.RefIterator, error) {
	var err error

	ctx, span := instracer.StartSpan(ctx, "artifactmanager.GetChildren")
	instrumenter := instrument(ctx, "GetChildren").err(&err)
	defer func() {
		if err != nil {
			span.AddAttributes(trace.StringAttribute("error", err.Error()))
		}
		span.End()
		instrumenter.end()
	}()

	currentPulse, err := m.PulseStorage.Current(ctx)
	if err != nil {
		return nil, err
	}

	bus := core.MessageBusFromContext(ctx, m.DefaultBus)
	sender := BuildSender(bus.Send, followRedirectSender(bus), retryJetSender(currentPulse.PulseNumber, m.JetStorage))
	iter, err := NewChildIterator(ctx, sender, parent, pulse, m.getChildrenChunkSize)
	return iter, err
}

// DeclareType creates new type record in storage.
//
// Type is a contract interface. It contains one method signature.
func (m *LedgerArtifactManager) DeclareType(
	ctx context.Context, domain, request core.RecordRef, typeDec []byte,
) (*core.RecordID, error) {
	var err error
	ctx, span := instracer.StartSpan(ctx, "artifactmanager.DeclareType")
	instrumenter := instrument(ctx, "DeclareType").err(&err)
	defer func() {
		if err != nil {
			span.AddAttributes(trace.StringAttribute("error", err.Error()))
		}
		span.End()
		instrumenter.end()
	}()

	currentPulse, err := m.PulseStorage.Current(ctx)
	if err != nil {
		return nil, err
	}

	recid, err := m.setRecord(
		ctx,
		&record.TypeRecord{
			SideEffectRecord: record.SideEffectRecord{
				Domain:  domain,
				Request: request,
			},
			TypeDeclaration: typeDec,
		},
		request,
		*currentPulse,
	)
	return recid, err
}

// DeployCode creates new code record in storage.
//
// CodeRef records are used to activate prototype or as migration code for an object.
func (m *LedgerArtifactManager) DeployCode(
	ctx context.Context,
	domain core.RecordRef,
	request core.RecordRef,
	code []byte,
	machineType core.MachineType,
) (*core.RecordID, error) {
	var err error
	ctx, span := instracer.StartSpan(ctx, "artifactmanager.DeployCode")
	instrumenter := instrument(ctx, "DeployCode").err(&err)
	defer func() {
		if err != nil {
			span.AddAttributes(trace.StringAttribute("error", err.Error()))
		}
		span.End()
		instrumenter.end()
	}()

	currentPulse, err := m.PulseStorage.Current(ctx)
	if err != nil {
		return nil, err
	}

	codeRec := &record.CodeRecord{
		SideEffectRecord: record.SideEffectRecord{
			Domain:  domain,
			Request: request,
		},
		Code:        record.CalculateIDForBlob(m.PlatformCryptographyScheme, currentPulse.PulseNumber, code),
		MachineType: machineType,
	}
	codeID := record.NewRecordIDFromRecord(m.PlatformCryptographyScheme, currentPulse.PulseNumber, codeRec)
	codeRef := core.NewRecordRef(*domain.Record(), *codeID)

	_, err = m.setBlob(ctx, code, *codeRef, *currentPulse)
	if err != nil {
		return nil, err
	}
	id, err := m.setRecord(
		ctx,
		codeRec,
		*codeRef,
		*currentPulse,
	)
	if err != nil {
		return nil, err
	}

	return id, nil
}

// ActivatePrototype creates activate object record in storage. Provided prototype reference will be used as objects prototype
// memory as memory of created object. If memory is not provided, the prototype default memory will be used.
//
// Request reference will be this object's identifier and referred as "object head".
func (m *LedgerArtifactManager) ActivatePrototype(
	ctx context.Context,
	domain, object, parent, code core.RecordRef,
	memory []byte,
) (core.ObjectDescriptor, error) {
	var err error
	ctx, span := instracer.StartSpan(ctx, "artifactmanager.ActivatePrototype")
	instrumenter := instrument(ctx, "ActivatePrototype").err(&err)
	defer func() {
		if err != nil {
			span.AddAttributes(trace.StringAttribute("error", err.Error()))
		}
		span.End()
		instrumenter.end()
	}()
	desc, err := m.activateObject(ctx, domain, object, code, true, parent, false, memory)
	return desc, err
}

// ActivateObject creates activate object record in storage. Provided prototype reference will be used as objects prototype
// memory as memory of created object. If memory is not provided, the prototype default memory will be used.
//
// Request reference will be this object's identifier and referred as "object head".
func (m *LedgerArtifactManager) ActivateObject(
	ctx context.Context,
	domain, object, parent, prototype core.RecordRef,
	asDelegate bool,
	memory []byte,
) (core.ObjectDescriptor, error) {
	var err error
	ctx, span := instracer.StartSpan(ctx, "artifactmanager.ActivateObject")
	instrumenter := instrument(ctx, "ActivateObject").err(&err)
	defer func() {
		if err != nil {
			span.AddAttributes(trace.StringAttribute("error", err.Error()))
		}
		span.End()
		instrumenter.end()
	}()
	desc, err := m.activateObject(ctx, domain, object, prototype, false, parent, asDelegate, memory)
	return desc, err
}

// DeactivateObject creates deactivate object record in storage. Provided reference should be a reference to the head
// of the object. If object is already deactivated, an error should be returned.
//
// Deactivated object cannot be changed.
func (m *LedgerArtifactManager) DeactivateObject(
	ctx context.Context, domain, request core.RecordRef, object core.ObjectDescriptor,
) (*core.RecordID, error) {
	var err error
	ctx, span := instracer.StartSpan(ctx, "artifactmanager.DeactivateObject")
	instrumenter := instrument(ctx, "DeactivateObject").err(&err)
	defer func() {
		if err != nil {
			span.AddAttributes(trace.StringAttribute("error", err.Error()))
		}
		span.End()
		instrumenter.end()
	}()

	currentPulse, err := m.PulseStorage.Current(ctx)

	desc, err := m.sendUpdateObject(
		ctx,
		&record.DeactivationRecord{
			SideEffectRecord: record.SideEffectRecord{
				Domain:  domain,
				Request: request,
			},
			PrevState: *object.StateID(),
		},
		*object.HeadRef(),
		nil,
		*currentPulse,
	)
	if err != nil {
		return nil, err
	}
	return &desc.State, nil
}

// UpdatePrototype creates amend object record in storage. Provided reference should be a reference to the head of the
// prototype. Provided memory well be the new object memory.
//
// Returned reference will be the latest object state (exact) reference.
func (m *LedgerArtifactManager) UpdatePrototype(
	ctx context.Context,
	domain, request core.RecordRef,
	object core.ObjectDescriptor,
	memory []byte,
	code *core.RecordRef,
) (core.ObjectDescriptor, error) {
	var err error
	ctx, span := instracer.StartSpan(ctx, "artifactmanager.UpdatePrototype")
	instrumenter := instrument(ctx, "UpdatePrototype").err(&err)
	defer func() {
		if err != nil {
			span.AddAttributes(trace.StringAttribute("error", err.Error()))
		}
		span.End()
		instrumenter.end()
	}()

	if !object.IsPrototype() {
		err = errors.New("object is not a prototype")
		return nil, err
	}
	desc, err := m.updateObject(ctx, domain, request, object, code, memory)
	return desc, err
}

// UpdateObject creates amend object record in storage. Provided reference should be a reference to the head of the
// object. Provided memory well be the new object memory.
//
// Returned reference will be the latest object state (exact) reference.
func (m *LedgerArtifactManager) UpdateObject(
	ctx context.Context,
	domain, request core.RecordRef,
	object core.ObjectDescriptor,
	memory []byte,
) (core.ObjectDescriptor, error) {
	var err error
	ctx, span := instracer.StartSpan(ctx, "artifactmanager.UpdateObject")
	instrumenter := instrument(ctx, "UpdateObject").err(&err)
	defer func() {
		if err != nil {
			span.AddAttributes(trace.StringAttribute("error", err.Error()))
		}
		span.End()
		instrumenter.end()
	}()

	if object.IsPrototype() {
		err = errors.New("object is not an instance")
		return nil, err
	}
	desc, err := m.updateObject(ctx, domain, request, object, nil, memory)
	return desc, err
}

// RegisterValidation marks provided object state as approved or disapproved.
//
// When fetching object, validity can be specified.
func (m *LedgerArtifactManager) RegisterValidation(
	ctx context.Context,
	object core.RecordRef,
	state core.RecordID,
	isValid bool,
	validationMessages []core.Message,
) error {
	inslogger.FromContext(ctx).Debug("LedgerArtifactManager.RegisterValidation starts ...")
	var err error
	ctx, span := instracer.StartSpan(ctx, "artifactmanager.RegisterValidation")
	instrumenter := instrument(ctx, "RegisterValidation").err(&err)
	defer func() {
		if err != nil {
			span.AddAttributes(trace.StringAttribute("error", err.Error()))
		}
		span.End()
		instrumenter.end()
	}()

	msg := message.ValidateRecord{
		Object:             object,
		State:              state,
		IsValid:            isValid,
		ValidationMessages: validationMessages,
	}

	currentPulse, err := m.PulseStorage.Current(ctx)
	if err != nil {
		return err
	}

	bus := core.MessageBusFromContext(ctx, m.DefaultBus)
	sender := BuildSender(bus.Send, retryJetSender(currentPulse.PulseNumber, m.JetStorage))
	_, err = sender(ctx, &msg, nil)

	return err
}

// RegisterResult saves VM method call result.
func (m *LedgerArtifactManager) RegisterResult(
	ctx context.Context, object, request core.RecordRef, payload []byte,
) (*core.RecordID, error) {
	var err error
	ctx, span := instracer.StartSpan(ctx, "artifactmanager.RegisterResult")
	instrumenter := instrument(ctx, "RegisterResult").err(&err)
	defer func() {
		if err != nil {
			span.AddAttributes(trace.StringAttribute("error", err.Error()))
		}
		span.End()
		instrumenter.end()
	}()

	currentPulse, err := m.PulseStorage.Current(ctx)
	if err != nil {
		return nil, err
	}

	recid, err := m.setRecord(
		ctx,
		&record.ResultRecord{
			Object:  *object.Record(),
			Request: request,
			Payload: payload,
		},
		request,
		*currentPulse,
	)
	return recid, err
}

func (m *LedgerArtifactManager) activateObject(
	ctx context.Context,
	domain core.RecordRef,
	object core.RecordRef,
	prototype core.RecordRef,
	isPrototype bool,
	parent core.RecordRef,
	asDelegate bool,
	memory []byte,
) (core.ObjectDescriptor, error) {
	parentDesc, err := m.GetObject(ctx, parent, nil, false)
	if err != nil {
		return nil, err
	}
	currentPulse, err := m.PulseStorage.Current(ctx)
	if err != nil {
		return nil, err
	}

	obj, err := m.sendUpdateObject(
		ctx,
		&record.ObjectActivateRecord{
			SideEffectRecord: record.SideEffectRecord{
				Domain:  domain,
				Request: object,
			},
			ObjectStateRecord: record.ObjectStateRecord{
				Memory:      record.CalculateIDForBlob(m.PlatformCryptographyScheme, currentPulse.PulseNumber, memory),
				Image:       prototype,
				IsPrototype: isPrototype,
			},
			Parent:     parent,
			IsDelegate: asDelegate,
		},
		object,
		memory,
		*currentPulse,
	)
	if err != nil {
		return nil, err
	}

	var (
		prevChild *core.RecordID
		asType    *core.RecordRef
	)
	if parentDesc.ChildPointer() != nil {
		prevChild = parentDesc.ChildPointer()
	}
	if asDelegate {
		asType = &prototype
	}
	_, err = m.registerChild(
		ctx,
		&record.ChildRecord{
			Ref:       object,
			PrevChild: prevChild,
		},
		parent,
		object,
		asType,
		*currentPulse,
	)
	if err != nil {
		return nil, err
	}

	return &ObjectDescriptor{
		ctx:          ctx,
		am:           m,
		head:         obj.Head,
		state:        obj.State,
		prototype:    obj.Prototype,
		childPointer: obj.ChildPointer,
		memory:       memory,
		parent:       obj.Parent,
	}, nil
}

func (m *LedgerArtifactManager) updateObject(
	ctx context.Context,
	domain, request core.RecordRef,
	object core.ObjectDescriptor,
	code *core.RecordRef,
	memory []byte,
) (core.ObjectDescriptor, error) {
	inslogger.FromContext(ctx).Debug("LedgerArtifactManager.updateObject starts ...")
	var (
		image *core.RecordRef
		err   error
	)
	if object.IsPrototype() {
		if code != nil {
			image = code
		} else {
			image, err = object.Code()
		}
	} else {
		image, err = object.Prototype()
	}
	if err != nil {
		return nil, errors.Wrap(err, "failed to update object")
	}

	currentPulse, err := m.PulseStorage.Current(ctx)
	if err != nil {
		return nil, err
	}
	if err != nil {
		return nil, err
	}

	obj, err := m.sendUpdateObject(
		ctx,
		&record.ObjectAmendRecord{
			SideEffectRecord: record.SideEffectRecord{
				Domain:  domain,
				Request: request,
			},
			ObjectStateRecord: record.ObjectStateRecord{
				Image:       *image,
				IsPrototype: object.IsPrototype(),
			},
			PrevState: *object.StateID(),
		},
		*object.HeadRef(),
		memory,
		*currentPulse,
	)
	if err != nil {
		return nil, err
	}

	return &ObjectDescriptor{
		ctx:          ctx,
		am:           m,
		head:         obj.Head,
		state:        obj.State,
		prototype:    obj.Prototype,
		childPointer: obj.ChildPointer,
		memory:       memory,
		parent:       obj.Parent,
	}, nil
}

func (m *LedgerArtifactManager) setRecord(
	ctx context.Context,
	rec record.Record,
	target core.RecordRef,
	currentPulse core.Pulse,
) (*core.RecordID, error) {
	inslogger.FromContext(ctx).Debug("LedgerArtifactManager.setRecord starts ...")

	bus := core.MessageBusFromContext(ctx, m.DefaultBus)

	sender := BuildSender(bus.Send, retryJetSender(currentPulse.PulseNumber, m.JetStorage))
	genericReply, err := sender(ctx, &message.SetRecord{
		Record:    record.SerializeRecord(rec),
		TargetRef: target,
	}, nil)

	if err != nil {
		return nil, err
	}

	switch rep := genericReply.(type) {
	case *reply.ID:
		return &rep.ID, nil
	case *reply.Error:
		return nil, rep.Error()
	default:
		return nil, fmt.Errorf("setRecord: unexpected reply: %#v", rep)
	}
}

func (m *LedgerArtifactManager) setBlob(
	ctx context.Context,
	blob []byte,
	target core.RecordRef,
	currentPulse core.Pulse,
) (*core.RecordID, error) {
	inslogger.FromContext(ctx).Debug("LedgerArtifactManager.setBlob starts ...")

	bus := core.MessageBusFromContext(ctx, m.DefaultBus)
	sender := BuildSender(bus.Send, retryJetSender(currentPulse.PulseNumber, m.JetStorage))
	genericReact, err := sender(ctx, &message.SetBlob{
		Memory:    blob,
		TargetRef: target,
	}, nil)

	if err != nil {
		return nil, err
	}

	switch rep := genericReact.(type) {
	case *reply.ID:
		return &rep.ID, nil
	case *reply.Error:
		return nil, rep.Error()
	default:
		return nil, fmt.Errorf("setBlob: unexpected reply: %#v", rep)
	}
}

func (m *LedgerArtifactManager) sendUpdateObject(
	ctx context.Context,
	rec record.Record,
	object core.RecordRef,
	memory []byte,
	currentPulse core.Pulse,
) (*reply.Object, error) {
	inslogger.FromContext(ctx).Debug("LedgerArtifactManager.sendUpdateObject starts ...")
	// TODO: @andreyromancev. 14.01.19. Uncomment when message streaming or validation is ready.
	// genericRep, err := sendAndRetryJet(ctx, m.bus(ctx), m.db, &message.SetBlob{
	// 	TargetRef: object,
	// 	Memory:    memory,
	// }, currentPulse, jetMissRetryCount, nil)
	// if err != nil {
	// 	return nil, errors.Wrap(err, "failed to save object's memory blob")
	// }
	// if _, ok := genericRep.(*reply.ID); !ok {
	// 	return nil, fmt.Errorf("unexpected reply: %#v\n", genericRep)
	// }

	bus := core.MessageBusFromContext(ctx, m.DefaultBus)
	sender := BuildSender(bus.Send, retryJetSender(currentPulse.PulseNumber, m.JetStorage))
	genericReply, err := sender(
		ctx,
		&message.UpdateObject{
			Record: record.SerializeRecord(rec),
			Object: object,
			Memory: memory,
		}, nil)

	if err != nil {
		return nil, errors.Wrap(err, "failed to update object")
	}

	switch rep := genericReply.(type) {
	case *reply.Object:
		return rep, nil
	case *reply.Error:
		return nil, rep.Error()
	default:
		return nil, fmt.Errorf("sendUpdateObject: unexpected reply: %#v", rep)
	}
}

func (m *LedgerArtifactManager) registerChild(
	ctx context.Context,
	rec record.Record,
	parent core.RecordRef,
	child core.RecordRef,
	asType *core.RecordRef,
	currentPulse core.Pulse,
) (*core.RecordID, error) {
	inslogger.FromContext(ctx).Debug("LedgerArtifactManager.registerChild starts ...")

	bus := core.MessageBusFromContext(ctx, m.DefaultBus)
	sender := BuildSender(bus.Send, retryJetSender(currentPulse.PulseNumber, m.JetStorage))
	genericReact, err := sender(ctx, &message.RegisterChild{
		Record: record.SerializeRecord(rec),
		Parent: parent,
		Child:  child,
		AsType: asType,
	}, nil)

	if err != nil {
		return nil, err
	}

	switch rep := genericReact.(type) {
	case *reply.ID:
		return &rep.ID, nil
	case *reply.Error:
		return nil, rep.Error()
	default:
		return nil, fmt.Errorf("registerChild: unexpected reply: %#v", rep)
	}
}<|MERGE_RESOLUTION|>--- conflicted
+++ resolved
@@ -19,15 +19,12 @@
 import (
 	"context"
 	"fmt"
-<<<<<<< HEAD
 	"sync"
 
 	"go.opencensus.io/trace"
 
 	"github.com/insolar/insolar/instrumentation/instracer"
 	"go.opencensus.io/stats"
-=======
->>>>>>> 2216ac98
 
 	"github.com/insolar/insolar/instrumentation/inslogger"
 	"github.com/insolar/insolar/instrumentation/instracer"
@@ -137,8 +134,6 @@
 		instrumenter.end()
 	}()
 
-	ctx, span = instracer.StartSpan(ctx, "artifactmanager.GetCode sendAndFollowRedirect")
-
 	currentPulse, err := m.PulseStorage.Current(ctx)
 	if err != nil {
 		return nil, err
@@ -154,13 +149,6 @@
 
 	genericReact, err := sender(ctx, &message.GetCode{Code: code}, nil)
 
-<<<<<<< HEAD
-	sendCtx, sendSpan := instracer.StartSpan(ctx, "artifactmanager.GetCode sendAndRetryJet")
-	genericReact, err := m.bus(sendCtx).Send(sendCtx, &message.GetCode{Code: code}, nil)
-	sendSpan.End()
-=======
-	span.End()
->>>>>>> 2216ac98
 
 	if err != nil {
 		return nil, err
@@ -295,7 +283,6 @@
 	ctx context.Context, head, asType core.RecordRef,
 ) (*core.RecordRef, error) {
 	inslogger.FromContext(ctx).Debug("LedgerArtifactManager.GetDelegate starts ...")
-
 	var err error
 	ctx, span := instracer.StartSpan(ctx, "artifactmanager.GetDelegate")
 	instrumenter := instrument(ctx, "GetDelegate").err(&err)
