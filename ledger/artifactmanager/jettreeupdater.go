--- conflicted
+++ resolved
@@ -49,13 +49,8 @@
 }
 
 type jetTreeUpdater struct {
-<<<<<<< HEAD
-	Nodes          nodes.Accessor
+	Nodes          node.Accessor
 	JetStorage     jet.JetStorage
-=======
-	Nodes          node.Accessor
-	JetStorage     storage.JetStorage
->>>>>>> 8558063a
 	MessageBus     core.MessageBus
 	JetCoordinator core.JetCoordinator
 
@@ -64,13 +59,8 @@
 }
 
 func newJetTreeUpdater(
-<<<<<<< HEAD
-	ans nodes.Accessor,
+	ans node.Accessor,
 	js jet.JetStorage, mb core.MessageBus, jc core.JetCoordinator,
-=======
-	ans node.Accessor,
-	js storage.JetStorage, mb core.MessageBus, jc core.JetCoordinator,
->>>>>>> 8558063a
 ) *jetTreeUpdater {
 	return &jetTreeUpdater{
 		Nodes:          ans,
