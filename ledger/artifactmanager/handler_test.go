--- conflicted
+++ resolved
@@ -112,11 +112,7 @@
 		})
 		require.NoError(t, err)
 		jc.QueryRoleMock.Expect(
-<<<<<<< HEAD
-			ctx, core.DynamicRoleHeavyExecutor, &msg.Head, 0,
-=======
-			ctx, core.RoleHeavyExecutor, &msg.Head, 5,
->>>>>>> 93065959
+			ctx, core.DynamicRoleHeavyExecutor, &msg.Head, 5,
 		).Return(
 			[]core.RecordRef{*heavyRef}, nil,
 		)
@@ -220,11 +216,7 @@
 		})
 		require.NoError(t, err)
 		jc.QueryRoleMock.Expect(
-<<<<<<< HEAD
-			ctx, core.DynamicRoleHeavyExecutor, &msg.Parent, 0,
-=======
-			ctx, core.RoleHeavyExecutor, &msg.Parent, 5,
->>>>>>> 93065959
+			ctx, core.DynamicRoleHeavyExecutor, &msg.Parent, 5,
 		).Return(
 			[]core.RecordRef{*heavyRef}, nil,
 		)
@@ -277,7 +269,7 @@
 	h.Bus = mb
 	heavyRef := genRandomRef(0)
 	jc.QueryRoleMock.Expect(
-		ctx, core.RoleHeavyExecutor, &msg.Head, 0,
+		ctx, core.DynamicRoleHeavyExecutor, &msg.Head, 0,
 	).Return(
 		[]core.RecordRef{*heavyRef}, nil,
 	)
@@ -337,7 +329,7 @@
 	h.Bus = mb
 	heavyRef := genRandomRef(0)
 	jc.QueryRoleMock.Expect(
-		ctx, core.RoleHeavyExecutor, &msg.Object, 0,
+		ctx, core.DynamicRoleHeavyExecutor, &msg.Object, 0,
 	).Return(
 		[]core.RecordRef{*heavyRef}, nil,
 	)
