/*
 *    Copyright 2018 Insolar
 *
 *    Licensed under the Apache License, Version 2.0 (the "License");
 *    you may not use this file except in compliance with the License.
 *    You may obtain a copy of the License at
 *
 *        http://www.apache.org/licenses/LICENSE-2.0
 *
 *    Unless required by applicable law or agreed to in writing, software
 *    distributed under the License is distributed on an "AS IS" BASIS,
 *    WITHOUT WARRANTIES OR CONDITIONS OF ANY KIND, either express or implied.
 *    See the License for the specific language governing permissions and
 *    limitations under the License.
 */

package artifactmanager

import (
	"bytes"
	"context"

	"github.com/insolar/insolar/instrumentation/hack"
	"github.com/insolar/insolar/ledger/index"
	"github.com/pkg/errors"

	"github.com/insolar/insolar/core"
	"github.com/insolar/insolar/core/message"
	"github.com/insolar/insolar/core/reply"
	"github.com/insolar/insolar/ledger/record"
	"github.com/insolar/insolar/ledger/storage"
)

type internalHandler func(ctx context.Context, pulseNumber core.PulseNumber, parcel core.Parcel) (core.Reply, error)

// MessageHandler processes messages for local storage interaction.
type MessageHandler struct {
<<<<<<< HEAD
	db              *storage.DB
	jetDropHandlers map[core.MessageType]internalHandler
	recentObjects   *storage.RecentObjectsIndex
}

// NewMessageHandler creates new handler.
func NewMessageHandler(db *storage.DB, recentObjects *storage.RecentObjectsIndex) (*MessageHandler, error) {
	return &MessageHandler{
		db:              db,
		jetDropHandlers: map[core.MessageType]internalHandler{},
		recentObjects:   recentObjects,
	}, nil
=======
	db                         *storage.DB
	jetDropHandlers            map[core.MessageType]internalHandler
	Bus                        core.MessageBus                 `inject:""`
	PlatformCryptographyScheme core.PlatformCryptographyScheme `inject:""`
}

// NewMessageHandler creates new handler.
func NewMessageHandler(db *storage.DB) *MessageHandler {
	return &MessageHandler{
		db:              db,
		jetDropHandlers: map[core.MessageType]internalHandler{},
	}
>>>>>>> a91bb2f9
}

// Init initializes handlers.
func (h *MessageHandler) Init(ctx context.Context) error {
	h.Bus.MustRegister(core.TypeGetCode, h.messagePersistingWrapper(h.handleGetCode))
	h.Bus.MustRegister(core.TypeGetObject, h.messagePersistingWrapper(h.handleGetObject))
	h.Bus.MustRegister(core.TypeGetDelegate, h.messagePersistingWrapper(h.handleGetDelegate))
	h.Bus.MustRegister(core.TypeGetChildren, h.messagePersistingWrapper(h.handleGetChildren))
	h.Bus.MustRegister(core.TypeUpdateObject, h.messagePersistingWrapper(h.handleUpdateObject))
	h.Bus.MustRegister(core.TypeRegisterChild, h.messagePersistingWrapper(h.handleRegisterChild))
	h.Bus.MustRegister(core.TypeJetDrop, h.handleJetDrop)
	h.Bus.MustRegister(core.TypeSetRecord, h.messagePersistingWrapper(h.handleSetRecord))
	h.Bus.MustRegister(core.TypeSetBlob, h.messagePersistingWrapper(h.handleSetBlob))
	h.Bus.MustRegister(core.TypeValidateRecord, h.messagePersistingWrapper(h.handleValidateRecord))

	h.jetDropHandlers[core.TypeGetCode] = h.handleGetCode
	h.jetDropHandlers[core.TypeGetObject] = h.handleGetObject
	h.jetDropHandlers[core.TypeGetDelegate] = h.handleGetDelegate
	h.jetDropHandlers[core.TypeGetChildren] = h.handleGetChildren
	h.jetDropHandlers[core.TypeUpdateObject] = h.handleUpdateObject
	h.jetDropHandlers[core.TypeRegisterChild] = h.handleRegisterChild
	h.jetDropHandlers[core.TypeSetRecord] = h.handleSetRecord
	h.jetDropHandlers[core.TypeValidateRecord] = h.handleValidateRecord

	return nil
}

func (h *MessageHandler) messagePersistingWrapper(handler internalHandler) core.MessageHandler {
	return func(ctx context.Context, genericMsg core.Parcel) (core.Reply, error) {
		err := persistMessageToDb(ctx, h.db, genericMsg.Message())
		if err != nil {
			return nil, err
		}

		lastPulseNumber, err := h.db.GetLatestPulseNumber(ctx)
		if err != nil {
			return nil, err
		}

		return handler(ctx, lastPulseNumber, genericMsg)
	}
}

func (h *MessageHandler) handleSetRecord(ctx context.Context, pulseNumber core.PulseNumber, genericMsg core.Parcel) (core.Reply, error) {
	msg := genericMsg.Message().(*message.SetRecord)
	id, err := h.db.SetRecord(ctx, pulseNumber, record.DeserializeRecord(msg.Record))
	if err != nil {
		return nil, err
	}

	return &reply.ID{ID: *id}, nil
}

func (h *MessageHandler) handleSetBlob(ctx context.Context, pulseNumber core.PulseNumber, genericMsg core.Parcel) (core.Reply, error) {
	msg := genericMsg.Message().(*message.SetBlob)

	calculatedID := record.CalculateIDForBlob(h.PlatformCryptographyScheme, pulseNumber, msg.Memory)
	_, err := h.db.GetBlob(ctx, calculatedID)
	if err == nil {
		return &reply.ID{ID: *calculatedID}, nil
	}
	if err != nil && err != storage.ErrNotFound {
		return nil, err
	}

	id, err := h.db.SetBlob(ctx, pulseNumber, msg.Memory)
	if err != nil {
		return nil, err
	}

	return &reply.ID{ID: *id}, nil
}

func (h *MessageHandler) handleGetCode(ctx context.Context, pulseNumber core.PulseNumber, genericMsg core.Parcel) (core.Reply, error) {
	msg := genericMsg.Message().(*message.GetCode)

	codeRec, err := getCode(ctx, h.db, msg.Code.Record())
	if err != nil {
		return nil, err
	}
	code, err := h.db.GetBlob(ctx, codeRec.Code)
	if err != nil {
		return nil, err
	}

	rep := reply.Code{
		Code:        code,
		MachineType: codeRec.MachineType,
	}

	return &rep, nil
}

func (h *MessageHandler) handleGetObject(ctx context.Context, pulseNumber core.PulseNumber, genericMsg core.Parcel) (core.Reply, error) {
	msg := genericMsg.Message().(*message.GetObject)

	idx, stateID, state, err := getObject(ctx, h.db, msg.Head.Record(), msg.State, msg.Approved)
	if err != nil {
		switch err {
		case ErrObjectDeactivated:
			return &reply.Error{ErrType: reply.ErrDeactivated}, nil
		case ErrStateNotAvailable:
			return &reply.Error{ErrType: reply.ErrStateNotAvailable}, nil
		default:
			return nil, err
		}
	}
	go h.recentObjects.AddId(msg.Head.Record())

	var childPointer *core.RecordID
	if idx.ChildPointer != nil {
		childPointer = idx.ChildPointer
	}
	rep := reply.Object{
		Head:         msg.Head,
		State:        *stateID,
		Prototype:    state.GetImage(),
		IsPrototype:  state.GetIsPrototype(),
		ChildPointer: childPointer,
		Parent:       idx.Parent,
	}

	if state.GetMemory() != nil {
		rep.Memory, err = h.db.GetBlob(ctx, state.GetMemory())
		if err != nil {
			return nil, err
		}
	}

	return &rep, nil
}

func (h *MessageHandler) handleGetDelegate(ctx context.Context, pulseNumber core.PulseNumber, genericMsg core.Parcel) (core.Reply, error) {
	msg := genericMsg.Message().(*message.GetDelegate)

	idx, _, _, err := getObject(ctx, h.db, msg.Head.Record(), nil, false)
	if err != nil {
		return nil, err
	}
	go h.recentObjects.AddId(msg.Head.Record())

	delegateRef, ok := idx.Delegates[msg.AsType]
	if !ok {
		return nil, ErrNotFound
	}

	rep := reply.Delegate{
		Head: delegateRef,
	}

	return &rep, nil
}

func (h *MessageHandler) handleGetChildren(ctx context.Context, pulseNumber core.PulseNumber, genericMsg core.Parcel) (core.Reply, error) {
	msg := genericMsg.Message().(*message.GetChildren)

	idx, _, _, err := getObject(ctx, h.db, msg.Parent.Record(), nil, false)
	if err != nil {
		return nil, err
	}
	go h.recentObjects.AddId(msg.Parent.Record())

	var (
		refs         []core.RecordRef
		currentChild *core.RecordID
	)

	// Counting from specified child or the latest.
	if msg.FromChild != nil {
		currentChild = msg.FromChild
	} else {
		currentChild = idx.ChildPointer
	}

	counter := 0
	for currentChild != nil {
		// We have enough results.
		if counter >= msg.Amount {
			return &reply.Children{Refs: refs, NextFrom: currentChild}, nil
		}
		counter++

		rec, err := h.db.GetRecord(ctx, currentChild)
		if err != nil {
			return nil, errors.New("failed to retrieve children")
		}
		childRec, ok := rec.(*record.ChildRecord)
		if !ok {
			return nil, errors.New("failed to retrieve children")
		}
		currentChild = childRec.PrevChild

		// Skip records later than specified pulse.
		recPulse := childRec.Ref.Record().Pulse()
		if msg.FromPulse != nil && recPulse > *msg.FromPulse {
			continue
		}
		refs = append(refs, childRec.Ref)
	}

	return &reply.Children{Refs: refs, NextFrom: nil}, nil
}

func (h *MessageHandler) handleUpdateObject(ctx context.Context, pulseNumber core.PulseNumber, genericMsg core.Parcel) (core.Reply, error) {
	msg := genericMsg.Message().(*message.UpdateObject)

	rec := record.DeserializeRecord(msg.Record)
	state, ok := rec.(record.ObjectState)
	if !ok {
		return nil, errors.New("wrong object state record")
	}

	var idx *index.ObjectLifeline
	err := h.db.Update(ctx, func(tx *storage.TransactionManager) error {
		var err error
		idx, err = getObjectIndex(ctx, tx, msg.Object.Record(), true)
		if err != nil {
			return err
		}
		if err = validateState(idx.State, state.State()); err != nil {
			return err
		}
		// Index exists and latest record id does not match (preserving chain consistency).
		if idx.LatestState != nil && !state.PrevStateID().Equal(idx.LatestState) {
			return errors.New("invalid state record")
		}
		go h.recentObjects.AddId(msg.Object.Record())

		id, err := tx.SetRecord(ctx, pulseNumber, rec)
		if err != nil {
			return err
		}
		idx.LatestState = id
		idx.State = state.State()
		if state.State() == record.StateActivation {
			idx.Parent = state.(*record.ObjectActivateRecord).Parent
		}
		return tx.SetObjectIndex(ctx, msg.Object.Record(), idx)
	})
	if err != nil {
		if err == ErrObjectDeactivated {
			return &reply.Error{ErrType: reply.ErrDeactivated}, nil
		}
		return nil, err
	}
	go h.recentObjects.AddId(msg.Object.Record())

	rep := reply.Object{
		Head:         msg.Object,
		State:        *idx.LatestState,
		Prototype:    state.GetImage(),
		IsPrototype:  state.GetIsPrototype(),
		ChildPointer: idx.ChildPointer,
		Parent:       idx.Parent,
	}
	return &rep, nil
}

func (h *MessageHandler) handleRegisterChild(ctx context.Context, pulseNumber core.PulseNumber, genericMsg core.Parcel) (core.Reply, error) {
	msg := genericMsg.Message().(*message.RegisterChild)

	rec := record.DeserializeRecord(msg.Record)
	childRec, ok := rec.(*record.ChildRecord)
	if !ok {
		return nil, errors.New("wrong child record")
	}

	var child *core.RecordID
	err := h.db.Update(ctx, func(tx *storage.TransactionManager) error {
		idx, _, _, err := getObject(ctx, tx, msg.Parent.Record(), nil, false)
		if err != nil {
			return err
		}
		go h.recentObjects.AddId(msg.Parent.Record())

		// Children exist and pointer does not match (preserving chain consistency).
		if idx.ChildPointer != nil && !childRec.PrevChild.Equal(idx.ChildPointer) {
			return errors.New("invalid child record")
		}

		child, err = tx.SetRecord(ctx, pulseNumber, childRec)
		if err != nil {
			return err
		}
		idx.ChildPointer = child
		if msg.AsType != nil {
			idx.Delegates[*msg.AsType] = msg.Child
		}
		err = tx.SetObjectIndex(ctx, msg.Parent.Record(), idx)
		if err != nil {
			return err
		}

		return nil
	})

	if err != nil {
		return nil, err
	}
	go h.recentObjects.AddId(msg.Parent.Record())

	return &reply.ID{ID: *child}, nil
}

func (h *MessageHandler) handleJetDrop(ctx context.Context, genericMsg core.Parcel) (core.Reply, error) {
	if hack.SkipValidation(ctx) {
		return &reply.OK{}, nil
	}
	msg := genericMsg.Message().(*message.JetDrop)

	for _, rawMessage := range msg.Messages {
		parsedMessage, err := message.Deserialize(bytes.NewBuffer(rawMessage))
		if err != nil {
			return nil, err
		}

		handler, ok := h.jetDropHandlers[parsedMessage.Message().Type()]
		if !ok {
			return nil, errors.New("unknown message type")
		}

		_, err = handler(ctx, msg.PulseNumber, parsedMessage)
		if err != nil {
			return nil, err
		}
	}

	return &reply.OK{}, nil
}

func (h *MessageHandler) handleValidateRecord(ctx context.Context, pulseNumber core.PulseNumber, genericMsg core.Parcel) (core.Reply, error) {
	msg := genericMsg.Message().(*message.ValidateRecord)

	err := h.db.Update(ctx, func(tx *storage.TransactionManager) error {
		idx, err := tx.GetObjectIndex(ctx, msg.Object.Record(), true)
		if err != nil {
			return errors.Wrap(err, "failed to fetch object index")
		}

		// Rewinding to validated record.
		currentID := idx.LatestState
		for currentID != nil {
			// We have passed an approved record.
			if currentID.Equal(idx.LatestStateApproved) {
				return errors.New("changing approved records is not allowed")
			}

			// Fetching actual record.
			rec, err := tx.GetRecord(ctx, currentID)
			if err != nil {
				return nil
			}
			currentState, ok := rec.(record.ObjectState)
			if !ok {
				return errors.New("invalid object record")
			}

			// Validated record found.
			if currentID.Equal(&msg.State) {
				if msg.IsValid {
					idx.LatestStateApproved = currentID
				} else {
					idx.LatestState = currentState.PrevStateID()
				}
				err := tx.SetObjectIndex(ctx, msg.Object.Record(), idx)
				if err != nil {
					return err
				}
				break
			}

			currentID = currentState.PrevStateID()
		}

		return nil
	})

	if err != nil {
		return nil, err
	}
	go h.recentObjects.AddId(msg.Object.Record())

	return &reply.OK{}, nil
}

func persistMessageToDb(ctx context.Context, db *storage.DB, genericMsg core.Message) error {
	lastPulse, err := db.GetLatestPulseNumber(ctx)
	if err != nil {
		return err
	}
	err = db.SetMessage(ctx, lastPulse, genericMsg)
	if err != nil {
		return err
	}

	return nil
}

func getCode(ctx context.Context, s storage.Store, id *core.RecordID) (*record.CodeRecord, error) {
	rec, err := s.GetRecord(ctx, id)
	if err != nil {
		return nil, errors.Wrap(err, "failed to retrieve code record")
	}
	codeRec, ok := rec.(*record.CodeRecord)
	if !ok {
		return nil, errors.Wrap(ErrInvalidRef, "failed to retrieve code record")
	}

	return codeRec, nil
}

func getObject(
	ctx context.Context,
	s storage.Store,
	head *core.RecordID,
	state *core.RecordID,
	approved bool,
) (*index.ObjectLifeline, *core.RecordID, record.ObjectState, error) {
	idx, err := s.GetObjectIndex(ctx, head, false)
	if err != nil {
		return nil, nil, nil, errors.Wrap(err, "failed to fetch object index")
	}

	var stateID *core.RecordID
	if state != nil {
		stateID = state
	} else {
		if approved {
			stateID = idx.LatestStateApproved
		} else {
			stateID = idx.LatestState
		}
	}

	if stateID == nil {
		return nil, nil, nil, ErrStateNotAvailable
	}

	rec, err := s.GetRecord(ctx, stateID)
	if err != nil {
		return nil, nil, nil, err
	}
	stateRec, ok := rec.(record.ObjectState)
	if !ok {
		return nil, nil, nil, errors.New("invalid object record")
	}
	if stateRec.State() == record.StateDeactivation {
		return nil, nil, nil, ErrObjectDeactivated
	}

	return idx, stateID, stateRec, nil
}

func getObjectIndex(ctx context.Context, s storage.Store, head *core.RecordID, forupdate bool) (*index.ObjectLifeline, error) {
	idx, err := s.GetObjectIndex(ctx, head, forupdate)
	if err == storage.ErrNotFound {
		return &index.ObjectLifeline{State: record.StateUndefined}, nil
	}
	return idx, err
}

func validateState(old record.State, new record.State) error {
	if old == record.StateDeactivation {
		return ErrObjectDeactivated
	}
	if old == record.StateUndefined && new != record.StateActivation {
		return errors.New("object is not activated")
	}
	if old != record.StateUndefined && new == record.StateActivation {
		return errors.New("object is already activated")
	}
	return nil
}<|MERGE_RESOLUTION|>--- conflicted
+++ resolved
@@ -35,33 +35,20 @@
 
 // MessageHandler processes messages for local storage interaction.
 type MessageHandler struct {
-<<<<<<< HEAD
-	db              *storage.DB
-	jetDropHandlers map[core.MessageType]internalHandler
+	db                         *storage.DB
+	jetDropHandlers            map[core.MessageType]internalHandler
+	Bus                        core.MessageBus                 `inject:""`
+	PlatformCryptographyScheme core.PlatformCryptographyScheme `inject:""`
 	recentObjects   *storage.RecentObjectsIndex
 }
 
 // NewMessageHandler creates new handler.
-func NewMessageHandler(db *storage.DB, recentObjects *storage.RecentObjectsIndex) (*MessageHandler, error) {
+func NewMessageHandler(db *storage.DB, recentObjects *storage.RecentObjectsIndex) *MessageHandler {
 	return &MessageHandler{
 		db:              db,
 		jetDropHandlers: map[core.MessageType]internalHandler{},
 		recentObjects:   recentObjects,
-	}, nil
-=======
-	db                         *storage.DB
-	jetDropHandlers            map[core.MessageType]internalHandler
-	Bus                        core.MessageBus                 `inject:""`
-	PlatformCryptographyScheme core.PlatformCryptographyScheme `inject:""`
-}
-
-// NewMessageHandler creates new handler.
-func NewMessageHandler(db *storage.DB) *MessageHandler {
-	return &MessageHandler{
-		db:              db,
-		jetDropHandlers: map[core.MessageType]internalHandler{},
-	}
->>>>>>> a91bb2f9
+	}
 }
 
 // Init initializes handlers.
