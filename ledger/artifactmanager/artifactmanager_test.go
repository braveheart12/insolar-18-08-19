/*
 *    Copyright 2018 Insolar
 *
 *    Licensed under the Apache License, Version 2.0 (the "License");
 *    you may not use this file except in compliance with the License.
 *    You may obtain a copy of the License at
 *
 *        http://www.apache.org/licenses/LICENSE-2.0
 *
 *    Unless required by applicable law or agreed to in writing, software
 *    distributed under the License is distributed on an "AS IS" BASIS,
 *    WITHOUT WARRANTIES OR CONDITIONS OF ANY KIND, either express or implied.
 *    See the License for the specific language governing permissions and
 *    limitations under the License.
 */

package artifactmanager

import (
	"context"
	"math/rand"
	"testing"

	"github.com/insolar/insolar/core/reply"
	"github.com/insolar/insolar/cryptohelpers/hash"
	"github.com/stretchr/testify/assert"

	"github.com/insolar/insolar/core"
	"github.com/insolar/insolar/core/message"
	"github.com/insolar/insolar/ledger/index"
	"github.com/insolar/insolar/ledger/record"
	"github.com/insolar/insolar/ledger/storage"
	"github.com/insolar/insolar/ledger/storage/storagetest"
	"github.com/insolar/insolar/testutils/testmessagebus"
)

var (
	domainID  = *genRandomID(0)
	domainRef = record.Reference{
		Record: domainID,
		Domain: domainID,
	}
)

func genRandomID(pulse core.PulseNumber) *record.ID {
	id := record.ID{
		Pulse: pulse,
		Hash:  []byte{byte(rand.Int() % 256)},
	}
	zeroFilledID := record.Bytes2ID(id.CoreID()[:]) // Double conversion hack to fill missing length with zeros.
	return &zeroFilledID
}

func genRandomRef(pulse core.PulseNumber) *record.Reference {
	return &record.Reference{
		Record: *genRandomID(pulse),
		Domain: domainID,
	}
}

func genRefWithID(id *record.ID) *core.RecordRef {
	ref := record.Reference{Record: *id, Domain: domainID}
	return ref.CoreRef()
}

type preparedAMTestData struct {
	db         *storage.DB
	manager    *LedgerArtifactManager
	requestRef *record.Reference
}

func prepareAMTestData(t *testing.T) (preparedAMTestData, func()) {
	db, cleaner := storagetest.TmpDB(t, "")

	mb := testmessagebus.NewTestMessageBus()
	components := core.Components{MessageBus: mb}
	handler := MessageHandler{db: db, jetDropHandlers: map[core.MessageType]internalHandler{}}
	handler.Link(components)

	return preparedAMTestData{
		db: db,
		manager: &LedgerArtifactManager{
			db:                   db,
			messageBus:           mb,
			getChildrenChunkSize: 100,
		},
		requestRef: genRandomRef(0),
	}, cleaner
}

func TestLedgerArtifactManager_RegisterRequest(t *testing.T) {
	t.Parallel()
	td, cleaner := prepareAMTestData(t)
	defer cleaner()
	ctx := context.TODO()

	msg := message.BootstrapRequest{Name: "my little message"}
	coreID, err := td.manager.RegisterRequest(ctx, &msg)
	assert.NoError(t, err)
	id := record.Bytes2ID(coreID[:])
	rec, err := td.db.GetRecord(&id)
	assert.NoError(t, err)
	assert.Equal(t, message.MustSerializeBytes(&msg), rec.(*record.CallRequest).Payload)
}

func TestLedgerArtifactManager_DeclareType(t *testing.T) {
	t.Parallel()
	td, cleaner := prepareAMTestData(t)
	defer cleaner()
	ctx := context.TODO()

	typeDec := []byte{1, 2, 3}
	coreID, err := td.manager.DeclareType(ctx, *domainRef.CoreRef(), *td.requestRef.CoreRef(), typeDec)
	assert.NoError(t, err)
	id := record.Bytes2ID(coreID[:])
	typeRec, err := td.db.GetRecord(&id)
	assert.NoError(t, err)
	assert.Equal(t, &record.TypeRecord{
		SideEffectRecord: record.SideEffectRecord{
			Domain:  domainRef,
			Request: *td.requestRef,
		},
		TypeDeclaration: typeDec,
	}, typeRec)
}

func TestLedgerArtifactManager_DeployCode_CreatesCorrectRecord(t *testing.T) {
	t.Parallel()
	td, cleaner := prepareAMTestData(t)
	defer cleaner()
	ctx := context.TODO()

	coreID, err := td.manager.DeployCode(
		ctx,
		*domainRef.CoreRef(), *td.requestRef.CoreRef(), []byte{1, 2, 3}, core.MachineTypeBuiltin,
	)
	assert.NoError(t, err)
	id := record.Bytes2ID(coreID[:])
	codeRec, err := td.db.GetRecord(&id)
	assert.NoError(t, err)
	assert.Equal(t, codeRec, &record.CodeRecord{
		SideEffectRecord: record.SideEffectRecord{
			Domain:  domainRef,
			Request: *td.requestRef,
		},
		Code:        []byte{1, 2, 3},
		MachineType: core.MachineTypeBuiltin,
	})
}

func TestLedgerArtifactManager_ActivateClass_CreatesCorrectRecord(t *testing.T) {
	t.Parallel()
	td, cleaner := prepareAMTestData(t)
	defer cleaner()
	ctx := context.TODO()

	codeID, err := td.db.SetRecord(core.GenesisPulse.PulseNumber, &record.CodeRecord{})
	codeRef := record.Reference{Record: *codeID, Domain: domainID}
	classRef := genRandomRef(0)
	activateCoreID, err := td.manager.ActivateClass(
		ctx,
		*domainRef.CoreRef(),
		*classRef.CoreRef(),
		*codeRef.CoreRef(),
		core.MachineTypeBuiltin,
	)
	assert.Nil(t, err)
	activateID := record.Bytes2ID(activateCoreID[:])
	activateRec, getErr := td.db.GetRecord(&activateID)
	assert.Nil(t, getErr)
	assert.Equal(t, activateRec, &record.ClassActivateRecord{
		SideEffectRecord: record.SideEffectRecord{
			Domain:  domainRef,
			Request: *classRef,
		},
		ClassStateRecord: record.ClassStateRecord{
			MachineType: core.MachineTypeBuiltin,
			Code:        codeRef,
		},
	})
	idx, err := td.db.GetClassIndex(&classRef.Record, false)
	assert.NoError(t, err)
	assert.Equal(t, activateID, *idx.LatestState)
}

func TestLedgerArtifactManager_DeactivateClass_VerifiesClassIsActive(t *testing.T) {
	t.Parallel()
	td, cleaner := prepareAMTestData(t)
	defer cleaner()
	ctx := context.TODO()

	classID, _ := td.db.SetRecord(core.GenesisPulse.PulseNumber, &record.ClassActivateRecord{})
	err := td.db.SetClassIndex(classID, &index.ClassLifeline{
		State: record.StateDeactivation,
	})
	assert.NoError(t, err)
	_, err = td.manager.DeactivateClass(
		ctx,
		*domainRef.CoreRef(),
		*td.requestRef.CoreRef(),
		*genRefWithID(classID),
		*genRandomID(0).CoreID(),
	)
	assert.Error(t, err)
}

func TestLedgerArtifactManager_DeactivateClass_CreatesCorrectRecord(t *testing.T) {
	t.Parallel()
	td, cleaner := prepareAMTestData(t)
	defer cleaner()
	ctx := context.TODO()

<<<<<<< HEAD
	classID, _ := td.db.SetRecord(core.GenesisPulse.PulseNumber, &record.ClassActivateRecord{
		ResultRecord: record.ResultRecord{
=======
	classID, _ := td.db.SetRecord(&record.ClassActivateRecord{
		SideEffectRecord: record.SideEffectRecord{
>>>>>>> 6a457b04
			Domain: *genRandomRef(0),
		},
	})
	td.db.SetClassIndex(classID, &index.ClassLifeline{
		State:       record.StateActivation,
		LatestState: classID,
	})

	deactivateCoreID, err := td.manager.DeactivateClass(
		ctx,
		*domainRef.CoreRef(), *td.requestRef.CoreRef(), *genRefWithID(classID), *classID.CoreID(),
	)
	assert.NoError(t, err)
	deactivateID := record.Bytes2ID(deactivateCoreID[:])
	deactivateRec, err := td.db.GetRecord(&deactivateID)
	assert.NoError(t, err)
	assert.Equal(t, deactivateRec, &record.DeactivationRecord{
		SideEffectRecord: record.SideEffectRecord{
			Domain:  domainRef,
			Request: *td.requestRef,
		},
		PrevState: *classID,
	})
}

func TestLedgerArtifactManager_UpdateClass_VerifiesClassIsActive(t *testing.T) {
	t.Parallel()
	td, cleaner := prepareAMTestData(t)
	defer cleaner()
	ctx := context.TODO()

	classID, _ := td.db.SetRecord(core.GenesisPulse.PulseNumber, &record.ClassActivateRecord{})
	deactivateID, _ := td.db.SetRecord(core.GenesisPulse.PulseNumber, &record.DeactivationRecord{})
	codeRef, _ := td.db.SetRecord(core.GenesisPulse.PulseNumber, &record.CodeRecord{})
	err := td.db.SetClassIndex(classID, &index.ClassLifeline{
		State:       record.StateDeactivation,
		LatestState: deactivateID,
	})
	assert.NoError(t, err)
	_, err = td.manager.UpdateClass(
		ctx,
		*domainRef.CoreRef(),
		*td.requestRef.CoreRef(),
		*genRefWithID(classID),
		*genRefWithID(codeRef),
		core.MachineTypeBuiltin,
		*deactivateID.CoreID(),
	)
	assert.NotNil(t, err)
}

func TestLedgerArtifactManager_UpdateClass_CreatesCorrectRecord(t *testing.T) {
	t.Parallel()
	td, cleaner := prepareAMTestData(t)
	defer cleaner()
	ctx := context.TODO()

<<<<<<< HEAD
	classID, _ := td.db.SetRecord(core.GenesisPulse.PulseNumber, &record.ClassActivateRecord{
		ResultRecord: record.ResultRecord{
=======
	classID, _ := td.db.SetRecord(&record.ClassActivateRecord{
		SideEffectRecord: record.SideEffectRecord{
>>>>>>> 6a457b04
			Domain: domainRef,
		},
	})
	td.db.SetClassIndex(classID, &index.ClassLifeline{
		State:       record.StateActivation,
		LatestState: classID,
	})
<<<<<<< HEAD
	codeID, _ := td.db.SetRecord(core.GenesisPulse.PulseNumber, &record.CodeRecord{
		ResultRecord: record.ResultRecord{
=======
	codeID, _ := td.db.SetRecord(&record.CodeRecord{
		SideEffectRecord: record.SideEffectRecord{
>>>>>>> 6a457b04
			Domain: domainRef,
		},
		Code: []byte{1},
	})
	updateCoreID, err := td.manager.UpdateClass(
		ctx,
		*domainRef.CoreRef(),
		*td.requestRef.CoreRef(),
		*genRefWithID(classID),
		*genRefWithID(codeID),
		core.MachineTypeBuiltin,
		*classID.CoreID(),
	)
	assert.NoError(t, err)
	updateID := record.Bytes2ID(updateCoreID[:])
	updateRec, getErr := td.db.GetRecord(&updateID)
	assert.Nil(t, getErr)
	assert.Equal(t, updateRec, &record.ClassAmendRecord{
		SideEffectRecord: record.SideEffectRecord{
			Domain:  domainRef,
			Request: *td.requestRef,
		},
		ClassStateRecord: record.ClassStateRecord{
			Code:        record.Reference{Domain: td.requestRef.Domain, Record: *codeID},
			MachineType: core.MachineTypeBuiltin,
		},
		PrevState: *classID,
	})
}

func TestLedgerArtifactManager_ActivateObject_CreatesCorrectRecord(t *testing.T) {
	t.Parallel()
	td, cleaner := prepareAMTestData(t)
	defer cleaner()

	ctx := context.TODO()
	memory := []byte{1, 2, 3}
<<<<<<< HEAD
	classID, _ := td.db.SetRecord(core.GenesisPulse.PulseNumber, &record.ClassActivateRecord{
		ResultRecord: record.ResultRecord{
=======
	classID, _ := td.db.SetRecord(&record.ClassActivateRecord{
		SideEffectRecord: record.SideEffectRecord{
>>>>>>> 6a457b04
			Domain: *genRandomRef(0),
		},
	})
	td.db.SetClassIndex(classID, &index.ClassLifeline{
		LatestState: classID,
	})
<<<<<<< HEAD
	parentID, _ := td.db.SetRecord(core.GenesisPulse.PulseNumber, &record.ObjectActivateRecord{
		ResultRecord: record.ResultRecord{
=======
	parentID, _ := td.db.SetRecord(&record.ObjectActivateRecord{
		SideEffectRecord: record.SideEffectRecord{
>>>>>>> 6a457b04
			Domain: *genRandomRef(0),
		},
	})
	td.db.SetObjectIndex(parentID, &index.ObjectLifeline{
		ClassRef:    record.Reference{Record: *classID},
		LatestState: parentID,
	})

	objRef := *genRandomRef(0)
	objDesc, err := td.manager.ActivateObject(
		ctx,
		*domainRef.CoreRef(),
		*objRef.CoreRef(),
		*genRefWithID(classID),
		*genRefWithID(parentID),
		false,
		memory,
	)
	assert.Nil(t, err)
	activateID := record.Bytes2ID(objDesc.StateID()[:])
	activateRec, err := td.db.GetRecord(&activateID)
	assert.Nil(t, err)
	assert.Equal(t, activateRec, &record.ObjectActivateRecord{
		SideEffectRecord: record.SideEffectRecord{
			Domain:  domainRef,
			Request: objRef,
		},
		ObjectStateRecord: record.ObjectStateRecord{
			Memory: memory,
		},
		Class:    record.Reference{Domain: td.requestRef.Domain, Record: *classID},
		Parent:   record.Reference{Domain: td.requestRef.Domain, Record: *parentID},
		Delegate: false,
	})

	idx, err := td.db.GetObjectIndex(parentID, false)
	assert.NoError(t, err)
	childRec, err := td.db.GetRecord(idx.ChildPointer)
	assert.NoError(t, err)
	assert.Equal(t, objRef, childRec.(*record.ChildRecord).Ref)

	idx, err = td.db.GetObjectIndex(&objRef.Record, false)
	assert.NoError(t, err)
	assert.Equal(t, activateID, *idx.LatestState)
}

func TestLedgerArtifactManager_DeactivateObject_CreatesCorrectRecord(t *testing.T) {
	t.Parallel()
	td, cleaner := prepareAMTestData(t)
	defer cleaner()

	ctx := context.TODO()
<<<<<<< HEAD
	objID, _ := td.db.SetRecord(core.GenesisPulse.PulseNumber, &record.ObjectActivateRecord{
		ResultRecord: record.ResultRecord{
=======
	objID, _ := td.db.SetRecord(&record.ObjectActivateRecord{
		SideEffectRecord: record.SideEffectRecord{
>>>>>>> 6a457b04
			Domain: *genRandomRef(0),
		},
	})
	td.db.SetObjectIndex(objID, &index.ObjectLifeline{
		State:       record.StateActivation,
		LatestState: objID,
	})
	deactivateCoreID, err := td.manager.DeactivateObject(
		ctx,
		*domainRef.CoreRef(),
		*td.requestRef.CoreRef(),
		&ObjectDescriptor{head: *genRefWithID(objID), state: *objID.CoreID()},
	)
	assert.Nil(t, err)
	deactivateID := record.Bytes2ID(deactivateCoreID[:])
	deactivateRec, err := td.db.GetRecord(&deactivateID)
	assert.Nil(t, err)
	assert.Equal(t, deactivateRec, &record.DeactivationRecord{
		SideEffectRecord: record.SideEffectRecord{
			Domain:  domainRef,
			Request: *td.requestRef,
		},
		PrevState: *objID,
	})
}

func TestLedgerArtifactManager_UpdateObject_CreatesCorrectRecord(t *testing.T) {
	t.Parallel()
	td, cleaner := prepareAMTestData(t)
	defer cleaner()

	ctx := context.TODO()
<<<<<<< HEAD
	objID, _ := td.db.SetRecord(core.GenesisPulse.PulseNumber, &record.ObjectActivateRecord{
		ResultRecord: record.ResultRecord{
=======
	objID, _ := td.db.SetRecord(&record.ObjectActivateRecord{
		SideEffectRecord: record.SideEffectRecord{
>>>>>>> 6a457b04
			Domain: *genRandomRef(0),
		},
	})
	td.db.SetObjectIndex(objID, &index.ObjectLifeline{
		State:       record.StateActivation,
		LatestState: objID,
	})
	memory := []byte{1, 2, 3}
	obj, err := td.manager.UpdateObject(
		ctx,
		*domainRef.CoreRef(),
		*td.requestRef.CoreRef(),
		&ObjectDescriptor{head: *genRefWithID(objID), state: *objID.CoreID()},
		memory,
	)
	assert.Nil(t, err)
	updateID := record.Bytes2ID(obj.StateID()[:])
	updateRec, err := td.db.GetRecord(&updateID)
	assert.Nil(t, err)
	assert.Equal(t, updateRec, &record.ObjectAmendRecord{
		SideEffectRecord: record.SideEffectRecord{
			Domain:  domainRef,
			Request: *td.requestRef,
		},
		ObjectStateRecord: record.ObjectStateRecord{
			Memory: memory,
		},
		PrevState: *objID,
	})
}

func TestLedgerArtifactManager_GetClass_ReturnsCorrectDescriptors(t *testing.T) {
	t.Parallel()
	td, cleaner := prepareAMTestData(t)
	defer cleaner()
	ctx := context.TODO()

	codeRef := *genRandomRef(0)
<<<<<<< HEAD
	classID, _ := td.db.SetRecord(core.GenesisPulse.PulseNumber, &record.ClassActivateRecord{
		ResultRecord: record.ResultRecord{
			Domain: domainRef,
		},
	})
	classAmendID, _ := td.db.SetRecord(core.GenesisPulse.PulseNumber, &record.ClassAmendRecord{
		ResultRecord: record.ResultRecord{
=======
	classID, _ := td.db.SetRecord(&record.ClassActivateRecord{
		SideEffectRecord: record.SideEffectRecord{
			Domain: domainRef,
		},
	})
	classAmendID, _ := td.db.SetRecord(&record.ClassAmendRecord{
		SideEffectRecord: record.SideEffectRecord{
>>>>>>> 6a457b04
			Domain:  domainRef,
			Request: *td.requestRef,
		},
		ClassStateRecord: record.ClassStateRecord{
			Code: codeRef,
		},
	})
	classIndex := index.ClassLifeline{
		LatestState: classAmendID,
	}
	td.db.SetClassIndex(classID, &classIndex)

	classRef := genRefWithID(classID)
	classDesc, err := td.manager.GetClass(ctx, *classRef, nil)
	assert.NoError(t, err)
	expectedClassDesc := &ClassDescriptor{
		am:    td.manager,
		head:  *classRef,
		state: *classAmendID.CoreID(),
		code:  codeRef.CoreRef(),
	}

	assert.Equal(t, *expectedClassDesc, *classDesc.(*ClassDescriptor))
}

func TestLedgerArtifactManager_GetObject_VerifiesRecords(t *testing.T) {
	t.Parallel()
	td, cleaner := prepareAMTestData(t)
	defer cleaner()
	ctx := context.TODO()

	objID := genRandomID(0)
	_, err := td.manager.GetObject(ctx, *genRefWithID(objID), nil, false)
	assert.NotNil(t, err)

	deactivateID, _ := td.db.SetRecord(core.GenesisPulse.PulseNumber, &record.DeactivationRecord{})
	objectIndex := index.ObjectLifeline{
		LatestState: deactivateID,
		ClassRef:    *genRandomRef(0),
	}
	td.db.SetObjectIndex(objID, &objectIndex)

	_, err = td.manager.GetObject(ctx, *genRefWithID(objID), nil, false)
	assert.Equal(t, core.ErrDeactivated, err)
}

func TestLedgerArtifactManager_GetLatestObj_ReturnsCorrectDescriptors(t *testing.T) {
	t.Parallel()
	td, cleaner := prepareAMTestData(t)
	defer cleaner()
	ctx := context.TODO()

<<<<<<< HEAD
	classID, _ := td.db.SetRecord(core.GenesisPulse.PulseNumber, &record.ClassActivateRecord{
		ResultRecord: record.ResultRecord{
			Domain: domainRef,
		},
	})
	classAmendRef, _ := td.db.SetRecord(core.GenesisPulse.PulseNumber, &record.ClassAmendRecord{
		ResultRecord: record.ResultRecord{
=======
	classID, _ := td.db.SetRecord(&record.ClassActivateRecord{
		SideEffectRecord: record.SideEffectRecord{
			Domain: domainRef,
		},
	})
	classAmendRef, _ := td.db.SetRecord(&record.ClassAmendRecord{
		SideEffectRecord: record.SideEffectRecord{
>>>>>>> 6a457b04
			Domain:  domainRef,
			Request: *td.requestRef,
		},
	})
	classIndex := index.ClassLifeline{
		LatestState: classAmendRef,
	}
	td.db.SetClassIndex(classID, &classIndex)

<<<<<<< HEAD
	objectID, _ := td.db.SetRecord(core.GenesisPulse.PulseNumber, &record.ObjectActivateRecord{
		ResultRecord: record.ResultRecord{
=======
	objectID, _ := td.db.SetRecord(&record.ObjectActivateRecord{
		SideEffectRecord: record.SideEffectRecord{
>>>>>>> 6a457b04
			Domain: domainRef,
		},
		ObjectStateRecord: record.ObjectStateRecord{
			Memory: []byte{3},
		},
	})
<<<<<<< HEAD
	objectAmendID, _ := td.db.SetRecord(core.GenesisPulse.PulseNumber, &record.ObjectAmendRecord{
		ResultRecord: record.ResultRecord{
=======
	objectAmendID, _ := td.db.SetRecord(&record.ObjectAmendRecord{
		SideEffectRecord: record.SideEffectRecord{
>>>>>>> 6a457b04
			Domain: domainRef,
		},
		ObjectStateRecord: record.ObjectStateRecord{
			Memory: []byte{4},
		},
	})
	objectIndex := index.ObjectLifeline{
		LatestState: objectAmendID,
		ClassRef:    record.Reference{Domain: td.requestRef.Domain, Record: *classID},
	}
	td.db.SetObjectIndex(objectID, &objectIndex)

	objDesc, err := td.manager.GetObject(ctx, *genRefWithID(objectID), nil, false)
	assert.NoError(t, err)
	expectedObjDesc := &ObjectDescriptor{
		am: td.manager,

		head:   *getReference(td.requestRef.CoreRef(), objectID),
		state:  *objectAmendID.CoreID(),
		class:  *getReference(td.requestRef.CoreRef(), classID),
		memory: []byte{4},
	}

	assert.Equal(t, *expectedObjDesc, *objDesc.(*ObjectDescriptor))
}

func TestLedgerArtifactManager_GetChildren(t *testing.T) {
	t.Parallel()
	td, cleaner := prepareAMTestData(t)
	defer cleaner()
	ctx := context.TODO()

<<<<<<< HEAD
	parentID, _ := td.db.SetRecord(core.GenesisPulse.PulseNumber, &record.ObjectActivateRecord{
		ResultRecord: record.ResultRecord{
=======
	parentID, _ := td.db.SetRecord(&record.ObjectActivateRecord{
		SideEffectRecord: record.SideEffectRecord{
>>>>>>> 6a457b04
			Domain: domainRef,
		},
		ObjectStateRecord: record.ObjectStateRecord{
			Memory: []byte{0},
		},
	})
	child1Ref := genRandomRef(1)
	child2Ref := genRandomRef(1)
	child3Ref := genRandomRef(2)

	childMeta1, _ := td.db.SetRecord(core.GenesisPulse.PulseNumber, &record.ChildRecord{
		Ref: *child1Ref,
	})
	childMeta2, _ := td.db.SetRecord(core.GenesisPulse.PulseNumber, &record.ChildRecord{
		PrevChild: childMeta1,
		Ref:       *child2Ref,
	})
	childMeta3, _ := td.db.SetRecord(core.GenesisPulse.PulseNumber, &record.ChildRecord{
		PrevChild: childMeta2,
		Ref:       *child3Ref,
	})

	parentIndex := index.ObjectLifeline{
		LatestState:  parentID,
		ChildPointer: childMeta3,
	}
	td.db.SetObjectIndex(parentID, &parentIndex)

	t.Run("returns correct children without pulse", func(t *testing.T) {
		i, err := td.manager.GetChildren(ctx, *genRefWithID(parentID), nil)
		assert.NoError(t, err)
		child, err := i.Next()
		assert.NoError(t, err)
		assert.Equal(t, *child3Ref.CoreRef(), *child)
		child, err = i.Next()
		assert.NoError(t, err)
		assert.Equal(t, *child2Ref.CoreRef(), *child)
		child, err = i.Next()
		assert.NoError(t, err)
		assert.Equal(t, *child1Ref.CoreRef(), *child)
		hasNext := i.HasNext()
		assert.False(t, hasNext)
		_, err = i.Next()
		assert.Error(t, err)
	})

	t.Run("returns correct children with pulse", func(t *testing.T) {
		pn := core.PulseNumber(1)
		i, err := td.manager.GetChildren(ctx, *genRefWithID(parentID), &pn)
		assert.NoError(t, err)
		child, err := i.Next()
		assert.NoError(t, err)
		assert.Equal(t, *child2Ref.CoreRef(), *child)
		child, err = i.Next()
		assert.NoError(t, err)
		assert.Equal(t, *child1Ref.CoreRef(), *child)
		hasNext := i.HasNext()
		assert.NoError(t, err)
		assert.False(t, hasNext)
		_, err = i.Next()
		assert.Error(t, err)
	})

	t.Run("returns correct children in many chunks", func(t *testing.T) {
		td.manager.getChildrenChunkSize = 1
		i, err := td.manager.GetChildren(ctx, *genRefWithID(parentID), nil)
		assert.NoError(t, err)
		child, err := i.Next()
		assert.NoError(t, err)
		assert.Equal(t, *child3Ref.CoreRef(), *child)
		child, err = i.Next()
		assert.NoError(t, err)
		assert.Equal(t, *child2Ref.CoreRef(), *child)
		child, err = i.Next()
		assert.NoError(t, err)
		assert.Equal(t, *child1Ref.CoreRef(), *child)
		hasNext := i.HasNext()
		assert.NoError(t, err)
		assert.False(t, hasNext)
		_, err = i.Next()
		assert.Error(t, err)
	})

	t.Run("doesn't fail when has no children to return", func(t *testing.T) {
		td.manager.getChildrenChunkSize = 1
		pn := core.PulseNumber(3)
		i, err := td.manager.GetChildren(ctx, *genRefWithID(parentID), &pn)
		assert.NoError(t, err)
		child, err := i.Next()
		assert.NoError(t, err)
		assert.Equal(t, *child3Ref.CoreRef(), *child)
		child, err = i.Next()
		assert.NoError(t, err)
		assert.Equal(t, *child2Ref.CoreRef(), *child)
		child, err = i.Next()
		assert.NoError(t, err)
		assert.Equal(t, *child1Ref.CoreRef(), *child)
		hasNext := i.HasNext()
		assert.NoError(t, err)
		assert.False(t, hasNext)
		_, err = i.Next()
		assert.Error(t, err)
	})
}

func TestLedgerArtifactManager_HandleJetDrop(t *testing.T) {
	t.Parallel()
	td, cleaner := prepareAMTestData(t)
	defer cleaner()

	codeRecord := record.CodeRecord{
		Code: []byte{1, 2, 3, 3, 2, 1},
	}
	recHash := hash.NewIDHash()
	_, err := codeRecord.WriteHashData(recHash)
	assert.NoError(t, err)
	latestPulse, err := td.db.GetLatestPulseNumber()
	assert.NoError(t, err)
	id := record.ID{
		Pulse: latestPulse,
		Hash:  recHash.Sum(nil),
	}

	setRecordMessage := message.SetRecord{
		Record: record.SerializeRecord(&codeRecord),
	}
	messageBytes, err := message.ToBytes(&setRecordMessage)
	assert.NoError(t, err)

	rep, err := td.manager.messageBus.Send(
		context.TODO(),
		&message.JetDrop{
			Messages: [][]byte{
				messageBytes,
			},
			PulseNumber: core.GenesisPulse.PulseNumber,
		},
	)
	assert.NoError(t, err)
	assert.Equal(t, reply.OK{}, *rep.(*reply.OK))

	rec, err := td.db.GetRecord(&id)
	assert.NoError(t, err)
	assert.Equal(t, codeRecord, *rec.(*record.CodeRecord))
}

func TestLedgerArtifactManager_RegisterValidation(t *testing.T) {
	t.Parallel()
	td, cleaner := prepareAMTestData(t)
	defer cleaner()
	ctx := context.TODO()

	objCoreID, err := td.manager.RegisterRequest(ctx, &message.BootstrapRequest{Name: "object"})
	objID := record.Bytes2ID(objCoreID[:])
	objRef := genRefWithID(&objID)
	assert.NoError(t, err)

	desc, err := td.manager.ActivateObject(
		ctx,
		*domainRef.CoreRef(),
		*objRef,
		*genRandomRef(0).CoreRef(),
		*td.manager.GenesisRef(),
		false,
		[]byte{1},
	)
	assert.NoError(t, err)
	stateID1 := desc.StateID()

	desc, err = td.manager.GetObject(ctx, *objRef, nil, false)
	assert.NoError(t, err)
	assert.Equal(t, *stateID1, *desc.StateID())

	_, err = td.manager.GetObject(ctx, *objRef, nil, true)
	assert.Equal(t, err, core.ErrStateNotAvailable)

	desc, err = td.manager.UpdateObject(
		ctx,
		*domainRef.CoreRef(),
		*genRandomRef(0).CoreRef(),
		desc,
		[]byte{2},
	)
	assert.NoError(t, err)
	stateID2 := desc.StateID()

	desc, err = td.manager.GetObject(ctx, *objRef, nil, false)
	assert.NoError(t, err)
	desc, err = td.manager.UpdateObject(
		ctx,
		*domainRef.CoreRef(),
		*genRandomRef(0).CoreRef(),
		desc,
		[]byte{3},
	)
	assert.NoError(t, err)
	stateID3 := desc.StateID()
	err = td.manager.RegisterValidation(ctx, *objRef, *stateID2, true, nil)
	assert.NoError(t, err)

	desc, err = td.manager.GetObject(ctx, *objRef, nil, false)
	assert.NoError(t, err)
	assert.Equal(t, *stateID3, *desc.StateID())
	desc, err = td.manager.GetObject(ctx, *objRef, nil, true)
	assert.NoError(t, err)
	assert.Equal(t, *stateID2, *desc.StateID())
}

func TestLedgerArtifactManager_RegisterResult(t *testing.T) {
	t.Parallel()
	td, cleaner := prepareAMTestData(t)
	defer cleaner()
	ctx := context.TODO()

	request := genRandomRef(0)
	requestCoreID, err := td.manager.RegisterResult(ctx, *request.CoreRef(), []byte{1, 2, 3})
	assert.NoError(t, err)
	requestID := record.Bytes2ID(requestCoreID[:])

	rec, err := td.db.GetRecord(&requestID)
	assert.NoError(t, err)
	assert.Equal(t, record.ResultRecord{Request: *request, Payload: []byte{1, 2, 3}}, *rec.(*record.ResultRecord))
}<|MERGE_RESOLUTION|>--- conflicted
+++ resolved
@@ -210,13 +210,8 @@
 	defer cleaner()
 	ctx := context.TODO()
 
-<<<<<<< HEAD
 	classID, _ := td.db.SetRecord(core.GenesisPulse.PulseNumber, &record.ClassActivateRecord{
-		ResultRecord: record.ResultRecord{
-=======
-	classID, _ := td.db.SetRecord(&record.ClassActivateRecord{
-		SideEffectRecord: record.SideEffectRecord{
->>>>>>> 6a457b04
+		SideEffectRecord: record.SideEffectRecord{
 			Domain: *genRandomRef(0),
 		},
 	})
@@ -274,13 +269,8 @@
 	defer cleaner()
 	ctx := context.TODO()
 
-<<<<<<< HEAD
 	classID, _ := td.db.SetRecord(core.GenesisPulse.PulseNumber, &record.ClassActivateRecord{
-		ResultRecord: record.ResultRecord{
-=======
-	classID, _ := td.db.SetRecord(&record.ClassActivateRecord{
-		SideEffectRecord: record.SideEffectRecord{
->>>>>>> 6a457b04
+		SideEffectRecord: record.SideEffectRecord{
 			Domain: domainRef,
 		},
 	})
@@ -288,13 +278,8 @@
 		State:       record.StateActivation,
 		LatestState: classID,
 	})
-<<<<<<< HEAD
 	codeID, _ := td.db.SetRecord(core.GenesisPulse.PulseNumber, &record.CodeRecord{
-		ResultRecord: record.ResultRecord{
-=======
-	codeID, _ := td.db.SetRecord(&record.CodeRecord{
-		SideEffectRecord: record.SideEffectRecord{
->>>>>>> 6a457b04
+		SideEffectRecord: record.SideEffectRecord{
 			Domain: domainRef,
 		},
 		Code: []byte{1},
@@ -332,26 +317,16 @@
 
 	ctx := context.TODO()
 	memory := []byte{1, 2, 3}
-<<<<<<< HEAD
 	classID, _ := td.db.SetRecord(core.GenesisPulse.PulseNumber, &record.ClassActivateRecord{
-		ResultRecord: record.ResultRecord{
-=======
-	classID, _ := td.db.SetRecord(&record.ClassActivateRecord{
-		SideEffectRecord: record.SideEffectRecord{
->>>>>>> 6a457b04
+		SideEffectRecord: record.SideEffectRecord{
 			Domain: *genRandomRef(0),
 		},
 	})
 	td.db.SetClassIndex(classID, &index.ClassLifeline{
 		LatestState: classID,
 	})
-<<<<<<< HEAD
 	parentID, _ := td.db.SetRecord(core.GenesisPulse.PulseNumber, &record.ObjectActivateRecord{
-		ResultRecord: record.ResultRecord{
-=======
-	parentID, _ := td.db.SetRecord(&record.ObjectActivateRecord{
-		SideEffectRecord: record.SideEffectRecord{
->>>>>>> 6a457b04
+		SideEffectRecord: record.SideEffectRecord{
 			Domain: *genRandomRef(0),
 		},
 	})
@@ -404,13 +379,8 @@
 	defer cleaner()
 
 	ctx := context.TODO()
-<<<<<<< HEAD
 	objID, _ := td.db.SetRecord(core.GenesisPulse.PulseNumber, &record.ObjectActivateRecord{
-		ResultRecord: record.ResultRecord{
-=======
-	objID, _ := td.db.SetRecord(&record.ObjectActivateRecord{
-		SideEffectRecord: record.SideEffectRecord{
->>>>>>> 6a457b04
+		SideEffectRecord: record.SideEffectRecord{
 			Domain: *genRandomRef(0),
 		},
 	})
@@ -443,13 +413,8 @@
 	defer cleaner()
 
 	ctx := context.TODO()
-<<<<<<< HEAD
 	objID, _ := td.db.SetRecord(core.GenesisPulse.PulseNumber, &record.ObjectActivateRecord{
-		ResultRecord: record.ResultRecord{
-=======
-	objID, _ := td.db.SetRecord(&record.ObjectActivateRecord{
-		SideEffectRecord: record.SideEffectRecord{
->>>>>>> 6a457b04
+		SideEffectRecord: record.SideEffectRecord{
 			Domain: *genRandomRef(0),
 		},
 	})
@@ -488,23 +453,13 @@
 	ctx := context.TODO()
 
 	codeRef := *genRandomRef(0)
-<<<<<<< HEAD
 	classID, _ := td.db.SetRecord(core.GenesisPulse.PulseNumber, &record.ClassActivateRecord{
-		ResultRecord: record.ResultRecord{
+		SideEffectRecord: record.SideEffectRecord{
 			Domain: domainRef,
 		},
 	})
 	classAmendID, _ := td.db.SetRecord(core.GenesisPulse.PulseNumber, &record.ClassAmendRecord{
-		ResultRecord: record.ResultRecord{
-=======
-	classID, _ := td.db.SetRecord(&record.ClassActivateRecord{
-		SideEffectRecord: record.SideEffectRecord{
-			Domain: domainRef,
-		},
-	})
-	classAmendID, _ := td.db.SetRecord(&record.ClassAmendRecord{
-		SideEffectRecord: record.SideEffectRecord{
->>>>>>> 6a457b04
+		SideEffectRecord: record.SideEffectRecord{
 			Domain:  domainRef,
 			Request: *td.requestRef,
 		},
@@ -557,23 +512,13 @@
 	defer cleaner()
 	ctx := context.TODO()
 
-<<<<<<< HEAD
 	classID, _ := td.db.SetRecord(core.GenesisPulse.PulseNumber, &record.ClassActivateRecord{
-		ResultRecord: record.ResultRecord{
+		SideEffectRecord: record.SideEffectRecord{
 			Domain: domainRef,
 		},
 	})
 	classAmendRef, _ := td.db.SetRecord(core.GenesisPulse.PulseNumber, &record.ClassAmendRecord{
-		ResultRecord: record.ResultRecord{
-=======
-	classID, _ := td.db.SetRecord(&record.ClassActivateRecord{
-		SideEffectRecord: record.SideEffectRecord{
-			Domain: domainRef,
-		},
-	})
-	classAmendRef, _ := td.db.SetRecord(&record.ClassAmendRecord{
-		SideEffectRecord: record.SideEffectRecord{
->>>>>>> 6a457b04
+		SideEffectRecord: record.SideEffectRecord{
 			Domain:  domainRef,
 			Request: *td.requestRef,
 		},
@@ -583,26 +528,16 @@
 	}
 	td.db.SetClassIndex(classID, &classIndex)
 
-<<<<<<< HEAD
 	objectID, _ := td.db.SetRecord(core.GenesisPulse.PulseNumber, &record.ObjectActivateRecord{
-		ResultRecord: record.ResultRecord{
-=======
-	objectID, _ := td.db.SetRecord(&record.ObjectActivateRecord{
-		SideEffectRecord: record.SideEffectRecord{
->>>>>>> 6a457b04
+		SideEffectRecord: record.SideEffectRecord{
 			Domain: domainRef,
 		},
 		ObjectStateRecord: record.ObjectStateRecord{
 			Memory: []byte{3},
 		},
 	})
-<<<<<<< HEAD
 	objectAmendID, _ := td.db.SetRecord(core.GenesisPulse.PulseNumber, &record.ObjectAmendRecord{
-		ResultRecord: record.ResultRecord{
-=======
-	objectAmendID, _ := td.db.SetRecord(&record.ObjectAmendRecord{
-		SideEffectRecord: record.SideEffectRecord{
->>>>>>> 6a457b04
+		SideEffectRecord: record.SideEffectRecord{
 			Domain: domainRef,
 		},
 		ObjectStateRecord: record.ObjectStateRecord{
@@ -635,13 +570,8 @@
 	defer cleaner()
 	ctx := context.TODO()
 
-<<<<<<< HEAD
 	parentID, _ := td.db.SetRecord(core.GenesisPulse.PulseNumber, &record.ObjectActivateRecord{
-		ResultRecord: record.ResultRecord{
-=======
-	parentID, _ := td.db.SetRecord(&record.ObjectActivateRecord{
-		SideEffectRecord: record.SideEffectRecord{
->>>>>>> 6a457b04
+		SideEffectRecord: record.SideEffectRecord{
 			Domain: domainRef,
 		},
 		ObjectStateRecord: record.ObjectStateRecord{
