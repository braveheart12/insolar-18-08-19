--- conflicted
+++ resolved
@@ -81,7 +81,7 @@
 		db:                         db,
 		replayHandlers:             map[core.MessageType]core.MessageHandler{},
 		PlatformCryptographyScheme: scheme,
-		conf:                       &configuration.Ledger{LightChainLimit: 3},
+		conf: &configuration.Ledger{LightChainLimit: 3},
 	}
 
 	recentStorageMock := recentstorage.NewRecentStorageMock(t)
@@ -369,15 +369,10 @@
 		ChildPointer: genRandomID(0),
 		Parent:       *parentRef,
 	}
-<<<<<<< HEAD
-	err = db.SetObjectIndex(ctx, jetID, objRef.Record(), &objectIndex)
-	require.NoError(t, err)
-=======
 	require.NoError(
 		t,
 		db.SetObjectIndex(ctx, jetID, objRef.Record(), &objectIndex),
 	)
->>>>>>> d582ab31
 
 	objDesc, err := am.GetObject(ctx, *objRef, nil, false)
 	assert.NoError(t, err)
@@ -482,15 +477,10 @@
 		LatestState:  parentID,
 		ChildPointer: childMeta3,
 	}
-<<<<<<< HEAD
-	err := db.SetObjectIndex(ctx, jetID, parentID, &parentIndex)
-	require.NoError(t, err)
-=======
 	require.NoError(
 		t,
 		db.SetObjectIndex(ctx, jetID, parentID, &parentIndex),
 	)
->>>>>>> d582ab31
 
 	t.Run("returns correct children without pulse", func(t *testing.T) {
 		i, err := am.GetChildren(ctx, *genRefWithID(parentID), nil)
@@ -634,14 +624,9 @@
 	assert.NoError(t, err)
 	assert.Equal(t, reply.OK{}, *rep.(*reply.OK))
 
-<<<<<<< HEAD
 	id := record.NewRecordIDFromRecord(db.PlatformCryptographyScheme, 0, &codeRecord)
-	rec, err := db.GetRecord(ctx, *jet.NewID(0, nil), id)
-	require.NoError(t, err)
-=======
 	rec, err := db.GetRecord(ctx, jetID, id)
-	assert.NoError(t, err)
->>>>>>> d582ab31
+	require.NoError(t, err)
 	assert.Equal(t, codeRecord, *rec.(*record.CodeRecord))
 }
 
@@ -666,7 +651,7 @@
 		db:                         db,
 		replayHandlers:             map[core.MessageType]core.MessageHandler{},
 		PlatformCryptographyScheme: scheme,
-		conf:                       &configuration.Ledger{LightChainLimit: 3},
+		conf: &configuration.Ledger{LightChainLimit: 3},
 	}
 
 	handler.Bus = mb
