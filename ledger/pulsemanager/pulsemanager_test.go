/*
 *    Copyright 2018 Insolar
 *
 *    Licensed under the Apache License, Version 2.0 (the "License");
 *    you may not use this file except in compliance with the License.
 *    You may obtain a copy of the License at
 *
 *        http://www.apache.org/licenses/LICENSE-2.0
 *
 *    Unless required by applicable law or agreed to in writing, software
 *    distributed under the License is distributed on an "AS IS" BASIS,
 *    WITHOUT WARRANTIES OR CONDITIONS OF ANY KIND, either express or implied.
 *    See the License for the specific language governing permissions and
 *    limitations under the License.
 */

package pulsemanager_test

import (
	"bytes"
	"context"
	"testing"

	"github.com/insolar/insolar/configuration"
	"github.com/insolar/insolar/core"
	"github.com/insolar/insolar/core/message"
	"github.com/insolar/insolar/instrumentation/inslogger"
	"github.com/insolar/insolar/ledger/ledgertestutils"
	"github.com/insolar/insolar/ledger/pulsemanager"
	"github.com/insolar/insolar/ledger/recentstorage"
	"github.com/insolar/insolar/ledger/storage/index"
	"github.com/insolar/insolar/ledger/storage/record"
	"github.com/insolar/insolar/ledger/storage/storagetest"
	"github.com/insolar/insolar/logicrunner"
	"github.com/insolar/insolar/testutils"
	"github.com/insolar/insolar/testutils/network"
	"github.com/stretchr/testify/assert"
	"github.com/stretchr/testify/require"
)

func TestPulseManager_Current(t *testing.T) {
	ctx := inslogger.TestContext(t)
	lr, err := logicrunner.NewLogicRunner(&configuration.LogicRunner{
		BuiltIn: &configuration.BuiltIn{},
	})
	assert.NoError(t, err)
	c := core.Components{LogicRunner: lr}
	// FIXME: TmpLedger is deprecated. Use mocks instead.
	ledger, cleaner := ledgertestutils.TmpLedger(t, "", c)
	defer cleaner()

	pm := ledger.GetPulseManager()

	pulse, err := pm.Current(ctx)
	assert.NoError(t, err)
	assert.Equal(t, core.GenesisPulse.PulseNumber, pulse.PulseNumber)
}

func TestPulseManager_Set_CheckHotIndexesSending(t *testing.T) {
	// Arrange
	ctx := inslogger.TestContext(t)
	jetID := core.TODOJetID

	lr := testutils.NewLogicRunnerMock(t)
	lr.OnPulseMock.Return(nil)

	db, dbcancel := storagetest.TmpDB(ctx, t)
	defer dbcancel()
	firstID, _ := db.SetRecord(
		ctx,
		jetID,
		core.GenesisPulse.PulseNumber,
		&record.ObjectActivateRecord{})
	firstIndex := index.ObjectLifeline{
		LatestState: firstID,
	}
	_ = db.SetObjectIndex(ctx, jetID, firstID, &firstIndex)
	codeRecord := &record.CodeRecord{}
	secondID, _ := db.SetRecord(
		ctx,
		jetID,
		core.GenesisPulse.PulseNumber,
		codeRecord,
	)

	recentMock := recentstorage.NewRecentStorageMock(t)
	recentMock.ClearZeroTTLObjectsMock.Return()
	recentMock.ClearObjectsMock.Return()
	recentMock.GetObjectsMock.Return(map[core.RecordID]int{
		*firstID: 1,
	})
	recentMock.GetRequestsMock.Return([]core.RecordID{*secondID})
	recentMock.IsMineFunc = func(inputID core.RecordID) (r bool) {
		return bytes.Equal(firstID.Bytes(), inputID.Bytes())
	}

	providerMock := recentstorage.NewProviderMock(t)
	providerMock.GetStorageMock.Return(recentMock)

	mbMock := testutils.NewMessageBusMock(t)
	mbMock.SendFunc = func(p context.Context, p1 core.Message, _ core.Pulse, p2 *core.MessageSendOptions) (r core.Reply, r1 error) {
		val, ok := p1.(*message.HotData)
		if !ok {
			return nil, nil
		}

		// Assert
		require.Equal(t, 1, len(val.PendingRequests))
		require.Equal(t, codeRecord, record.DeserializeRecord(val.PendingRequests[*secondID]))

		require.Equal(t, 1, len(val.RecentObjects))
		decodedIndex, err := index.DecodeObjectLifeline(val.RecentObjects[*firstID].Index)
		require.NoError(t, err)
		require.Equal(t, firstIndex, *decodedIndex)
		require.Equal(t, 1, val.RecentObjects[*firstID].TTL)

		return nil, nil
	}

	nodeMock := network.NewNodeMock(t)
	nodeMock.RoleMock.Return(core.StaticRoleLightMaterial)

	nodeNetworkMock := network.NewNodeNetworkMock(t)
	nodeNetworkMock.GetActiveNodesMock.Return([]core.Node{nodeMock})
	nodeNetworkMock.GetOriginMock.Return(nodeMock)

	pm := pulsemanager.NewPulseManager(db, configuration.Ledger{})

	alsMock := testutils.NewActiveListSwapperMock(t)
	alsMock.MoveSyncToActiveFunc = func() {}

<<<<<<< HEAD
	nlMock := testutils.NewNetworkLockerMock(t)
	nlMock.AcquireGlobalLockFunc = func(p context.Context, p1 string) {}
	nlMock.ReleaseGlobalLockFunc = func(p context.Context, p1 string) {}
=======
	cryptoServiceMock := testutils.NewCryptographyServiceMock(t)
	cryptoServiceMock.SignFunc = func(p []byte) (r *core.Signature, r1 error) {
		signature := core.SignatureFromBytes(nil)
		return &signature, nil
	}
>>>>>>> 9b0c8637

	pm.LR = lr

	pm.RecentStorageProvider = providerMock
	pm.Bus = mbMock
	pm.NodeNet = nodeNetworkMock
	pm.ActiveListSwapper = alsMock
<<<<<<< HEAD
	pm.NetworkLocker = nlMock
=======
	pm.CryptographyService = cryptoServiceMock
	pm.PlatformCryptographyScheme = testutils.NewPlatformCryptographyScheme()
>>>>>>> 9b0c8637

	// Act
	err := pm.Set(ctx, core.Pulse{PulseNumber: core.FirstPulseNumber + 1}, false)
	require.NoError(t, err)
	savedIndex, err := db.GetObjectIndex(ctx, jetID, firstID, false)
	require.NoError(t, err)

	// Assert
	require.NotNil(t, savedIndex)
	require.NotNil(t, firstIndex, savedIndex)
	recentMock.MinimockFinish()
}<|MERGE_RESOLUTION|>--- conflicted
+++ resolved
@@ -129,17 +129,15 @@
 	alsMock := testutils.NewActiveListSwapperMock(t)
 	alsMock.MoveSyncToActiveFunc = func() {}
 
-<<<<<<< HEAD
 	nlMock := testutils.NewNetworkLockerMock(t)
 	nlMock.AcquireGlobalLockFunc = func(p context.Context, p1 string) {}
 	nlMock.ReleaseGlobalLockFunc = func(p context.Context, p1 string) {}
-=======
+
 	cryptoServiceMock := testutils.NewCryptographyServiceMock(t)
 	cryptoServiceMock.SignFunc = func(p []byte) (r *core.Signature, r1 error) {
 		signature := core.SignatureFromBytes(nil)
 		return &signature, nil
 	}
->>>>>>> 9b0c8637
 
 	pm.LR = lr
 
@@ -147,12 +145,9 @@
 	pm.Bus = mbMock
 	pm.NodeNet = nodeNetworkMock
 	pm.ActiveListSwapper = alsMock
-<<<<<<< HEAD
 	pm.NetworkLocker = nlMock
-=======
 	pm.CryptographyService = cryptoServiceMock
 	pm.PlatformCryptographyScheme = testutils.NewPlatformCryptographyScheme()
->>>>>>> 9b0c8637
 
 	// Act
 	err := pm.Set(ctx, core.Pulse{PulseNumber: core.FirstPulseNumber + 1}, false)
