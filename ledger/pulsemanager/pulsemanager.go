/*
 *    Copyright 2018 Insolar
 *
 *    Licensed under the Apache License, Version 2.0 (the "License");
 *    you may not use this file except in compliance with the License.
 *    You may obtain a copy of the License at
 *
 *        http://www.apache.org/licenses/LICENSE-2.0
 *
 *    Unless required by applicable law or agreed to in writing, software
 *    distributed under the License is distributed on an "AS IS" BASIS,
 *    WITHOUT WARRANTIES OR CONDITIONS OF ANY KIND, either express or implied.
 *    See the License for the specific language governing permissions and
 *    limitations under the License.
 */

package pulsemanager

import (
	"context"
	"math/rand"
	"sync"
	"time"

	"github.com/insolar/insolar/configuration"
	"github.com/insolar/insolar/core"
	"github.com/insolar/insolar/core/message"
	"github.com/insolar/insolar/core/reply"
	"github.com/insolar/insolar/instrumentation/inslogger"
	"github.com/insolar/insolar/ledger/heavyclient"
	"github.com/insolar/insolar/ledger/recentstorage"
	"github.com/insolar/insolar/ledger/storage"
	"github.com/insolar/insolar/ledger/storage/index"
	"github.com/insolar/insolar/ledger/storage/jet"
	"github.com/insolar/insolar/ledger/storage/record"
	"github.com/pkg/errors"
	"golang.org/x/sync/errgroup"
	"golang.org/x/sync/singleflight"
)

//go:generate minimock -i github.com/insolar/insolar/ledger/pulsemanager.ActiveListSwapper -o ../../testutils -s _mock.go
type ActiveListSwapper interface {
	MoveSyncToActive()
}

// PulseManager implements core.PulseManager.
type PulseManager struct {
	LR                            core.LogicRunner                   `inject:""`
	Bus                           core.MessageBus                    `inject:""`
	NodeNet                       core.NodeNetwork                   `inject:""`
	JetCoordinator                core.JetCoordinator                `inject:""`
	GIL                           core.GlobalInsolarLock             `inject:""`
	CryptographyService           core.CryptographyService           `inject:""`
	PlatformCryptographyScheme    core.PlatformCryptographyScheme    `inject:""`
	RecentStorageProvider         recentstorage.Provider             `inject:""`
	ActiveListSwapper             ActiveListSwapper                  `inject:""`
	PulseStorage                  pulseStoragePm                     `inject:""`
	ArtifactManagerMessageHandler core.ArtifactManagerMessageHandler `inject:""`

	// TODO: move clients pool to component - @nordicdyno - 18.Dec.2018
	syncClientsPool *heavyclient.Pool
	// cleanupGroup limits cleanup process, avoid queuing on mutexes
	cleanupGroup singleflight.Group

	currentPulse core.Pulse

	// internal stuff
	db *storage.DB
	// setLock locks Set method call.
	setLock sync.RWMutex
	// saves PM stopping mode
	stopped bool

	// stores pulse manager options
	options pmOptions
}

type jetInfo struct {
	id       core.RecordID
	mineNext bool
	left     *jetInfo
	right    *jetInfo
}

// TODO: @andreyromancev. 15.01.19. Just store ledger configuration in PM. This is not required.
type pmOptions struct {
	enableSync       bool
	splitThreshold   uint64
	dropHistorySize  int
	storeLightPulses int
}

// NewPulseManager creates PulseManager instance.
func NewPulseManager(db *storage.DB, conf configuration.Ledger) *PulseManager {
	pmconf := conf.PulseManager
	heavySyncPool := heavyclient.NewPool(
		db,
		heavyclient.Options{
			SyncMessageLimit: pmconf.HeavySyncMessageLimit,
			PulsesDeltaLimit: conf.LightChainLimit,
		},
	)
	pm := &PulseManager{
		db:           db,
		currentPulse: *core.GenesisPulse,
		options: pmOptions{
			enableSync:       pmconf.HeavySyncEnabled,
			splitThreshold:   pmconf.SplitThreshold,
			dropHistorySize:  conf.JetSizesHistoryDepth,
			storeLightPulses: conf.LightChainLimit,
		},
		syncClientsPool: heavySyncPool,
	}
	return pm
}

func (m *PulseManager) processEndPulse(
	ctx context.Context,
	jets []jetInfo,
	prevPulseNumber core.PulseNumber,
	currentPulse, newPulse *core.Pulse,
) error {
	var g errgroup.Group
	logger := inslogger.FromContext(ctx)
	for _, i := range jets {
		info := i
		g.Go(func() error {
			drop, dropSerialized, _, err := m.createDrop(ctx, info.id, prevPulseNumber, currentPulse.PulseNumber)
			logger.Debugf("[jet]: %v create drop. Pulse: %v, Error: %s", info.id.DebugString(), currentPulse.PulseNumber, err)
			if err != nil {
				return errors.Wrapf(err, "create drop on pulse %v failed", currentPulse.PulseNumber)
			}

			msg, err := m.getExecutorHotData(
				ctx, info.id, newPulse.PulseNumber, drop, dropSerialized,
			)
			if err != nil {
				return errors.Wrapf(err, "getExecutorData failed for jet id %v", info.id)
			}

			logger := inslogger.FromContext(ctx)

			sender := func(msg message.HotData, jetID core.RecordID) {
				msg.Jet = *core.NewRecordRef(core.DomainID, jetID)
				start := time.Now()
				genericRep, err := m.Bus.Send(ctx, &msg, nil)
				sendTime := time.Since(start)
				if sendTime > time.Second {
					logger.Debugf("[send] jet: %v, long send: %s. Success: %v", jetID.DebugString(), sendTime, err == nil)
				}
				if err != nil {
					logger.Debugf("[jet]: %v send hot. Pulse: %v, DropJet: %v, Error: %s", jetID.DebugString(), currentPulse.PulseNumber, msg.DropJet.DebugString(), err)
					return
				}
				if _, ok := genericRep.(*reply.OK); !ok {
					logger.Debugf("[jet]: %v send hot. Pulse: %v, DropJet: %v, Unexpected reply: %#v", jetID.DebugString(), currentPulse.PulseNumber, msg.DropJet.DebugString(), genericRep)
					return
				}
				logger.Debugf("[jet]: %v send hot. Pulse: %v, DropJet: %v, Success", jetID.DebugString(), currentPulse.PulseNumber, msg.DropJet.DebugString())
			}

			if info.left == nil && info.right == nil {
				m.RecentStorageProvider.GetStorage(info.id).ClearZeroTTLObjects()

				// No split happened.
				if !info.mineNext {
					go sender(*msg, info.id)
				}
			} else {
				// Split happened.
				m.RecentStorageProvider.GetStorage(info.left.id).ClearZeroTTLObjects()
				m.RecentStorageProvider.GetStorage(info.right.id).ClearZeroTTLObjects()

				if !info.left.mineNext {
					go sender(*msg, info.left.id)
				}
				if !info.right.mineNext {
					go sender(*msg, info.right.id)
				}
			}

			// FIXME: @andreyromancev. 09.01.2019. Temporary disabled validation. Uncomment when jet split works properly.
			// dropErr := m.processDrop(ctx, jetID, currentPulse, dropSerialized, messages)
			// if dropErr != nil {
			// 	return errors.Wrap(dropErr, "processDrop failed")
			// }

			// TODO: @andreyromancev. 20.12.18. uncomment me when pending notifications required.
			// m.sendAbandonedRequests(ctx, newPulse, jetID)

			return nil
		})
	}
	err := g.Wait()
	if err != nil {
		return errors.Wrap(err, "got error on jets sync")
	}

	return nil
}

// TODO: @andreyromancev. 20.12.18. uncomment me when pending notifications required.
// func (m *PulseManager) sendAbandonedRequests(ctx context.Context, pulse *core.Pulse, jetID core.RecordID) {
// 	pendingRequests := m.RecentStorageProvider.GetStorage(jetID).GetRequests()
// 	wg := sync.WaitGroup{}
// 	wg.Add(len(pendingRequests))
// 	for objID, requests := range pendingRequests {
// 		go func(object core.RecordID, objectRequests map[core.RecordID]struct{}) {
// 			defer wg.Done()
//
// 			var toSend []core.RecordID
// 			for reqID := range objectRequests {
// 				toSend = append(toSend, reqID)
// 			}
// 			rep, err := m.Bus.Send(ctx, &message.AbandonedRequestsNotification{
// 				Object:   object,
// 				Requests: toSend,
// 			}, *pulse, nil)
// 			if err != nil {
// 				inslogger.FromContext(ctx).Error("failed to notify about pending requests")
// 				return
// 			}
// 			if _, ok := rep.(*reply.OK); !ok {
// 				inslogger.FromContext(ctx).Error("received unexpected reply on pending notification")
// 			}
// 		}(objID, requests)
// 	}
//
// 	wg.Wait()
// }

func (m *PulseManager) createDrop(
	ctx context.Context,
	jetID core.RecordID,
	prevPulse, currentPulse core.PulseNumber,
) (
	drop *jet.JetDrop,
	dropSerialized []byte,
	messages [][]byte,
	err error,
) {
	var prevDrop *jet.JetDrop
	prevDrop, err = m.db.GetDrop(ctx, jetID, prevPulse)
	if err == storage.ErrNotFound {
		prevDrop, err = m.db.GetDrop(ctx, jet.Parent(jetID), prevPulse)
		if err != nil {
			return nil, nil, nil, errors.Wrap(err, "[ createDrop ] failed to find parent")
		}
<<<<<<< HEAD
	} else if err != nil {
		parentJet := jet.Parent(jetID)
		fmt.Printf(
			"failed to fetch jet. pulse: %v, current jet: %v, parent jet: %v\n",
			prevPulse,
			jetID.JetIDString(),
			parentJet.String(),
		)
=======
		err = nil
	}
	if err != nil {
>>>>>>> b6b56c9f
		return nil, nil, nil, errors.Wrap(err, "[ createDrop ] Can't GetDrop")
	}

	drop, messages, dropSize, err := m.db.CreateDrop(ctx, jetID, currentPulse, prevDrop.Hash)
	if err != nil {
		return nil, nil, nil, errors.Wrap(err, "[ createDrop ] Can't CreateDrop")
	}
	err = m.db.SetDrop(ctx, jetID, drop)
	if err != nil {
		return nil, nil, nil, errors.Wrap(err, "[ createDrop ] Can't SetDrop")
	}

	dropSerialized, err = jet.Encode(drop)
	if err != nil {
		return nil, nil, nil, errors.Wrap(err, "[ createDrop ] Can't Encode")
	}

	dropSizeData := &jet.DropSize{
		JetID:    jetID,
		PulseNo:  currentPulse,
		DropSize: dropSize,
	}
	hasher := m.PlatformCryptographyScheme.IntegrityHasher()
	_, err = dropSizeData.WriteHashData(hasher)
	if err != nil {
		return nil, nil, nil, errors.Wrap(err, "[ createDrop ] Can't WriteHashData")
	}
	signature, err := m.CryptographyService.Sign(hasher.Sum(nil))
	dropSizeData.Signature = signature.Bytes()

	if err != nil {
		return nil, nil, nil, errors.Wrap(err, "[ createDrop ] Can't Sign")
	}

	err = m.db.AddDropSize(ctx, dropSizeData)
	if err != nil {
		return nil, nil, nil, errors.Wrap(err, "[ createDrop ] Can't AddDropSize")
	}

	return
}

func (m *PulseManager) processDrop(
	ctx context.Context,
	jetID core.RecordID,
	pulse *core.Pulse,
	dropSerialized []byte,
	messages [][]byte,
) error {
	msg := &message.JetDrop{
		JetID:       jetID,
		Drop:        dropSerialized,
		Messages:    messages,
		PulseNumber: pulse.PulseNumber,
	}
	_, err := m.Bus.Send(ctx, msg, nil)
	if err != nil {
		return err
	}
	return nil
}

func (m *PulseManager) getExecutorHotData(
	ctx context.Context,
	jetID core.RecordID,
	pulse core.PulseNumber,
	drop *jet.JetDrop,
	dropSerialized []byte,
) (*message.HotData, error) {
	logger := inslogger.FromContext(ctx)
	recentStorage := m.RecentStorageProvider.GetStorage(jetID)
	recentObjectsIds := recentStorage.GetObjects()

	recentObjects := map[core.RecordID]*message.HotIndex{}
	pendingRequests := map[core.RecordID]map[core.RecordID][]byte{}

	for id, ttl := range recentObjectsIds {
		lifeline, err := m.db.GetObjectIndex(ctx, jetID, &id, false)
		if err != nil {
			logger.Error(err)
			continue
		}
		encoded, err := index.EncodeObjectLifeline(lifeline)
		if err != nil {
			logger.Error(err)
			continue
		}
		recentObjects[id] = &message.HotIndex{
			TTL:   ttl,
			Index: encoded,
		}
	}

	for objID, requests := range recentStorage.GetRequests() {
		for reqID := range requests {
			pendingRecord, err := m.db.GetRecord(ctx, jetID, &reqID)
			if err != nil {
				inslogger.FromContext(ctx).Error(err)
				continue
			}
			if _, ok := pendingRequests[objID]; !ok {
				pendingRequests[objID] = map[core.RecordID][]byte{}
			}
			pendingRequests[objID][reqID] = record.SerializeRecord(pendingRecord)
		}
	}

	dropSizeHistory, err := m.db.GetDropSizeHistory(ctx, jetID)
	if err != nil {
		return nil, errors.Wrap(err, "[ processRecentObjects ] Can't GetDropSizeHistory")
	}

	msg := &message.HotData{
		Drop:               *drop,
		DropJet:            jetID,
		PulseNumber:        pulse,
		RecentObjects:      recentObjects,
		PendingRequests:    pendingRequests,
		JetDropSizeHistory: dropSizeHistory,
	}
	return msg, nil
}

// TODO: @andreyromancev. 12.01.19. Remove when dynamic split is working.
var splitCount = 5

func (m *PulseManager) processJets(ctx context.Context, currentPulse, newPulse core.PulseNumber) ([]jetInfo, error) {
	tree, err := m.db.CloneJetTree(ctx, currentPulse, newPulse)
	if err != nil {
		return nil, errors.Wrap(err, "failed to clone jet tree into a new pulse")
	}

	if m.NodeNet.GetOrigin().Role() != core.StaticRoleLightMaterial {
		return nil, nil
	}

	var results []jetInfo
	jetIDs := tree.LeafIDs()
	me := m.JetCoordinator.Me()
	logger := inslogger.FromContext(ctx)
	indexToSplit := rand.Intn(len(jetIDs))
	for i, jetID := range jetIDs {
		executor, err := m.JetCoordinator.LightExecutorForJet(ctx, jetID, currentPulse)
		if err != nil {
			return nil, err
		}
		imExecutor := *executor == me
		logger.Debugf("[jet]: %v process. Pulse: %v, Executor: %v", jetID.DebugString(), currentPulse, imExecutor)
		if !imExecutor {
			continue
		}

		info := jetInfo{id: jetID}
		if indexToSplit == i && splitCount > 0 {
			splitCount--

			leftJetID, rightJetID, err := m.db.SplitJetTree(
				ctx,
				newPulse,
				jetID,
			)
			if err != nil {
				return nil, errors.Wrap(err, "failed to split jet tree")
			}
			err = m.db.AddJets(ctx, *leftJetID, *rightJetID)
			if err != nil {
				return nil, errors.Wrap(err, "failed to add jets")
			}
			// Set actual because we are the last executor for jet.
			err = m.db.UpdateJetTree(ctx, newPulse, true, *leftJetID, *rightJetID)
			if err != nil {
				return nil, errors.Wrap(err, "failed to update tree")
			}

			info.left = &jetInfo{id: *leftJetID}
			info.right = &jetInfo{id: *rightJetID}
			nextLeftExecutor, err := m.JetCoordinator.LightExecutorForJet(ctx, *leftJetID, newPulse)
			if err != nil {
				return nil, err
			}
			if *nextLeftExecutor == me {
				info.left.mineNext = true
				err := m.rewriteHotData(ctx, jetID, *leftJetID)
				logger.Debugf("[jet]: %v rewrite hot left. Pulse: %v, Error: %s", info.left.id.DebugString(), currentPulse, err)
				if err != nil {
					return nil, err
				}
			}
			nextRightExecutor, err := m.JetCoordinator.LightExecutorForJet(ctx, *rightJetID, newPulse)
			if err != nil {
				return nil, err
			}
			if *nextRightExecutor == me {
				info.right.mineNext = true
				err := m.rewriteHotData(ctx, jetID, *rightJetID)
				logger.Debugf("[jet]: %v rewrite hot right. Pulse: %v, Error: %s", info.right.id.DebugString(), currentPulse, err)
				if err != nil {
					return nil, err
				}
			}

			logger.Debugf(
				"SPLIT HAPPENED parent: %v, left: %v, right: %v",
				jetID.DebugString(),
				leftJetID.DebugString(),
				rightJetID.DebugString(),
			)
		} else {
			// Set actual because we are the last executor for jet.
			err = m.db.UpdateJetTree(ctx, newPulse, true, jetID)
			if err != nil {
				return nil, errors.Wrap(err, "failed to update tree")
			}
			nextExecutor, err := m.JetCoordinator.LightExecutorForJet(ctx, jetID, newPulse)
			if err != nil {
				return nil, err
			}
			if *nextExecutor == me {
				info.mineNext = true
				logger.Debugf("[jet]: %v preserve hot. Pulse: %v", info.id.DebugString(), currentPulse)
			}
		}
		results = append(results, info)
	}

	return results, nil
}

func (m *PulseManager) rewriteHotData(ctx context.Context, fromJetID, toJetID core.RecordID) error {
	recentStorage := m.RecentStorageProvider.GetStorage(fromJetID)

	for id := range recentStorage.GetObjects() {
		idx, err := m.db.GetObjectIndex(ctx, fromJetID, &id, false)
		if err != nil {
			return errors.Wrap(err, "failed to rewrite index")
		}
		err = m.db.SetObjectIndex(ctx, toJetID, &id, idx)
		if err != nil {
			return errors.Wrap(err, "failed to rewrite index")
		}
	}

	for _, requests := range recentStorage.GetRequests() {
		for fromReqID := range requests {
			request, err := m.db.GetRecord(ctx, fromJetID, &fromReqID)
			if err != nil {
				return errors.Wrap(err, "failed to rewrite pending request")
			}
			toReqID, err := m.db.SetRecord(ctx, toJetID, fromReqID.Pulse(), request)
			if err == storage.ErrOverride {
				continue
			}
			if err != nil {
				return errors.Wrap(err, "failed to rewrite pending request")
			}
			if !fromReqID.Equal(toReqID) {
				return errors.New("failed to rewrite pending request (wrong ID generated)")
			}
		}
	}

	m.RecentStorageProvider.CloneStorage(fromJetID, toJetID)

	return nil
}

// Set set's new pulse and closes current jet drop.
func (m *PulseManager) Set(ctx context.Context, newPulse core.Pulse, persist bool) error {
	m.setLock.Lock()
	defer m.setLock.Unlock()
	if m.stopped {
		return errors.New("can't call Set method on PulseManager after stop")
	}

	logger := inslogger.FromContext(ctx)

	var err error
	m.GIL.Acquire(ctx)
	m.PulseStorage.Lock()

	// FIXME: @andreyromancev. 17.12.18. return core.Pulse here.
	storagePulse, err := m.db.GetLatestPulse(ctx)
	if err != nil {
		m.PulseStorage.Unlock()
		m.GIL.Release(ctx)
		return errors.Wrap(err, "call of GetLatestPulseNumber failed")
	}
	currentPulse := storagePulse.Pulse
	prevPulseNumber := *storagePulse.Prev

	logger.WithFields(map[string]interface{}{
		"new_pulse":     newPulse.PulseNumber,
		"current_pulse": currentPulse.PulseNumber,
		"persist":       persist,
	}).Debugf("received pulse")

	// swap pulse
	m.currentPulse = newPulse

	// swap active nodes
	// TODO: fix network consensus and uncomment this (after NETD18-74)
	// m.ActiveListSwapper.MoveSyncToActive()
	if persist {
		if err := m.db.AddPulse(ctx, newPulse); err != nil {
			m.GIL.Release(ctx)
			m.PulseStorage.Unlock()
			return errors.Wrap(err, "call of AddPulse failed")
		}
		err = m.db.SetActiveNodes(newPulse.PulseNumber, m.NodeNet.GetActiveNodes())
		if err != nil {
			m.GIL.Release(ctx)
			m.PulseStorage.Unlock()
			return errors.Wrap(err, "call of SetActiveNodes failed")
		}
	}

	m.PulseStorage.Set(&newPulse)
	m.PulseStorage.Unlock()

	var jets []jetInfo
	if persist {
		jets, err = m.processJets(ctx, currentPulse.PulseNumber, newPulse.PulseNumber)
		if err != nil {
			m.GIL.Release(ctx)
			return errors.Wrap(err, "failed to process jets")
		}
	}

	if m.NodeNet.GetOrigin().Role() == core.StaticRoleLightMaterial {
		m.prepareArtifactManagerMessageHandlerForNextPulse(ctx, newPulse, jets)
	}
	m.GIL.Release(ctx)

	if !persist {
		return nil
	}

	// Run only on material executor.
	// execute only on material executor
	// TODO: do as much as possible async.
	if m.NodeNet.GetOrigin().Role() == core.StaticRoleLightMaterial {
		err = m.processEndPulse(ctx, jets, prevPulseNumber, &currentPulse, &newPulse)
		if err != nil {
			return err
		}
		if m.options.enableSync {
			pn := currentPulse.PulseNumber
			for _, jInfo := range jets {
				m.syncClientsPool.AddPulsesToSyncClient(ctx, jInfo.id, true, pn)
			}
		}

		m.postProcessJets(ctx, newPulse, jets)
		// TODO: make it asynchronious - @aorlovsky 19.01.2019
		m.cleanLightData(ctx, newPulse)
	}

	err = m.Bus.OnPulse(ctx, newPulse)
	if err != nil {
		inslogger.FromContext(ctx).Error(errors.Wrap(err, "MessageBus OnPulse() returns error"))
	}

	return m.LR.OnPulse(ctx, newPulse)
}

func (m *PulseManager) postProcessJets(ctx context.Context, newPulse core.Pulse, jets []jetInfo) {
	logger := inslogger.FromContext(ctx)
	logger.Debugf("[postProcessJets] post-process jets, pulse number - %v", newPulse.PulseNumber)

	for _, jetInfo := range jets {
		if jetInfo.left == nil && jetInfo.right == nil {
			// No split happened.
			if !jetInfo.mineNext {
				logger.Debugf("[postProcessJets] clear recent storage for root jet - %v, pulse - %v", jetInfo.id, newPulse.PulseNumber)
				m.RecentStorageProvider.GetStorage(jetInfo.id).ClearObjects()
			}
		} else {
			// Split happened.
			if !jetInfo.left.mineNext {
				logger.Debugf("[postProcessJets] clear recent storage for left jet - %v, pulse - %v", jetInfo.left.id, newPulse.PulseNumber)
				m.RecentStorageProvider.GetStorage(jetInfo.left.id).ClearObjects()
			}
			if !jetInfo.right.mineNext {
				logger.Debugf("[postProcessJets] clear recent storage for right jet - %v, pulse - %v", jetInfo.right.id, newPulse.PulseNumber)
				m.RecentStorageProvider.GetStorage(jetInfo.right.id).ClearObjects()
			}
		}
	}
}

func (m *PulseManager) cleanLightData(ctx context.Context, newPulse core.Pulse) {
	inslog := inslogger.FromContext(ctx)
	startSync := time.Now()
	defer func() {
		latency := time.Since(startSync)
		inslog.Debugf("cleanLightData sync phase time spend=%v", latency)
	}()

	delta := m.options.storeLightPulses

	pn := newPulse.PulseNumber
	for i := 0; i <= delta; i++ {
		prevPulse, err := m.db.GetPreviousPulse(ctx, pn)
		if err != nil {
			inslogger.FromContext(ctx).Errorf("Can't get previous Nth %v pulse by pulse number: %v", i, pn)
			return
		}

		pn = prevPulse.Pulse.PulseNumber
		if pn <= core.FirstPulseNumber {
			return
		}
	}

	m.db.RemoveActiveNodesUntil(pn)

	_, err, _ := m.cleanupGroup.Do("lightcleanup", func() (interface{}, error) {
		startAsync := time.Now()
		defer func() {
			latency := time.Since(startAsync)
			inslog.Debugf("cleanLightData potential async phase time spend=%v", latency)
		}()

		// we are remove records from 'storageRecordsUtilPN' pulse number here
		jetSyncState, err := m.db.GetAllSyncClientJets(ctx)
		if err != nil {
			inslogger.FromContext(ctx).Errorf("Can't get jet clients state: %v", err)
			return nil, nil
		}

		for jetID := range jetSyncState {
			inslogger.FromContext(ctx).Debugf("Start light indexes cleanup, until pulse = %v (new=%v, delta=%v), jet = %v",
				pn, newPulse.PulseNumber, delta, jetID.DebugString())
			rmStat, err := m.db.RemoveAllForJetUntilPulse(ctx, jetID, pn, m.RecentStorageProvider.GetStorage(jetID))
			if err != nil {
				inslogger.FromContext(ctx).Errorf("Error on light indexes cleanup, until pulse = %v, jet = %v: %v", pn, jetID.DebugString(), err)
				continue
			}
			inslogger.FromContext(ctx).Debugf("End light indexes cleanup, rm stat=%#v indexes (until pulse = %v, jet = %v)",
				rmStat, pn, jetID.DebugString())
		}
		return nil, nil
	})
	if err != nil {
		inslogger.FromContext(ctx).Errorf("Error on light indexes cleanup, until pulse = %v, singlefligt err = %v", pn, err)
	}
}

func (m *PulseManager) prepareArtifactManagerMessageHandlerForNextPulse(ctx context.Context, newPulse core.Pulse, jets []jetInfo) {
	logger := inslogger.FromContext(ctx)
	logger.Debugf("[breakermiddleware] [prepareHandlerForNextPulse] close breakers my jets for the next pulse - %v", newPulse.PulseNumber)

	m.ArtifactManagerMessageHandler.ResetEarlyRequestCircuitBreaker(ctx)

	for _, jetInfo := range jets {

		if jetInfo.left == nil && jetInfo.right == nil {
			// No split happened.
			if jetInfo.mineNext {
				logger.Debugf("[breakermiddleware] [prepareHandlerForNextPulse] fetch jetInfo root %v, pulse - %v", jetInfo.id.DebugString(), newPulse.PulseNumber)
				m.ArtifactManagerMessageHandler.CloseEarlyRequestCircuitBreakerForJet(ctx, jetInfo.id)
			}
		} else {
			// Split happened.
			if jetInfo.left.mineNext {
				logger.Debugf("[breakermiddleware] [prepareHandlerForNextPulse] fetch jetInfo left %v, pulse - %v", jetInfo.left.id.DebugString(), newPulse.PulseNumber)
				m.ArtifactManagerMessageHandler.CloseEarlyRequestCircuitBreakerForJet(ctx, jetInfo.left.id)
			}
			if jetInfo.right.mineNext {
				logger.Debugf("[breakermiddleware] [prepareHandlerForNextPulse] fetch jetInfo right %v, pulse - %v", jetInfo.right.id.DebugString(), newPulse.PulseNumber)
				m.ArtifactManagerMessageHandler.CloseEarlyRequestCircuitBreakerForJet(ctx, jetInfo.right.id)
			}
		}
	}
}

// Start starts pulse manager, spawns replication goroutine under a hood.
func (m *PulseManager) Start(ctx context.Context) error {
	// FIXME: @andreyromancev. 21.12.18. Find a proper place for me. Somewhere at the genesis.
	err := m.db.SetActiveNodes(core.FirstPulseNumber, m.NodeNet.GetActiveNodes())
	if err != nil && err != storage.ErrOverride {
		return err
	}

	if m.options.enableSync {
		m.syncClientsPool.Bus = m.Bus
		m.syncClientsPool.PulseStorage = m.PulseStorage
		err := m.initJetSyncState(ctx)
		if err != nil {
			return err
		}
	}

	return m.restoreGenesisRecentObjects(ctx)
}

func (m *PulseManager) restoreGenesisRecentObjects(ctx context.Context) error {
	if m.NodeNet.GetOrigin().Role() == core.StaticRoleHeavyMaterial {
		return nil
	}

	jetID := *jet.NewID(0, nil)
	recent := m.RecentStorageProvider.GetStorage(jetID)

	return m.db.IterateIndexIDs(ctx, jetID, func(id core.RecordID) error {
		if id.Pulse() == core.FirstPulseNumber {
			recent.AddObject(id)
		}
		return nil
	})
}

// Stop stops PulseManager. Waits replication goroutine is done.
func (m *PulseManager) Stop(ctx context.Context) error {
	// There should not to be any Set call after Stop call
	m.setLock.Lock()
	m.stopped = true
	m.setLock.Unlock()

	if m.options.enableSync {
		inslogger.FromContext(ctx).Info("waiting finish of heavy replication client...")
		m.syncClientsPool.Stop(ctx)
	}
	return nil
}<|MERGE_RESOLUTION|>--- conflicted
+++ resolved
@@ -246,20 +246,7 @@
 		if err != nil {
 			return nil, nil, nil, errors.Wrap(err, "[ createDrop ] failed to find parent")
 		}
-<<<<<<< HEAD
 	} else if err != nil {
-		parentJet := jet.Parent(jetID)
-		fmt.Printf(
-			"failed to fetch jet. pulse: %v, current jet: %v, parent jet: %v\n",
-			prevPulse,
-			jetID.JetIDString(),
-			parentJet.String(),
-		)
-=======
-		err = nil
-	}
-	if err != nil {
->>>>>>> b6b56c9f
 		return nil, nil, nil, errors.Wrap(err, "[ createDrop ] Can't GetDrop")
 	}
 
