--- conflicted
+++ resolved
@@ -40,14 +40,9 @@
 	currentPulse core.Pulse
 
 	// setLock locks Set method call.
-<<<<<<< HEAD
-	setLock sync.RWMutex
-	stopped bool
-=======
-	setLock  sync.Mutex
+	setLock  sync.RWMutex
 	stopLock sync.RWMutex
 	stopped  bool
->>>>>>> ed349de1
 	// gotpulse signals if there is something to sync to Heavy
 	gotpulse chan struct{}
 	// syncdone closes when sync is over
