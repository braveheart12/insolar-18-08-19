/*
 *    Copyright 2018 Insolar
 *
 *    Licensed under the Apache License, Version 2.0 (the "License");
 *    you may not use this file except in compliance with the License.
 *    You may obtain a copy of the License at
 *
 *        http://www.apache.org/licenses/LICENSE-2.0
 *
 *    Unless required by applicable law or agreed to in writing, software
 *    distributed under the License is distributed on an "AS IS" BASIS,
 *    WITHOUT WARRANTIES OR CONDITIONS OF ANY KIND, either express or implied.
 *    See the License for the specific language governing permissions and
 *    limitations under the License.
 */

package pulsemanager

import (
	"context"
	"sync"
	"time"

	"github.com/insolar/insolar/ledger/index"
	"github.com/insolar/insolar/ledger/recentstorage"
	"github.com/insolar/insolar/ledger/record"
	"github.com/pkg/errors"

	"github.com/insolar/insolar/configuration"
	"github.com/insolar/insolar/core"
	"github.com/insolar/insolar/core/message"
	"github.com/insolar/insolar/instrumentation/inslogger"
	"github.com/insolar/insolar/ledger/jetdrop"
	"github.com/insolar/insolar/ledger/storage"
	"github.com/insolar/insolar/utils/backoff"
)

// PulseManager implements core.PulseManager.
type PulseManager struct {
<<<<<<< HEAD
	db      *storage.DB
	Recent  recentstorage.RecentStorage `inject:""`
	LR      core.LogicRunner            `inject:""`
	Bus     core.MessageBus             `inject:""`
	NodeNet core.NodeNetwork            `inject:""`
=======
	LR             core.LogicRunner       `inject:""`
	Bus            core.MessageBus        `inject:""`
	NodeNet        core.NodeNetwork       `inject:""`
	JetCoordinator core.JetCoordinator    `inject:""`
	GIL            core.GlobalInsolarLock `inject:""`
	currentPulse   core.Pulse

	// internal stuff
	db *storage.DB
>>>>>>> d7c7356b
	// setLock locks Set method call.
	setLock sync.RWMutex
	stopped bool
	stop    chan struct{}
	// gotpulse signals if there is something to sync to Heavy
	gotpulse chan struct{}
	// syncdone closes when sync is over
	syncdone chan struct{}
	// sync backoff instance
	syncbackoff *backoff.Backoff
	// stores pulse manager options
	options pmOptions
}

type pmOptions struct {
	enableSync       bool
	syncMessageLimit int
	pulsesDeltaLimit core.PulseNumber
}

func backoffFromConfig(bconf configuration.Backoff) *backoff.Backoff {
	return &backoff.Backoff{
		Jitter: bconf.Jitter,
		Min:    bconf.Min,
		Max:    bconf.Max,
		Factor: bconf.Factor,
	}
}

// NewPulseManager creates PulseManager instance.
func NewPulseManager(db *storage.DB, conf configuration.Ledger) *PulseManager {
	pm := &PulseManager{
		db:           db,
		gotpulse:     make(chan struct{}, 1),
		currentPulse: *core.GenesisPulse,
	}
	pmconf := conf.PulseManager
	pm.options.enableSync = pmconf.HeavySyncEnabled
	pm.options.syncMessageLimit = pmconf.HeavySyncMessageLimit
	pm.options.pulsesDeltaLimit = conf.LightChainLimit
	pm.syncbackoff = backoffFromConfig(pmconf.HeavyBackoff)
	return pm
}

// Current returns current pulse structure.
func (m *PulseManager) Current(ctx context.Context) (*core.Pulse, error) {
	m.setLock.RLock()
	defer m.setLock.RUnlock()

	return &m.currentPulse, nil
}

<<<<<<< HEAD
func (m *PulseManager) createDrop(ctx context.Context, latestPulse *storage.Pulse) (
	drop *jetdrop.JetDrop,
	dropSerialized []byte,
	messages [][]byte,
	err error,
) {
=======
func (m *PulseManager) processDrop(ctx context.Context, latestPulseNumber core.PulseNumber) error {
	latestPulse, err := m.db.GetPulse(ctx, latestPulseNumber)
	if err != nil {
		return err
	}
>>>>>>> d7c7356b
	prevDrop, err := m.db.GetDrop(ctx, *latestPulse.Prev)
	if err != nil {
		return nil, nil, nil, err
	}
	drop, messages, err = m.db.CreateDrop(ctx, latestPulse.Pulse.PulseNumber, prevDrop.Hash)
	if err != nil {
		return nil, nil, nil, err
	}
	err = m.db.SetDrop(ctx, drop)
	if err != nil {
		return nil, nil, nil, err
	}

	dropSerialized, err = jetdrop.Encode(drop)
	if err != nil {
		return nil, nil, nil, err
	}

	return
}

func (m *PulseManager) processDrop(ctx context.Context, latestPulse *storage.Pulse, dropSerialized []byte, messages [][]byte) error {
	msg := &message.JetDrop{
		Drop:        dropSerialized,
		Messages:    messages,
		PulseNumber: *latestPulse.Prev,
	}
	_, err := m.Bus.Send(ctx, msg, nil)
	if err != nil {
		return err
	}
	return nil
}

func (m *PulseManager) processRecentObjects(
	ctx context.Context,
	latestPulse *storage.Pulse,
	drop *jetdrop.JetDrop,
	dropSerialized []byte,
) error {
	m.Recent.ClearZeroTTLObjects()
	recentObjectsIds := m.Recent.GetObjects()
	pendingRequestsIds := m.Recent.GetRequests()
	m.Recent.ClearObjects()

	recentObjects := map[core.RecordID]*message.HotIndex{}
	pendingRequests := map[core.RecordID][]byte{}

	for id, ttl := range recentObjectsIds {
		lifeline, err := m.db.GetObjectIndex(ctx, &id, false)
		if err != nil {
			inslogger.FromContext(ctx).Error(err)
			continue
		}
		encoded, err := index.EncodeObjectLifeline(lifeline)
		if err != nil {
			inslogger.FromContext(ctx).Error(err)
			continue
		}
		recentObjects[id] = &message.HotIndex{
			TTL:   ttl,
			Index: encoded,
		}
	}

	for _, id := range pendingRequestsIds {
		pendingRecord, err := m.db.GetRecord(ctx, &id)
		if err != nil {
			inslogger.FromContext(ctx).Error(err)
			continue
		}
		pendingRequests[id] = record.SerializeRecord(pendingRecord)
	}

	msg := &message.HotIndexes{
		Drop:            dropSerialized,
		PulseNumber:     *latestPulse.Prev,
		RecentObjects:   recentObjects,
		PendingRequests: pendingRequests,
	}
	_, err := m.Bus.Send(ctx, msg, nil)
	if err != nil {
		return err
	}
	return nil
}

// Set set's new pulse and closes current jet drop.
func (m *PulseManager) Set(ctx context.Context, pulse core.Pulse, dry bool) error {
	// Ensure this does not execute in parallel.
	m.setLock.Lock()
	defer m.setLock.Unlock()
	if m.stopped {
		return errors.New("can't call Set method on PulseManager after stop")
	}

<<<<<<< HEAD
	// Run only on material executor.
	if err := m.db.AddPulse(ctx, pulse); err != nil {
		return errors.Wrap(err, "call of AddPulse failed")
	}

	err := m.db.SetActiveNodes(pulse.PulseNumber, m.NodeNet.GetActiveNodes())
	if err != nil {
		return errors.Wrap(err, "call of SetActiveNodes failed")
	}

	// execute only on material executor
	if m.NodeNet.GetOrigin().Role() == core.StaticRoleLightMaterial {

		latestPulseNumber, err := m.db.GetLatestPulseNumber(ctx)
		if err != nil {
			return err
		}
		latestPulse, err := m.db.GetPulse(ctx, latestPulseNumber)
		if err != nil {
			return err
		}

		drop, dropSerialized, messages, err := m.createDrop(ctx, latestPulse)
=======
	var latestPulseNumber core.PulseNumber
	var err error
	m.GIL.Acquire(ctx)

	// swap pulse
	m.currentPulse = pulse

	// TODO: swap active nodes and set prev pulse state to network

	if !dry {
		latestPulseNumber, err = m.db.GetLatestPulseNumber(ctx)
>>>>>>> d7c7356b
		if err != nil {
			return err
		}

<<<<<<< HEAD
		if hotRecordsError := m.processRecentObjects(ctx, latestPulse, drop, dropSerialized); hotRecordsError != nil {
			return errors.Wrap(err, "processRecentObjects failed")
		}

		if err = m.processDrop(ctx, latestPulse, dropSerialized, messages); err != nil {
			return errors.Wrap(err, "processDrop failed")
		}

		if err = m.db.SetLastPulseAsLightMaterial(ctx, *latestPulse.Prev); err != nil {
			return errors.Wrap(err, "call of SetLastPulseAsLightMaterial failed")
		}
=======
		if err := m.db.AddPulse(ctx, pulse); err != nil {
			return errors.Wrap(err, "call of AddPulse failed")
		}
		err = m.db.SetActiveNodes(pulse.PulseNumber, m.NodeNet.GetActiveNodes())
		if err != nil {
			return errors.Wrap(err, "call of SetActiveNodes failed")
		}
	}

	m.GIL.Release(ctx)

	if dry {
		return nil
	}

	// Run only on material executor.
	// execute only on material executor
	// TODO: do as much as possible async.
	if m.NodeNet.GetOrigin().Role() == core.StaticRoleLightMaterial {
		if err = m.processDrop(ctx, latestPulseNumber); err != nil {
			return errors.Wrap(err, "processDrop failed")
		}

>>>>>>> d7c7356b
		m.SyncToHeavy()
	}

	return m.LR.OnPulse(ctx, pulse)
}

// SyncToHeavy signals to sync loop there is something to sync.
//
// Should never be called after Stop.
func (m *PulseManager) SyncToHeavy() {
	if !m.options.enableSync {
		return
	}
	// TODO: save current pulse as last should be processed
	if len(m.gotpulse) == 0 {
		m.gotpulse <- struct{}{}
		return
	}
}

// Start starts pulse manager, spawns replication goroutine under a hood.
func (m *PulseManager) Start(ctx context.Context) error {
	m.syncdone = make(chan struct{})
	m.stop = make(chan struct{})
	if m.options.enableSync {
		synclist, err := m.NextSyncPulses(ctx)
		if err != nil {
			return err
		}
		go m.syncloop(ctx, synclist)
	}
	return nil
}

// Stop stops PulseManager. Waits replication goroutine is done.
func (m *PulseManager) Stop(ctx context.Context) error {
	// There should not to be any Set call after Stop call
	m.setLock.Lock()
	m.stopped = true
	m.setLock.Unlock()
	close(m.stop)

	if m.options.enableSync {
		close(m.gotpulse)
		inslogger.FromContext(ctx).Info("waiting finish of replication to heavy node...")
		<-m.syncdone
	}
	return nil
}

func (m *PulseManager) syncloop(ctx context.Context, pulses []core.PulseNumber) {
	defer close(m.syncdone)

	var err error
	inslog := inslogger.FromContext(ctx)
	var retrydelay time.Duration
	attempt := 0
	// shift synced pulse
	finishpulse := func() {
		pulses = pulses[1:]
		// reset retry variables
		// TODO: use jitter value for zero 'retrydelay'
		retrydelay = 0
		attempt = 0
	}

	for {
		select {
		case <-time.After(retrydelay):
		case <-m.stop:
			if len(pulses) == 0 {
				// fmt.Println("Got stop signal and have nothing to do")
				return
			}
		}
		for {
			if len(pulses) != 0 {
				// TODO: drop too outdated pulses
				// if (current - start > N) { start = current - N }
				break
			}
			inslog.Info("syncronization waiting next chunk of work")
			_, ok := <-m.gotpulse
			if !ok {
				inslog.Debug("stop is called, so we are should just stop syncronization loop")
				return
			}
			inslog.Infof("syncronization got next chunk of work")
			// get latest RP
			pulses, err = m.NextSyncPulses(ctx)
			if err != nil {
				err = errors.Wrap(err,
					"PulseManager syncloop failed on NextSyncPulseNumber call")
				inslog.Error(err)
				panic(err)
			}
		}

		tosyncPN := pulses[0]
		if m.pulseIsOutdated(ctx, tosyncPN) {
			finishpulse()
			continue
		}
		inslog.Infof("start syncronization to heavy for pulse %v", tosyncPN)

		sholdretry := false
		syncerr := m.HeavySync(ctx, tosyncPN, attempt > 0)
		if syncerr != nil {

			if heavyerr, ok := syncerr.(HeavyErr); ok {
				sholdretry = heavyerr.IsRetryable()
			}

			syncerr = errors.Wrap(syncerr, "HeavySync failed")
			inslog.Errorf("%v (on attempt=%v, sholdretry=%v)", syncerr.Error(), attempt, sholdretry)

			if sholdretry {
				retrydelay = m.syncbackoff.ForAttempt(attempt)
				attempt++
				continue
			}
			// TODO: write some info in dust?
		}

		err = m.db.SetReplicatedPulse(ctx, tosyncPN)
		if err != nil {
			err = errors.Wrap(err, "SetReplicatedPulse failed")
			inslog.Error(err)
			panic(err)
		}

		finishpulse()
	}
}

func (m *PulseManager) pulseIsOutdated(ctx context.Context, pn core.PulseNumber) bool {
	current, err := m.Current(ctx)
	if err != nil {
		panic(err)
	}
	return current.PulseNumber-pn > m.options.pulsesDeltaLimit
}<|MERGE_RESOLUTION|>--- conflicted
+++ resolved
@@ -37,23 +37,17 @@
 
 // PulseManager implements core.PulseManager.
 type PulseManager struct {
-<<<<<<< HEAD
-	db      *storage.DB
-	Recent  recentstorage.RecentStorage `inject:""`
-	LR      core.LogicRunner            `inject:""`
-	Bus     core.MessageBus             `inject:""`
-	NodeNet core.NodeNetwork            `inject:""`
-=======
 	LR             core.LogicRunner       `inject:""`
 	Bus            core.MessageBus        `inject:""`
 	NodeNet        core.NodeNetwork       `inject:""`
 	JetCoordinator core.JetCoordinator    `inject:""`
 	GIL            core.GlobalInsolarLock `inject:""`
+	Recent  recentstorage.RecentStorage `inject:""`
+
 	currentPulse   core.Pulse
 
 	// internal stuff
 	db *storage.DB
->>>>>>> d7c7356b
 	// setLock locks Set method call.
 	setLock sync.RWMutex
 	stopped bool
@@ -106,20 +100,12 @@
 	return &m.currentPulse, nil
 }
 
-<<<<<<< HEAD
 func (m *PulseManager) createDrop(ctx context.Context, latestPulse *storage.Pulse) (
 	drop *jetdrop.JetDrop,
 	dropSerialized []byte,
 	messages [][]byte,
 	err error,
 ) {
-=======
-func (m *PulseManager) processDrop(ctx context.Context, latestPulseNumber core.PulseNumber) error {
-	latestPulse, err := m.db.GetPulse(ctx, latestPulseNumber)
-	if err != nil {
-		return err
-	}
->>>>>>> d7c7356b
 	prevDrop, err := m.db.GetDrop(ctx, *latestPulse.Prev)
 	if err != nil {
 		return nil, nil, nil, err
@@ -153,6 +139,8 @@
 	}
 	return nil
 }
+
+
 
 func (m *PulseManager) processRecentObjects(
 	ctx context.Context,
@@ -216,31 +204,6 @@
 		return errors.New("can't call Set method on PulseManager after stop")
 	}
 
-<<<<<<< HEAD
-	// Run only on material executor.
-	if err := m.db.AddPulse(ctx, pulse); err != nil {
-		return errors.Wrap(err, "call of AddPulse failed")
-	}
-
-	err := m.db.SetActiveNodes(pulse.PulseNumber, m.NodeNet.GetActiveNodes())
-	if err != nil {
-		return errors.Wrap(err, "call of SetActiveNodes failed")
-	}
-
-	// execute only on material executor
-	if m.NodeNet.GetOrigin().Role() == core.StaticRoleLightMaterial {
-
-		latestPulseNumber, err := m.db.GetLatestPulseNumber(ctx)
-		if err != nil {
-			return err
-		}
-		latestPulse, err := m.db.GetPulse(ctx, latestPulseNumber)
-		if err != nil {
-			return err
-		}
-
-		drop, dropSerialized, messages, err := m.createDrop(ctx, latestPulse)
-=======
 	var latestPulseNumber core.PulseNumber
 	var err error
 	m.GIL.Acquire(ctx)
@@ -252,24 +215,10 @@
 
 	if !dry {
 		latestPulseNumber, err = m.db.GetLatestPulseNumber(ctx)
->>>>>>> d7c7356b
-		if err != nil {
-			return err
-		}
-
-<<<<<<< HEAD
-		if hotRecordsError := m.processRecentObjects(ctx, latestPulse, drop, dropSerialized); hotRecordsError != nil {
-			return errors.Wrap(err, "processRecentObjects failed")
-		}
-
-		if err = m.processDrop(ctx, latestPulse, dropSerialized, messages); err != nil {
-			return errors.Wrap(err, "processDrop failed")
-		}
-
-		if err = m.db.SetLastPulseAsLightMaterial(ctx, *latestPulse.Prev); err != nil {
-			return errors.Wrap(err, "call of SetLastPulseAsLightMaterial failed")
-		}
-=======
+		if err != nil {
+			return errors.Wrap(err, "call of GetLatestPulseNumber failed")
+		}
+
 		if err := m.db.AddPulse(ctx, pulse); err != nil {
 			return errors.Wrap(err, "call of AddPulse failed")
 		}
@@ -289,11 +238,28 @@
 	// execute only on material executor
 	// TODO: do as much as possible async.
 	if m.NodeNet.GetOrigin().Role() == core.StaticRoleLightMaterial {
-		if err = m.processDrop(ctx, latestPulseNumber); err != nil {
+		latestPulse, err := m.db.GetPulse(ctx, latestPulseNumber)
+		if err != nil {
+			return err
+		}
+
+		drop, dropSerialized, messages, err := m.createDrop(ctx, latestPulse)
+		if err != nil {
+			return err
+		}
+
+		if hotRecordsError := m.processRecentObjects(ctx, latestPulse, drop, dropSerialized); hotRecordsError != nil {
+			return errors.Wrap(err, "processRecentObjects failed")
+		}
+
+		if err = m.processDrop(ctx, latestPulse, dropSerialized, messages); err != nil {
 			return errors.Wrap(err, "processDrop failed")
 		}
 
->>>>>>> d7c7356b
+		// if err = m.db.SetLastPulseAsLightMaterial(ctx, *latestPulse.Prev); err != nil {
+		// 	return errors.Wrap(err, "call of SetLastPulseAsLightMaterial failed")
+		// }
+
 		m.SyncToHeavy()
 	}
 
