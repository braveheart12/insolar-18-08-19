/*
 *    Copyright 2018 Insolar
 *
 *    Licensed under the Apache License, Version 2.0 (the "License");
 *    you may not use this file except in compliance with the License.
 *    You may obtain a copy of the License at
 *
 *        http://www.apache.org/licenses/LICENSE-2.0
 *
 *    Unless required by applicable law or agreed to in writing, software
 *    distributed under the License is distributed on an "AS IS" BASIS,
 *    WITHOUT WARRANTIES OR CONDITIONS OF ANY KIND, either express or implied.
 *    See the License for the specific language governing permissions and
 *    limitations under the License.
 */

package pulsemanager

import (
	"context"
	"sync"
	"time"

	"github.com/insolar/insolar/ledger/index"
	"github.com/insolar/insolar/ledger/recentstorage"
	"github.com/insolar/insolar/ledger/record"
	"github.com/pkg/errors"

	"github.com/insolar/insolar/configuration"
	"github.com/insolar/insolar/core"
	"github.com/insolar/insolar/core/message"
	"github.com/insolar/insolar/instrumentation/inslogger"
	"github.com/insolar/insolar/ledger/jetdrop"
	"github.com/insolar/insolar/ledger/storage"
	"github.com/insolar/insolar/utils/backoff"
)

//go:generate minimock -i github.com/insolar/insolar/ledger/pulsemanager.ActiveListSwapper -o ../../testutils -s _mock.go
type ActiveListSwapper interface {
	MoveSyncToActive()
}

// PulseManager implements core.PulseManager.
type PulseManager struct {
	LR                core.LogicRunner            `inject:""`
	Bus               core.MessageBus             `inject:""`
	NodeNet           core.NodeNetwork            `inject:""`
	JetCoordinator    core.JetCoordinator         `inject:""`
	GIL               core.GlobalInsolarLock      `inject:""`
	Recent            recentstorage.RecentStorage `inject:""`
	ActiveListSwapper ActiveListSwapper           `inject:""`

	currentPulse core.Pulse

	// internal stuff
	db *storage.DB
	// setLock locks Set method call.
	setLock sync.RWMutex
	stopped bool
	stop    chan struct{}
	// gotpulse signals if there is something to sync to Heavy
	gotpulse chan struct{}
	// syncdone closes when sync is over
	syncdone chan struct{}
	// sync backoff instance
	syncbackoff *backoff.Backoff
	// stores pulse manager options
	options pmOptions
}

type pmOptions struct {
	enableSync       bool
	syncMessageLimit int
	pulsesDeltaLimit core.PulseNumber
}

func backoffFromConfig(bconf configuration.Backoff) *backoff.Backoff {
	return &backoff.Backoff{
		Jitter: bconf.Jitter,
		Min:    bconf.Min,
		Max:    bconf.Max,
		Factor: bconf.Factor,
	}
}

// NewPulseManager creates PulseManager instance.
func NewPulseManager(db *storage.DB, conf configuration.Ledger) *PulseManager {
	pm := &PulseManager{
		db:           db,
		gotpulse:     make(chan struct{}, 1),
		currentPulse: *core.GenesisPulse,
	}
	pmconf := conf.PulseManager
	pm.options.enableSync = pmconf.HeavySyncEnabled
	pm.options.syncMessageLimit = pmconf.HeavySyncMessageLimit
	pm.options.pulsesDeltaLimit = conf.LightChainLimit
	pm.syncbackoff = backoffFromConfig(pmconf.HeavyBackoff)
	return pm
}

// Current returns copy (for concurrency safety) of current pulse structure.
func (m *PulseManager) Current(ctx context.Context) (*core.Pulse, error) {
	m.setLock.RLock()
	defer m.setLock.RUnlock()

	p := m.currentPulse
	return &p, nil
}

func (m *PulseManager) createDrop(ctx context.Context, latestPulse *storage.Pulse) (
	drop *jetdrop.JetDrop,
	dropSerialized []byte,
	messages [][]byte,
	err error,
) {
	prevDrop, err := m.db.GetDrop(ctx, *latestPulse.Prev)
	if err != nil {
		return nil, nil, nil, err
	}
	drop, messages, err = m.db.CreateDrop(ctx, latestPulse.Pulse.PulseNumber, prevDrop.Hash)
	if err != nil {
		return nil, nil, nil, err
	}
	err = m.db.SetDrop(ctx, drop)
	if err != nil {
		return nil, nil, nil, err
	}

	dropSerialized, err = jetdrop.Encode(drop)
	if err != nil {
		return nil, nil, nil, err
	}

	return
}

func (m *PulseManager) processDrop(ctx context.Context, latestPulse *storage.Pulse, dropSerialized []byte, messages [][]byte) error {
	msg := &message.JetDrop{
		Drop:        dropSerialized,
		Messages:    messages,
		PulseNumber: *latestPulse.Prev,
	}
	_, err := m.Bus.Send(ctx, msg, nil)
	if err != nil {
		return err
	}
	return nil
}

func (m *PulseManager) processRecentObjects(
	ctx context.Context,
	latestPulse *storage.Pulse,
	drop *jetdrop.JetDrop,
	dropSerialized []byte,
) error {
	logger := inslogger.FromContext(ctx)
	m.Recent.ClearZeroTTLObjects()
	recentObjectsIds := m.Recent.GetObjects()
	pendingRequestsIds := m.Recent.GetRequests()
	defer m.Recent.ClearObjects()

	recentObjects := map[core.RecordID]*message.HotIndex{}
	pendingRequests := map[core.RecordID][]byte{}

	for id, ttl := range recentObjectsIds {
		lifeline, err := m.db.GetObjectIndex(ctx, &id, false)
		if err != nil {
			logger.Error(err)
			continue
		}
		encoded, err := index.EncodeObjectLifeline(lifeline)
		if err != nil {
			logger.Error(err)
			continue
		}
		recentObjects[id] = &message.HotIndex{
			TTL:   ttl,
			Index: encoded,
		}

		if !m.Recent.IsMine(id) {
			err := m.db.RemoveObjectIndex(ctx, &id)
			if err != nil {
				logger.Error(err)
				return err
			}
		}
	}

	for _, id := range pendingRequestsIds {
		pendingRecord, err := m.db.GetRecord(ctx, &id)
		if err != nil {
			inslogger.FromContext(ctx).Error(err)
			continue
		}
		pendingRequests[id] = record.SerializeRecord(pendingRecord)
	}

	msg := &message.HotData{
		Drop:            *drop,
		PulseNumber:     latestPulse.Pulse.PulseNumber,
		RecentObjects:   recentObjects,
		PendingRequests: pendingRequests,
	}
	_, err := m.Bus.Send(ctx, msg, nil)
	if err != nil {
		return err
	}
	return nil
}

// Set set's new pulse and closes current jet drop.
func (m *PulseManager) Set(ctx context.Context, pulse core.Pulse, dry bool) error {
	// Ensure this does not execute in parallel.
	m.setLock.Lock()
	defer m.setLock.Unlock()
	if m.stopped {
		return errors.New("can't call Set method on PulseManager after stop")
	}

	var err error
	m.GIL.Acquire(ctx)

	// swap pulse
	m.currentPulse = pulse

<<<<<<< HEAD
	latestPulse, err := m.db.GetLatestPulse(ctx)
	if err != nil {
		return errors.Wrap(err, "call of GetLatestPulseNumber failed")
	}
=======
	// swap active nodes
	m.ActiveListSwapper.MoveSyncToActive()
>>>>>>> 1e1e23c8

	// TODO: swap active nodes and set prev pulse state to network
	if !dry {
		if err := m.db.AddPulse(ctx, pulse); err != nil {
			return errors.Wrap(err, "call of AddPulse failed")
		}
		err = m.db.SetActiveNodes(pulse.PulseNumber, m.NodeNet.GetActiveNodes())
		if err != nil {
			return errors.Wrap(err, "call of SetActiveNodes failed")
		}
	}

	m.GIL.Release(ctx)

	if dry {
		return nil
	}

	// Run only on material executor.
	// execute only on material executor
	// TODO: do as much as possible async.
	if m.NodeNet.GetOrigin().Role() == core.StaticRoleLightMaterial {

		drop, dropSerialized, messages, err := m.createDrop(ctx, latestPulse)
		if err != nil {
			return errors.Wrapf(err, "create drop on pulse %v failed", latestPulse)
		}

		if hotRecordsError := m.processRecentObjects(ctx, latestPulse, drop, dropSerialized); hotRecordsError != nil {
			return errors.Wrap(err, "processRecentObjects failed")
		}

		if err = m.processDrop(ctx, latestPulse, dropSerialized, messages); err != nil {
			return errors.Wrap(err, "processDrop failed")
		}

		m.SyncToHeavy()
	}

	return m.LR.OnPulse(ctx, pulse)
}

// SyncToHeavy signals to sync loop there is something to sync.
//
// Should never be called after Stop.
func (m *PulseManager) SyncToHeavy() {
	if !m.options.enableSync {
		return
	}
	// TODO: save current pulse as last should be processed
	if len(m.gotpulse) == 0 {
		m.gotpulse <- struct{}{}
		return
	}
}

// Start starts pulse manager, spawns replication goroutine under a hood.
func (m *PulseManager) Start(ctx context.Context) error {
	m.syncdone = make(chan struct{})
	m.stop = make(chan struct{})
	if m.options.enableSync {
		synclist, err := m.NextSyncPulses(ctx)
		if err != nil {
			return err
		}
		go m.syncloop(ctx, synclist)
	}
	return nil
}

// Stop stops PulseManager. Waits replication goroutine is done.
func (m *PulseManager) Stop(ctx context.Context) error {
	// There should not to be any Set call after Stop call
	m.setLock.Lock()
	m.stopped = true
	m.setLock.Unlock()
	close(m.stop)

	if m.options.enableSync {
		close(m.gotpulse)
		inslogger.FromContext(ctx).Info("waiting finish of replication to heavy node...")
		<-m.syncdone
	}
	return nil
}

func (m *PulseManager) syncloop(ctx context.Context, pulses []core.PulseNumber) {
	defer close(m.syncdone)

	var err error
	inslog := inslogger.FromContext(ctx)
	var retrydelay time.Duration
	attempt := 0
	// shift synced pulse
	finishpulse := func() {
		pulses = pulses[1:]
		// reset retry variables
		// TODO: use jitter value for zero 'retrydelay'
		retrydelay = 0
		attempt = 0
	}

	for {
		select {
		case <-time.After(retrydelay):
		case <-m.stop:
			if len(pulses) == 0 {
				// fmt.Println("Got stop signal and have nothing to do")
				return
			}
		}
		for {
			if len(pulses) != 0 {
				// TODO: drop too outdated pulses
				// if (current - start > N) { start = current - N }
				break
			}
			inslog.Info("syncronization waiting next chunk of work")
			_, ok := <-m.gotpulse
			if !ok {
				inslog.Debug("stop is called, so we are should just stop syncronization loop")
				return
			}
			inslog.Infof("syncronization got next chunk of work")
			// get latest RP
			pulses, err = m.NextSyncPulses(ctx)
			if err != nil {
				err = errors.Wrap(err,
					"PulseManager syncloop failed on NextSyncPulseNumber call")
				inslog.Error(err)
				panic(err)
			}
		}

		tosyncPN := pulses[0]
		if m.pulseIsOutdated(ctx, tosyncPN) {
			finishpulse()
			continue
		}
		inslog.Infof("start syncronization to heavy for pulse %v", tosyncPN)

		sholdretry := false
		syncerr := m.HeavySync(ctx, tosyncPN, attempt > 0)
		if syncerr != nil {

			if heavyerr, ok := syncerr.(HeavyErr); ok {
				sholdretry = heavyerr.IsRetryable()
			}

			syncerr = errors.Wrap(syncerr, "HeavySync failed")
			inslog.Errorf("%v (on attempt=%v, sholdretry=%v)", syncerr.Error(), attempt, sholdretry)

			if sholdretry {
				retrydelay = m.syncbackoff.ForAttempt(attempt)
				attempt++
				continue
			}
			// TODO: write some info in dust?
		}

		err = m.db.SetReplicatedPulse(ctx, tosyncPN)
		if err != nil {
			err = errors.Wrap(err, "SetReplicatedPulse failed")
			inslog.Error(err)
			panic(err)
		}

		finishpulse()
	}
}

func (m *PulseManager) pulseIsOutdated(ctx context.Context, pn core.PulseNumber) bool {
	current, err := m.Current(ctx)
	if err != nil {
		panic(err)
	}
	return current.PulseNumber-pn > m.options.pulsesDeltaLimit
}<|MERGE_RESOLUTION|>--- conflicted
+++ resolved
@@ -224,17 +224,13 @@
 	// swap pulse
 	m.currentPulse = pulse
 
-<<<<<<< HEAD
 	latestPulse, err := m.db.GetLatestPulse(ctx)
 	if err != nil {
 		return errors.Wrap(err, "call of GetLatestPulseNumber failed")
 	}
-=======
+
 	// swap active nodes
 	m.ActiveListSwapper.MoveSyncToActive()
->>>>>>> 1e1e23c8
-
-	// TODO: swap active nodes and set prev pulse state to network
 	if !dry {
 		if err := m.db.AddPulse(ctx, pulse); err != nil {
 			return errors.Wrap(err, "call of AddPulse failed")
