/*
 *    Copyright 2019 Insolar Technologies
 *
 *    Licensed under the Apache License, Version 2.0 (the "License");
 *    you may not use this file except in compliance with the License.
 *    You may obtain a copy of the License at
 *
 *        http://www.apache.org/licenses/LICENSE-2.0
 *
 *    Unless required by applicable law or agreed to in writing, software
 *    distributed under the License is distributed on an "AS IS" BASIS,
 *    WITHOUT WARRANTIES OR CONDITIONS OF ANY KIND, either express or implied.
 *    See the License for the specific language governing permissions and
 *    limitations under the License.
 */

package pulsemanager

import (
	"context"
	"math/rand"
	"sync"
	"time"

	"github.com/pkg/errors"
	"go.opencensus.io/stats"
	"go.opencensus.io/trace"
	"golang.org/x/sync/errgroup"

	"github.com/insolar/insolar/configuration"
	"github.com/insolar/insolar/core"
	"github.com/insolar/insolar/core/message"
	"github.com/insolar/insolar/core/reply"
	"github.com/insolar/insolar/instrumentation/inslogger"
	"github.com/insolar/insolar/instrumentation/instracer"
	"github.com/insolar/insolar/ledger/artifactmanager"
	"github.com/insolar/insolar/ledger/heavyclient"
	"github.com/insolar/insolar/ledger/recentstorage"
	"github.com/insolar/insolar/ledger/storage"
	"github.com/insolar/insolar/ledger/storage/index"
	"github.com/insolar/insolar/ledger/storage/jet"
)

//go:generate minimock -i github.com/insolar/insolar/ledger/pulsemanager.ActiveListSwapper -o ../../testutils -s _mock.go
type ActiveListSwapper interface {
	MoveSyncToActive()
}

// PulseManager implements core.PulseManager.
type PulseManager struct {
	LR                         core.LogicRunner                `inject:""`
	Bus                        core.MessageBus                 `inject:""`
	NodeNet                    core.NodeNetwork                `inject:""`
	JetCoordinator             core.JetCoordinator             `inject:""`
	GIL                        core.GlobalInsolarLock          `inject:""`
	CryptographyService        core.CryptographyService        `inject:""`
	PlatformCryptographyScheme core.PlatformCryptographyScheme `inject:""`
	RecentStorageProvider      recentstorage.Provider          `inject:""`
	ActiveListSwapper          ActiveListSwapper               `inject:""`
	PulseStorage               pulseStoragePm                  `inject:""`
	HotDataWaiter              artifactmanager.HotDataWaiter   `inject:""`
	JetStorage                 storage.JetStorage              `inject:""`
	DropStorage                storage.DropStorage             `inject:""`
	ObjectStorage              storage.ObjectStorage           `inject:""`
	NodeStorage                storage.NodeStorage             `inject:""`
	PulseTracker               storage.PulseTracker            `inject:""`
	ReplicaStorage             storage.ReplicaStorage          `inject:""`
	DBContext                  storage.DBContext               `inject:""`
	StorageCleaner             storage.Cleaner                 `inject:""`

	// TODO: move clients pool to component - @nordicdyno - 18.Dec.2018
	syncClientsPool *heavyclient.Pool

	currentPulse core.Pulse

	// setLock locks Set method call.
	setLock sync.RWMutex
	// saves PM stopping mode
	stopped bool

	// stores pulse manager options
	options pmOptions
}

type jetInfo struct {
	id       core.RecordID
	mineNext bool
	left     *jetInfo
	right    *jetInfo
}

// TODO: @andreyromancev. 15.01.19. Just store ledger configuration in PM. This is not required.
type pmOptions struct {
	enableSync            bool
	splitThreshold        uint64
	dropHistorySize       int
	storeLightPulses      int
	heavySyncMessageLimit int
	lightChainLimit       int
}

// NewPulseManager creates PulseManager instance.
func NewPulseManager(conf configuration.Ledger) *PulseManager {
	pmconf := conf.PulseManager

	pm := &PulseManager{
		currentPulse: *core.GenesisPulse,
		options: pmOptions{
			enableSync:            pmconf.HeavySyncEnabled,
			splitThreshold:        pmconf.SplitThreshold,
			dropHistorySize:       conf.JetSizesHistoryDepth,
			storeLightPulses:      conf.LightChainLimit,
			heavySyncMessageLimit: pmconf.HeavySyncMessageLimit,
			lightChainLimit:       conf.LightChainLimit,
		},
	}
	return pm
}

func (m *PulseManager) processEndPulse(
	ctx context.Context,
	jets []jetInfo,
	prevPulseNumber core.PulseNumber,
	currentPulse, newPulse core.Pulse,
) error {
	var g errgroup.Group
	logger := inslogger.FromContext(ctx)
	ctx, span := instracer.StartSpan(ctx, "pulse.process_end")
	defer span.End()

	for _, i := range jets {
		info := i

		g.Go(func() error {
			drop, dropSerialized, _, err := m.createDrop(ctx, info.id, prevPulseNumber, currentPulse.PulseNumber)
			logger.Debugf("[jet]: %v create drop. Pulse: %v, Error: %s", info.id.DebugString(), currentPulse.PulseNumber, err)
			if err != nil {
				return errors.Wrapf(err, "create drop on pulse %v failed", currentPulse.PulseNumber)
			}

			logger := inslogger.FromContext(ctx)
			sender := func(msg message.HotData, jetID core.RecordID) {
				ctx, span := instracer.StartSpan(ctx, "pulse.send_hot")
				defer span.End()
				msg.Jet = *core.NewRecordRef(core.DomainID, jetID)
				start := time.Now()
				genericRep, err := m.Bus.Send(ctx, &msg, nil)
				sendTime := time.Since(start)
				if sendTime > time.Second {
					logger.Debugf("[send] jet: %v, long send: %s. Success: %v", jetID.DebugString(), sendTime, err == nil)
				}
				if err != nil {
					logger.Debugf("[jet]: %v send hot. Pulse: %v, DropJet: %v, Error: %s", jetID.DebugString(), currentPulse.PulseNumber, msg.DropJet.DebugString(), err)
					return
				}
				if _, ok := genericRep.(*reply.OK); !ok {
					logger.Debugf("[jet]: %v send hot. Pulse: %v, DropJet: %v, Unexpected reply: %#v", jetID.DebugString(), currentPulse.PulseNumber, msg.DropJet.DebugString(), genericRep)
					return
				}
				logger.Debugf("[jet]: %v send hot. Pulse: %v, DropJet: %v, Success", jetID.DebugString(), currentPulse.PulseNumber, msg.DropJet.DebugString())
			}

			if info.left == nil && info.right == nil {
				msg, err := m.getExecutorHotData(
					ctx, info.id, newPulse.PulseNumber, drop, dropSerialized,
				)
				if err != nil {
					return errors.Wrapf(err, "getExecutorData failed for jet id %v", info.id)
				}
				// No split happened.
				if !info.mineNext {
					go sender(*msg, info.id)
				}
			} else {
				msg, err := m.getExecutorHotData(
					ctx, info.id, newPulse.PulseNumber, drop, dropSerialized,
				)
				if err != nil {
					return errors.Wrapf(err, "getExecutorData failed for jet id %v", info.id)
				}
				// Split happened.
				if !info.left.mineNext {
					go sender(*msg, info.left.id)
				}
				if !info.right.mineNext {
					go sender(*msg, info.right.id)
				}
			}

			requests := m.RecentStorageProvider.GetPendingStorage(ctx, info.id).GetRequests()
			go func() {
				err := m.sendAbandonedRequests(
					ctx,
					newPulse,
					requests,
				)
				if err != nil {
					logger.Error(err)
				}
			}()

			// FIXME: @andreyromancev. 09.01.2019. Temporary disabled validation. Uncomment when jet split works properly.
			// dropErr := m.processDrop(ctx, jetID, currentPulse, dropSerialized, messages)
			// if dropErr != nil {
			// 	return errors.Wrap(dropErr, "processDrop failed")
			// }

			return nil
		})
	}
	err := g.Wait()
	if err != nil {
		return errors.Wrap(err, "got error on jets sync")
	}

	return nil
}

func (m *PulseManager) sendAbandonedRequests(
	ctx context.Context,
	pulse core.Pulse,
	pendingRequests map[core.RecordID]map[core.RecordID]struct{},
) error {
	ctx, span := instracer.StartSpan(ctx, "pulse.sendAbandonedRequests")
	defer span.End()

	logger := inslogger.FromContext(ctx)
	currentDBPulse, err := m.PulseTracker.GetPulse(ctx, pulse.PulseNumber)
	if err != nil {
		return err
	}

	wg := sync.WaitGroup{}
	wg.Add(len(pendingRequests))
	for objID, requests := range pendingRequests {
		go func(object core.RecordID, requests map[core.RecordID]struct{}) {
			defer wg.Done()
			for request := range requests {
				pulse, err := m.PulseTracker.GetPulse(ctx, request.Pulse())
				if err != nil {
					logger.Error("failed to notify about pending requests. failed to calculate pulse")
					return
				}

				if currentDBPulse.SerialNumber-pulse.SerialNumber < 2 {
					continue
				}

				rep, err := m.Bus.Send(
					ctx,
					&message.AbandonedRequestsNotification{
						Object: object,
					},
					nil,
				)
				if err != nil {
					logger.Error("failed to notify about pending requests")
					return
				}
				if _, ok := rep.(*reply.OK); !ok {
					logger.Error("received unexpected reply on pending notification")
				}

				return
			}
		}(objID, requests)
	}

	wg.Wait()
	return nil
}

func (m *PulseManager) createDrop(
	ctx context.Context,
	jetID core.RecordID,
	prevPulse, currentPulse core.PulseNumber,
) (
	drop *jet.JetDrop,
	dropSerialized []byte,
	messages [][]byte,
	err error,
) {
	var prevDrop *jet.JetDrop
	prevDrop, err = m.DropStorage.GetDrop(ctx, jetID, prevPulse)
	if err == storage.ErrNotFound {
		prevDrop, err = m.DropStorage.GetDrop(ctx, jet.Parent(jetID), prevPulse)
		if err == storage.ErrNotFound {
			inslogger.FromContext(ctx).WithFields(map[string]interface{}{
				"pulse": prevPulse,
				"jet":   jetID.DebugString(),
			}).Error("failed to find drop")
			prevDrop = &jet.JetDrop{Pulse: prevPulse}
			err = m.DropStorage.SetDrop(ctx, jetID, prevDrop)
			if err != nil {
				return nil, nil, nil, errors.Wrap(err, "failed to create empty drop")
			}
		} else if err != nil {
			return nil, nil, nil, errors.Wrap(err, "[ createDrop ] failed to find parent")
		}
	} else if err != nil {
		return nil, nil, nil, errors.Wrap(err, "[ createDrop ] Can't GetDrop")
	}

	drop, messages, dropSize, err := m.DropStorage.CreateDrop(ctx, jetID, currentPulse, prevDrop.Hash)
	if err != nil {
		return nil, nil, nil, errors.Wrap(err, "[ createDrop ] Can't CreateDrop")
	}
	err = m.DropStorage.SetDrop(ctx, jetID, drop)
	if err != nil {
		return nil, nil, nil, errors.Wrap(err, "[ createDrop ] Can't SetDrop")
	}

	dropSerialized, err = jet.Encode(drop)
	if err != nil {
		return nil, nil, nil, errors.Wrap(err, "[ createDrop ] Can't Encode")
	}

	dropSizeData := &jet.DropSize{
		JetID:    jetID,
		PulseNo:  currentPulse,
		DropSize: dropSize,
	}
	hasher := m.PlatformCryptographyScheme.IntegrityHasher()
	_, err = dropSizeData.WriteHashData(hasher)
	if err != nil {
		return nil, nil, nil, errors.Wrap(err, "[ createDrop ] Can't WriteHashData")
	}
	signature, err := m.CryptographyService.Sign(hasher.Sum(nil))
	dropSizeData.Signature = signature.Bytes()

	if err != nil {
		return nil, nil, nil, errors.Wrap(err, "[ createDrop ] Can't Sign")
	}

	err = m.DropStorage.AddDropSize(ctx, dropSizeData)
	if err != nil {
		return nil, nil, nil, errors.Wrap(err, "[ createDrop ] Can't AddDropSize")
	}

	return
}

func (m *PulseManager) processDrop(
	ctx context.Context,
	jetID core.RecordID,
	pulse *core.Pulse,
	dropSerialized []byte,
	messages [][]byte,
) error {
	msg := &message.JetDrop{
		JetID:       jetID,
		Drop:        dropSerialized,
		Messages:    messages,
		PulseNumber: pulse.PulseNumber,
	}
	_, err := m.Bus.Send(ctx, msg, nil)
	if err != nil {
		return err
	}
	return nil
}

func (m *PulseManager) getExecutorHotData(
	ctx context.Context,
	jetID core.RecordID,
	pulse core.PulseNumber,
	drop *jet.JetDrop,
	dropSerialized []byte,
) (*message.HotData, error) {
	ctx, span := instracer.StartSpan(ctx, "pulse.prepare_hot_data")
	defer span.End()

	logger := inslogger.FromContext(ctx)
	indexStorage := m.RecentStorageProvider.GetIndexStorage(ctx, jetID)
	pendingStorage := m.RecentStorageProvider.GetPendingStorage(ctx, jetID)
	recentObjectsIds := indexStorage.GetObjects()

	recentObjects := map[core.RecordID]*message.HotIndex{}
	pendingRequests := map[core.RecordID]map[core.RecordID]struct{}{}

	for id, ttl := range recentObjectsIds {
		lifeline, err := m.ObjectStorage.GetObjectIndex(ctx, jetID, &id, false)
		if err != nil {
			logger.Error(err)
			continue
		}
		encoded, err := index.EncodeObjectLifeline(lifeline)
		if err != nil {
			logger.Error(err)
			continue
		}
		recentObjects[id] = &message.HotIndex{
			TTL:   ttl,
			Index: encoded,
		}
	}

	for objID, requests := range pendingStorage.GetRequests() {
		for reqID := range requests {
			if _, ok := pendingRequests[objID]; !ok {
				pendingRequests[objID] = map[core.RecordID]struct{}{}
			}
			pendingRequests[objID][reqID] = struct{}{}
		}
	}

	dropSizeHistory, err := m.DropStorage.GetDropSizeHistory(ctx, jetID)
	if err != nil {
		return nil, errors.Wrap(err, "[ processRecentObjects ] Can't GetDropSizeHistory")
	}

	msg := &message.HotData{
		Drop:               *drop,
		DropJet:            jetID,
		PulseNumber:        pulse,
		RecentObjects:      recentObjects,
		PendingRequests:    pendingRequests,
		JetDropSizeHistory: dropSizeHistory,
	}
	return msg, nil
}

// TODO: @andreyromancev. 12.01.19. Remove when dynamic split is working.
var splitCount = 5

func (m *PulseManager) processJets(ctx context.Context, currentPulse, newPulse core.PulseNumber) ([]jetInfo, error) {
	ctx, span := instracer.StartSpan(ctx, "jets.process")
	defer span.End()

	tree, err := m.JetStorage.CloneJetTree(ctx, currentPulse, newPulse)
	if err != nil {
		return nil, errors.Wrap(err, "failed to clone jet tree into a new pulse")
	}

	if m.NodeNet.GetOrigin().Role() != core.StaticRoleLightMaterial {
		return nil, nil
	}

	var results []jetInfo
	jetIDs := tree.LeafIDs()
	me := m.JetCoordinator.Me()
	logger := inslogger.FromContext(ctx)
	indexToSplit := rand.Intn(len(jetIDs))
	for i, jetID := range jetIDs {
		executor, err := m.JetCoordinator.LightExecutorForJet(ctx, jetID, currentPulse)
		if err != nil {
			return nil, err
		}
		imExecutor := *executor == me
		logger.Debugf("[jet]: %v process. Pulse: %v, Executor: %v", jetID.DebugString(), currentPulse, imExecutor)
		if !imExecutor {
			continue
		}

		info := jetInfo{id: jetID}
		if indexToSplit == i && splitCount > 0 {
			splitCount--

			leftJetID, rightJetID, err := m.JetStorage.SplitJetTree(
				ctx,
				newPulse,
				jetID,
			)
			if err != nil {
				return nil, errors.Wrap(err, "failed to split jet tree")
			}
			err = m.JetStorage.AddJets(ctx, *leftJetID, *rightJetID)
			if err != nil {
				return nil, errors.Wrap(err, "failed to add jets")
			}
			// Set actual because we are the last executor for jet.
			err = m.JetStorage.UpdateJetTree(ctx, newPulse, true, *leftJetID, *rightJetID)
			if err != nil {
				return nil, errors.Wrap(err, "failed to update tree")
			}

			info.left = &jetInfo{id: *leftJetID}
			info.right = &jetInfo{id: *rightJetID}
			nextLeftExecutor, err := m.JetCoordinator.LightExecutorForJet(ctx, *leftJetID, newPulse)
			if err != nil {
				return nil, err
			}
			if *nextLeftExecutor == me {
				info.left.mineNext = true
				err := m.rewriteHotData(ctx, jetID, *leftJetID)
				logger.Debugf("[jet]: %v rewrite hot left. Pulse: %v, Error: %s", info.left.id.DebugString(), currentPulse, err)
				if err != nil {
					return nil, err
				}
			}
			nextRightExecutor, err := m.JetCoordinator.LightExecutorForJet(ctx, *rightJetID, newPulse)
			if err != nil {
				return nil, err
			}
			if *nextRightExecutor == me {
				info.right.mineNext = true
				err := m.rewriteHotData(ctx, jetID, *rightJetID)
				logger.Debugf("[jet]: %v rewrite hot right. Pulse: %v, Error: %s", info.right.id.DebugString(), currentPulse, err)
				if err != nil {
					return nil, err
				}
			}

			logger.Debugf(
				"SPLIT HAPPENED parent: %v, left: %v, right: %v",
				jetID.DebugString(),
				leftJetID.DebugString(),
				rightJetID.DebugString(),
			)
		} else {
			// Set actual because we are the last executor for jet.
			err = m.JetStorage.UpdateJetTree(ctx, newPulse, true, jetID)
			if err != nil {
				return nil, errors.Wrap(err, "failed to update tree")
			}
			nextExecutor, err := m.JetCoordinator.LightExecutorForJet(ctx, jetID, newPulse)
			if err != nil {
				return nil, err
			}
			if *nextExecutor == me {
				info.mineNext = true
				logger.Debugf("[jet]: %v preserve hot. Pulse: %v", info.id.DebugString(), currentPulse)
			}
		}
		results = append(results, info)
	}

	return results, nil
}

func (m *PulseManager) rewriteHotData(ctx context.Context, fromJetID, toJetID core.RecordID) error {
	indexStorage := m.RecentStorageProvider.GetIndexStorage(ctx, fromJetID)
	pendingStorage := m.RecentStorageProvider.GetPendingStorage(ctx, fromJetID)

	for id := range indexStorage.GetObjects() {
		idx, err := m.ObjectStorage.GetObjectIndex(ctx, fromJetID, &id, false)
		if err != nil {
			return errors.Wrap(err, "failed to rewrite index")
		}
		err = m.ObjectStorage.SetObjectIndex(ctx, toJetID, &id, idx)
		if err != nil {
			return errors.Wrap(err, "failed to rewrite index")
		}
	}

<<<<<<< HEAD
	inslogger.FromContext(ctx).Debugf("{LEAK} CloneStorage from - %v, to - %v", fromJetID, toJetID)
	m.RecentStorageProvider.CloneStorage(ctx, fromJetID, toJetID)
=======
	for _, requests := range pendingStorage.GetRequests() {
		for fromReqID := range requests {
			request, err := m.ObjectStorage.GetRecord(ctx, fromJetID, &fromReqID)
			if err != nil {
				return errors.Wrap(err, "failed to rewrite pending request")
			}
			toReqID, err := m.ObjectStorage.SetRecord(ctx, toJetID, fromReqID.Pulse(), request)
			if err == storage.ErrOverride {
				continue
			}
			if err != nil {
				return errors.Wrap(err, "failed to rewrite pending request")
			}
			if !fromReqID.Equal(toReqID) {
				return errors.New("failed to rewrite pending request (wrong ID generated)")
			}
		}
	}

	inslogger.FromContext(ctx).Debugf("CloneStorage from - %v, to - %v", fromJetID, toJetID)
	m.RecentStorageProvider.CloneIndexStorage(ctx, fromJetID, toJetID)
	m.RecentStorageProvider.ClonePendingStorage(ctx, fromJetID, toJetID)
>>>>>>> d79d9011

	return nil
}

// Set set's new pulse and closes current jet drop.
func (m *PulseManager) Set(ctx context.Context, newPulse core.Pulse, persist bool) error {
	m.setLock.Lock()
	defer m.setLock.Unlock()
	if m.stopped {
		return errors.New("can't call Set method on PulseManager after stop")
	}

	ctx, span := instracer.StartSpan(
		ctx, "pulse.process", trace.WithSampler(trace.AlwaysSample()),
	)
	span.AddAttributes(
		trace.Int64Attribute("pulse.PulseNumber", int64(newPulse.PulseNumber)),
	)
	defer span.End()

	jets, jetIndexesRemoved, oldPulse, prevPulseNumber, err := m.setUnderGilSection(ctx, newPulse, persist)
	if err != nil {
		return err
	}

	if !persist {
		return nil
	}

	// Run only on material executor.
	// execute only on material executor
	// TODO: do as much as possible async.
	if m.NodeNet.GetOrigin().Role() == core.StaticRoleLightMaterial {
		err = m.processEndPulse(ctx, jets, *prevPulseNumber, *oldPulse, newPulse)
		if err != nil {
			return err
		}
		m.postProcessJets(ctx, newPulse, jets)
		m.addSync(ctx, jets, oldPulse.PulseNumber)
		go m.cleanLightData(ctx, newPulse, jetIndexesRemoved)
	}

	err = m.Bus.OnPulse(ctx, newPulse)
	if err != nil {
		inslogger.FromContext(ctx).Error(errors.Wrap(err, "MessageBus OnPulse() returns error"))
	}

	if m.NodeNet.GetOrigin().Role() == core.StaticRoleVirtual {
		err = m.LR.OnPulse(ctx, newPulse)
	}
	if err != nil {
		return err
	}

	return nil
}

func (m *PulseManager) setUnderGilSection(
	ctx context.Context, newPulse core.Pulse, persist bool,
) (
	[]jetInfo, map[core.RecordID][]core.RecordID, *core.Pulse, *core.PulseNumber, error,
) {
	m.GIL.Acquire(ctx)
	ctx, span := instracer.StartSpan(ctx, "pulse.gil_locked")
	defer span.End()
	defer m.GIL.Release(ctx)

	m.PulseStorage.Lock()
	// FIXME: @andreyromancev. 17.12.18. return core.Pulse here.
	storagePulse, err := m.PulseTracker.GetLatestPulse(ctx)
	if err != nil {
		m.PulseStorage.Unlock()
		return nil, nil, nil, nil, errors.Wrap(err, "call of GetLatestPulseNumber failed")
	}

	oldPulse := storagePulse.Pulse
	prevPulseNumber := storagePulse.Prev

	logger := inslogger.FromContext(ctx)
	logger.WithFields(map[string]interface{}{
		"new_pulse":     newPulse.PulseNumber,
		"current_pulse": oldPulse.PulseNumber,
		"persist":       persist,
	}).Debugf("received pulse")

	// swap pulse
	m.currentPulse = newPulse

	// swap active nodes
	// TODO: fix network consensus and uncomment this (after NETD18-74)
	// m.ActiveListSwapper.MoveSyncToActive()
	if persist {
		if err := m.PulseTracker.AddPulse(ctx, newPulse); err != nil {
			m.PulseStorage.Unlock()
			return nil, nil, nil, nil, errors.Wrap(err, "call of AddPulse failed")
		}
		err = m.NodeStorage.SetActiveNodes(newPulse.PulseNumber, m.NodeNet.GetActiveNodes())
		if err != nil {
			m.PulseStorage.Unlock()
			return nil, nil, nil, nil, errors.Wrap(err, "call of SetActiveNodes failed")
		}
	}

	m.PulseStorage.Set(&newPulse)
	m.PulseStorage.Unlock()

	var jets []jetInfo
	if persist {
		jets, err = m.processJets(ctx, oldPulse.PulseNumber, newPulse.PulseNumber)
		if err != nil {
			return nil, nil, nil, nil, errors.Wrap(err, "failed to process jets")
		}
	}

	removed := m.RecentStorageProvider.DecreaseIndexesTTL(ctx)

	if m.NodeNet.GetOrigin().Role() == core.StaticRoleLightMaterial {
		m.prepareArtifactManagerMessageHandlerForNextPulse(ctx, newPulse, jets)
	}

	return jets, removed, &oldPulse, prevPulseNumber, nil
}

func (m *PulseManager) addSync(ctx context.Context, jets []jetInfo, pulse core.PulseNumber) {
	ctx, span := instracer.StartSpan(ctx, "pulse.add_sync")
	defer span.End()

	if !m.options.enableSync {
		return
	}

	for _, jInfo := range jets {
		m.syncClientsPool.AddPulsesToSyncClient(ctx, jInfo.id, true, pulse)
	}
}

func (m *PulseManager) postProcessJets(ctx context.Context, newPulse core.Pulse, jets []jetInfo) {
	logger := inslogger.FromContext(ctx)
	logger.Debugf("[postProcessJets] post-process jets, pulse number - %v", newPulse.PulseNumber)

	ctx, span := instracer.StartSpan(ctx, "jets.post_process")
	defer span.End()

	for _, jetInfo := range jets {
<<<<<<< HEAD
		logger.Debugf("[postProcessJets] clear recent storage for root jet - %v, pulse - %v", jetInfo.id, newPulse.PulseNumber)
		// TODO: remove pending requests here.
		// m.RecentStorageProvider.RemoveStorage(ctx, jetInfo.id)
=======
		if jetInfo.left == nil && jetInfo.right == nil {
			// No split happened.
			if !jetInfo.mineNext {
				logger.Debugf("[postProcessJets] clear recent storage for root jet - %v, pulse - %v", jetInfo.id, newPulse.PulseNumber)
				m.RecentStorageProvider.RemovePendingStorage(ctx, jetInfo.id)
			}
		} else {
			// Split happened.
			m.RecentStorageProvider.RemovePendingStorage(ctx, jetInfo.id)
			if !jetInfo.left.mineNext {
				logger.Debugf("[postProcessJets] clear recent storage for left jet - %v, pulse - %v", jetInfo.left.id, newPulse.PulseNumber)
				m.RecentStorageProvider.RemovePendingStorage(ctx, jetInfo.left.id)
			}
			if !jetInfo.right.mineNext {
				logger.Debugf("[postProcessJets] clear recent storage for right jet - %v, pulse - %v", jetInfo.right.id, newPulse.PulseNumber)
				m.RecentStorageProvider.RemovePendingStorage(ctx, jetInfo.right.id)
			}
		}
>>>>>>> d79d9011
	}
}

func (m *PulseManager) cleanLightData(ctx context.Context, newPulse core.Pulse, jetIndexesRemoved map[core.RecordID][]core.RecordID) {
	startSync := time.Now()
	inslog := inslogger.FromContext(ctx)
	ctx, span := instracer.StartSpan(ctx, "pulse.clean")
	defer func() {
		latency := time.Since(startSync)
		stats.Record(ctx, statCleanLatencyTotal.M(latency.Nanoseconds()/1e6))
		span.End()
		inslog.Infof("cleanLightData all time spend=%v", latency)
	}()

	delta := m.options.storeLightPulses

	pn := newPulse.PulseNumber
	func() {
		startLookup := time.Now()
		defer func() {
			inslog.Infof("cleanLightData pulse lookup time spend=%v", time.Since(startLookup))
		}()
		for i := 0; i <= delta; i++ {
			prevPulse, err := m.PulseTracker.GetPreviousPulse(ctx, pn)
			if err != nil {
				inslogger.FromContext(ctx).Errorf("Can't get previous Nth %v pulse by pulse number: %v", i, pn)
				return
			}

			pn = prevPulse.Pulse.PulseNumber
			if pn <= core.FirstPulseNumber {
				return
			}
		}
	}()

	m.NodeStorage.RemoveActiveNodesUntil(pn)
	m.JetStorage.DeleteJetTree(ctx, pn)

	err := m.syncClientsPool.LightCleanup(ctx, pn, m.RecentStorageProvider, jetIndexesRemoved)
	if err != nil {
		inslogger.FromContext(ctx).Errorf(
			"Error on light cleanup, until pulse = %v, singlefligt err = %v", pn, err)
	}
}

func (m *PulseManager) prepareArtifactManagerMessageHandlerForNextPulse(ctx context.Context, newPulse core.Pulse, jets []jetInfo) {
	logger := inslogger.FromContext(ctx)
	logger.Debugf("[breakermiddleware] [prepareHandlerForNextPulse] close breakers my jets for the next pulse - %v", newPulse.PulseNumber)

	ctx, span := instracer.StartSpan(ctx, "early.close")
	defer span.End()

	m.HotDataWaiter.ThrowTimeout(ctx)

	for _, jetInfo := range jets {

		if jetInfo.left == nil && jetInfo.right == nil {
			// No split happened.
			if jetInfo.mineNext {
				logger.Debugf("[breakermiddleware] [prepareHandlerForNextPulse] fetch jetInfo root %v, pulse - %v", jetInfo.id.DebugString(), newPulse.PulseNumber)
				m.HotDataWaiter.Unlock(ctx, jetInfo.id)
			}
		} else {
			// Split happened.
			if jetInfo.left.mineNext {
				logger.Debugf("[breakermiddleware] [prepareHandlerForNextPulse] fetch jetInfo left %v, pulse - %v", jetInfo.left.id.DebugString(), newPulse.PulseNumber)
				m.HotDataWaiter.Unlock(ctx, jetInfo.left.id)
			}
			if jetInfo.right.mineNext {
				logger.Debugf("[breakermiddleware] [prepareHandlerForNextPulse] fetch jetInfo right %v, pulse - %v", jetInfo.right.id.DebugString(), newPulse.PulseNumber)
				m.HotDataWaiter.Unlock(ctx, jetInfo.right.id)
			}
		}
	}
}

// Start starts pulse manager, spawns replication goroutine under a hood.
func (m *PulseManager) Start(ctx context.Context) error {
	// FIXME: @andreyromancev. 21.12.18. Find a proper place for me. Somewhere at the genesis.
	err := m.NodeStorage.SetActiveNodes(core.FirstPulseNumber, m.NodeNet.GetActiveNodes())
	if err != nil && err != storage.ErrOverride {
		return err
	}

	if m.options.enableSync {
		heavySyncPool := heavyclient.NewPool(
			m.Bus,
			m.PulseStorage,
			m.PulseTracker,
			m.ReplicaStorage,
			m.StorageCleaner,
			m.DBContext,
			heavyclient.Options{
				SyncMessageLimit: m.options.heavySyncMessageLimit,
				PulsesDeltaLimit: m.options.lightChainLimit,
			},
		)
		m.syncClientsPool = heavySyncPool

		err := m.initJetSyncState(ctx)
		if err != nil {
			return err
		}
	}

	return m.restoreGenesisRecentObjects(ctx)
}

func (m *PulseManager) restoreGenesisRecentObjects(ctx context.Context) error {
	if m.NodeNet.GetOrigin().Role() == core.StaticRoleHeavyMaterial {
		return nil
	}

	jetID := *jet.NewID(0, nil)
	recent := m.RecentStorageProvider.GetIndexStorage(ctx, jetID)

	return m.ObjectStorage.IterateIndexIDs(ctx, jetID, func(id core.RecordID) error {
		if id.Pulse() == core.FirstPulseNumber {
			recent.AddObject(ctx, id)
		}
		return nil
	})
}

// Stop stops PulseManager. Waits replication goroutine is done.
func (m *PulseManager) Stop(ctx context.Context) error {
	// There should not to be any Set call after Stop call
	m.setLock.Lock()
	m.stopped = true
	m.setLock.Unlock()

	if m.options.enableSync {
		inslogger.FromContext(ctx).Info("waiting finish of heavy replication client...")
		m.syncClientsPool.Stop(ctx)
	}
	return nil
}<|MERGE_RESOLUTION|>--- conflicted
+++ resolved
@@ -530,7 +530,6 @@
 
 func (m *PulseManager) rewriteHotData(ctx context.Context, fromJetID, toJetID core.RecordID) error {
 	indexStorage := m.RecentStorageProvider.GetIndexStorage(ctx, fromJetID)
-	pendingStorage := m.RecentStorageProvider.GetPendingStorage(ctx, fromJetID)
 
 	for id := range indexStorage.GetObjects() {
 		idx, err := m.ObjectStorage.GetObjectIndex(ctx, fromJetID, &id, false)
@@ -543,33 +542,9 @@
 		}
 	}
 
-<<<<<<< HEAD
-	inslogger.FromContext(ctx).Debugf("{LEAK} CloneStorage from - %v, to - %v", fromJetID, toJetID)
-	m.RecentStorageProvider.CloneStorage(ctx, fromJetID, toJetID)
-=======
-	for _, requests := range pendingStorage.GetRequests() {
-		for fromReqID := range requests {
-			request, err := m.ObjectStorage.GetRecord(ctx, fromJetID, &fromReqID)
-			if err != nil {
-				return errors.Wrap(err, "failed to rewrite pending request")
-			}
-			toReqID, err := m.ObjectStorage.SetRecord(ctx, toJetID, fromReqID.Pulse(), request)
-			if err == storage.ErrOverride {
-				continue
-			}
-			if err != nil {
-				return errors.Wrap(err, "failed to rewrite pending request")
-			}
-			if !fromReqID.Equal(toReqID) {
-				return errors.New("failed to rewrite pending request (wrong ID generated)")
-			}
-		}
-	}
-
 	inslogger.FromContext(ctx).Debugf("CloneStorage from - %v, to - %v", fromJetID, toJetID)
 	m.RecentStorageProvider.CloneIndexStorage(ctx, fromJetID, toJetID)
 	m.RecentStorageProvider.ClonePendingStorage(ctx, fromJetID, toJetID)
->>>>>>> d79d9011
 
 	return nil
 }
@@ -714,30 +689,10 @@
 	defer span.End()
 
 	for _, jetInfo := range jets {
-<<<<<<< HEAD
-		logger.Debugf("[postProcessJets] clear recent storage for root jet - %v, pulse - %v", jetInfo.id, newPulse.PulseNumber)
-		// TODO: remove pending requests here.
-		// m.RecentStorageProvider.RemoveStorage(ctx, jetInfo.id)
-=======
-		if jetInfo.left == nil && jetInfo.right == nil {
-			// No split happened.
-			if !jetInfo.mineNext {
-				logger.Debugf("[postProcessJets] clear recent storage for root jet - %v, pulse - %v", jetInfo.id, newPulse.PulseNumber)
-				m.RecentStorageProvider.RemovePendingStorage(ctx, jetInfo.id)
-			}
-		} else {
-			// Split happened.
+		if !jetInfo.mineNext {
+			logger.Debugf("[postProcessJets] clear pending storage for jet - %v, pulse - %v", jetInfo.id, newPulse.PulseNumber)
 			m.RecentStorageProvider.RemovePendingStorage(ctx, jetInfo.id)
-			if !jetInfo.left.mineNext {
-				logger.Debugf("[postProcessJets] clear recent storage for left jet - %v, pulse - %v", jetInfo.left.id, newPulse.PulseNumber)
-				m.RecentStorageProvider.RemovePendingStorage(ctx, jetInfo.left.id)
-			}
-			if !jetInfo.right.mineNext {
-				logger.Debugf("[postProcessJets] clear recent storage for right jet - %v, pulse - %v", jetInfo.right.id, newPulse.PulseNumber)
-				m.RecentStorageProvider.RemovePendingStorage(ctx, jetInfo.right.id)
-			}
-		}
->>>>>>> d79d9011
+		}
 	}
 }
 
