--- conflicted
+++ resolved
@@ -608,13 +608,8 @@
 			return err
 		}
 		m.postProcessJets(ctx, newPulse, jets)
-<<<<<<< HEAD
-		// TODO: make it asynchronious - @aorlovsky 19.01.2019
-		go m.cleanLightData(ctx, newPulse)
-=======
 		go m.addSync(context.Background(), jets, currentPulse.PulseNumber)
 		go m.cleanLightData(context.Background(), newPulse)
->>>>>>> 61db5810
 	}
 
 	err = m.Bus.OnPulse(ctx, newPulse)
