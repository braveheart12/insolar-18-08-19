//
// Copyright 2019 Insolar Technologies GmbH
//
// Licensed under the Apache License, Version 2.0 (the "License");
// you may not use this file except in compliance with the License.
// You may obtain a copy of the License at
//
//     http://www.apache.org/licenses/LICENSE-2.0
//
// Unless required by applicable law or agreed to in writing, software
// distributed under the License is distributed on an "AS IS" BASIS,
// WITHOUT WARRANTIES OR CONDITIONS OF ANY KIND, either express or implied.
// See the License for the specific language governing permissions and
// limitations under the License.
//

package proc

import (
	"context"

	"github.com/insolar/insolar/insolar"
	"github.com/insolar/insolar/insolar/flow/bus"
)

type Dependencies struct {
	FetchJet           func(*FetchJet)
	WaitHot            func(*WaitHot)
	GetIndex           func(*GetIndex)
	SendObject         func(*SendObject)
	GetCode            func(*GetCode)
	GetRequest         func(*GetRequest)
	UpdateObject       func(*UpdateObject)
	SetBlob            func(*SetBlob)
	SetRecord          func(*SetRecord)
	RegisterChild      func(*RegisterChild)
	GetPendingRequests func(*GetPendingRequests)
	GetJet             func(*GetJet)
<<<<<<< HEAD
	GetChildren        func(*GetChildren)
=======
	HotData            func(*HotData)
>>>>>>> 43836ff9
}

type ReturnReply struct {
	ReplyTo chan<- bus.Reply
	Err     error
	Reply   insolar.Reply
}

func (p *ReturnReply) Proceed(ctx context.Context) error {
	select {
	case p.ReplyTo <- bus.Reply{Reply: p.Reply, Err: p.Err}:
	case <-ctx.Done():
	}
	return nil
}<|MERGE_RESOLUTION|>--- conflicted
+++ resolved
@@ -36,11 +36,8 @@
 	RegisterChild      func(*RegisterChild)
 	GetPendingRequests func(*GetPendingRequests)
 	GetJet             func(*GetJet)
-<<<<<<< HEAD
 	GetChildren        func(*GetChildren)
-=======
 	HotData            func(*HotData)
->>>>>>> 43836ff9
 }
 
 type ReturnReply struct {
