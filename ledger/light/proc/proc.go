//
// Copyright 2019 Insolar Technologies GmbH
//
// Licensed under the Apache License, Version 2.0 (the "License");
// you may not use this file except in compliance with the License.
// You may obtain a copy of the License at
//
//     http://www.apache.org/licenses/LICENSE-2.0
//
// Unless required by applicable law or agreed to in writing, software
// distributed under the License is distributed on an "AS IS" BASIS,
// WITHOUT WARRANTIES OR CONDITIONS OF ANY KIND, either express or implied.
// See the License for the specific language governing permissions and
// limitations under the License.
//

package proc

type Dependencies struct {
	FetchJet            func(*FetchJet)
	CheckJet            func(*CheckJet)
	WaitHot             func(*WaitHot)
	WaitHotWM           func(*WaitHotWM)
	GetIndex            func(*EnsureIndex)
	EnsureIndex         func(*EnsureIndexWM)
	SendObject          func(*SendObject)
	GetCode             func(*GetCode)
	GetRequest          func(*GetRequest)
<<<<<<< HEAD
	GetRequestWM        func(*GetRequestWM)
	UpdateObject        func(*UpdateObject)
	SetBlob             func(*SetBlob)
=======
>>>>>>> 85082d0f
	SetRequest          func(*SetRequest)
	SetResult           func(*SetResult)
	ActivateObject      func(*ActivateObject)
	DeactivateObject    func(*DeactivateObject)
	UpdateObject        func(*UpdateObject)
	RegisterChild       func(*RegisterChild)
	GetPendingRequests  func(*GetPendingRequests)
	GetPendingRequestID func(*GetPendingRequestID)
	GetJet              func(*GetJet)
	GetChildren         func(*GetChildren)
	HotData             func(*HotData)
	PassState           func(*PassState)
	CalculateID         func(*CalculateID)
	SetCode             func(*SetCode)
	SendRequests        func(*SendRequests)
	GetDelegate         func(*GetDelegate)
}

// NewDependenciesMock returns all dependencies for handlers.
// It's all empty.
// Use it ONLY for tests.
func NewDependenciesMock() *Dependencies {
	return &Dependencies{
		FetchJet:            func(*FetchJet) {},
		CheckJet:            func(*CheckJet) {},
		WaitHot:             func(*WaitHot) {},
		WaitHotWM:           func(*WaitHotWM) {},
		GetIndex:            func(*EnsureIndex) {},
		EnsureIndex:         func(*EnsureIndexWM) {},
		SendObject:          func(*SendObject) {},
		GetCode:             func(*GetCode) {},
		GetRequest:          func(*GetRequest) {},
		SetRequest:          func(*SetRequest) {},
		SetResult:           func(*SetResult) {},
		ActivateObject:      func(*ActivateObject) {},
		DeactivateObject:    func(*DeactivateObject) {},
		UpdateObject:        func(*UpdateObject) {},
		RegisterChild:       func(*RegisterChild) {},
		GetPendingRequests:  func(*GetPendingRequests) {},
		GetPendingRequestID: func(*GetPendingRequestID) {},
		GetJet:              func(*GetJet) {},
		GetChildren:         func(*GetChildren) {},
		HotData:             func(*HotData) {},
		PassState:           func(*PassState) {},
		CalculateID:         func(*CalculateID) {},
		SetCode:             func(*SetCode) {},
		GetDelegate:         func(*GetDelegate) {},
	}
}<|MERGE_RESOLUTION|>--- conflicted
+++ resolved
@@ -26,12 +26,7 @@
 	SendObject          func(*SendObject)
 	GetCode             func(*GetCode)
 	GetRequest          func(*GetRequest)
-<<<<<<< HEAD
 	GetRequestWM        func(*GetRequestWM)
-	UpdateObject        func(*UpdateObject)
-	SetBlob             func(*SetBlob)
-=======
->>>>>>> 85082d0f
 	SetRequest          func(*SetRequest)
 	SetResult           func(*SetResult)
 	ActivateObject      func(*ActivateObject)
