//
// Copyright 2019 Insolar Technologies GmbH
//
// Licensed under the Apache License, Version 2.0 (the "License");
// you may not use this file except in compliance with the License.
// You may obtain a copy of the License at
//
//     http://www.apache.org/licenses/LICENSE-2.0
//
// Unless required by applicable law or agreed to in writing, software
// distributed under the License is distributed on an "AS IS" BASIS,
// WITHOUT WARRANTIES OR CONDITIONS OF ANY KIND, either express or implied.
// See the License for the specific language governing permissions and
// limitations under the License.
//

package proc

import (
	"context"

	"github.com/insolar/insolar/insolar"
<<<<<<< HEAD
	"github.com/insolar/insolar/insolar/bus"
=======
	"github.com/insolar/insolar/insolar/flow"
	"github.com/insolar/insolar/insolar/flow/bus"
>>>>>>> a7ee52bc
	"github.com/insolar/insolar/insolar/message"
	"github.com/insolar/insolar/insolar/payload"
	"github.com/insolar/insolar/insolar/reply"
	"github.com/insolar/insolar/ledger/object"
)

type GetPendingRequests struct {
	message  payload.Meta
	msg      *message.GetPendingRequests
	jet      insolar.JetID
	reqPulse insolar.PulseNumber

<<<<<<< HEAD
	Dep struct {
		RecentStorageProvider recentstorage.Provider
		Sender                bus.Sender
=======
	dep struct {
		index object.IndexAccessor
>>>>>>> a7ee52bc
	}
}

func NewGetPendingRequests(jetID insolar.JetID, message payload.Meta, msg *message.GetPendingRequests, reqPulse insolar.PulseNumber) *GetPendingRequests {
	return &GetPendingRequests{
		msg:      msg,
		message:  message,
		jet:      jetID,
		reqPulse: reqPulse,
	}
}

func (p *GetPendingRequests) Dep(index object.IndexAccessor) {
	p.dep.index = index
}

func (p *GetPendingRequests) Proceed(ctx context.Context) error {
	idx, err := p.dep.index.ForID(ctx, flow.Pulse(ctx), *p.msg.Object.Record())
	if err != nil {
		return err
	}
<<<<<<< HEAD
	rep := bus.ReplyAsMessage(ctx, &reply.HasPendingRequests{Has: hasPendingRequests})
	p.Dep.Sender.Reply(ctx, p.message, rep)
=======

	p.replyTo <- bus.Reply{Reply: &reply.HasPendingRequests{
		Has: idx.Lifeline.EarliestOpenRequest != nil && *idx.Lifeline.EarliestOpenRequest < flow.Pulse(ctx),
	}}
>>>>>>> a7ee52bc
	return nil
}<|MERGE_RESOLUTION|>--- conflicted
+++ resolved
@@ -20,12 +20,8 @@
 	"context"
 
 	"github.com/insolar/insolar/insolar"
-<<<<<<< HEAD
 	"github.com/insolar/insolar/insolar/bus"
-=======
 	"github.com/insolar/insolar/insolar/flow"
-	"github.com/insolar/insolar/insolar/flow/bus"
->>>>>>> a7ee52bc
 	"github.com/insolar/insolar/insolar/message"
 	"github.com/insolar/insolar/insolar/payload"
 	"github.com/insolar/insolar/insolar/reply"
@@ -38,14 +34,9 @@
 	jet      insolar.JetID
 	reqPulse insolar.PulseNumber
 
-<<<<<<< HEAD
-	Dep struct {
-		RecentStorageProvider recentstorage.Provider
-		Sender                bus.Sender
-=======
 	dep struct {
-		index object.IndexAccessor
->>>>>>> a7ee52bc
+		index  object.IndexAccessor
+		sender bus.Sender
 	}
 }
 
@@ -58,8 +49,9 @@
 	}
 }
 
-func (p *GetPendingRequests) Dep(index object.IndexAccessor) {
+func (p *GetPendingRequests) Dep(index object.IndexAccessor, sender bus.Sender) {
 	p.dep.index = index
+	p.dep.sender = sender
 }
 
 func (p *GetPendingRequests) Proceed(ctx context.Context) error {
@@ -67,14 +59,9 @@
 	if err != nil {
 		return err
 	}
-<<<<<<< HEAD
-	rep := bus.ReplyAsMessage(ctx, &reply.HasPendingRequests{Has: hasPendingRequests})
-	p.Dep.Sender.Reply(ctx, p.message, rep)
-=======
-
-	p.replyTo <- bus.Reply{Reply: &reply.HasPendingRequests{
+	rep := bus.ReplyAsMessage(ctx, &reply.HasPendingRequests{
 		Has: idx.Lifeline.EarliestOpenRequest != nil && *idx.Lifeline.EarliestOpenRequest < flow.Pulse(ctx),
-	}}
->>>>>>> a7ee52bc
+	})
+	p.dep.sender.Reply(ctx, p.message, rep)
 	return nil
 }