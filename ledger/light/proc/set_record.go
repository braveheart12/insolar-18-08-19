--- conflicted
+++ resolved
@@ -20,11 +20,8 @@
 	"context"
 	"fmt"
 
-<<<<<<< HEAD
 	"github.com/insolar/insolar/insolar/jet"
-=======
 	"github.com/insolar/insolar/ledger/light/hot"
->>>>>>> 40c5909f
 	"github.com/pkg/errors"
 
 	"github.com/insolar/insolar/insolar"
@@ -45,7 +42,6 @@
 	Dep struct {
 		Bus                   insolar.MessageBus
 		RecentStorageProvider recentstorage.Provider
-<<<<<<< HEAD
 
 		Coordinator jet.Coordinator
 
@@ -54,13 +50,8 @@
 
 		PCS                  insolar.PlatformCryptographyScheme
 		RecordModifier       object.RecordModifier
+		WriteAccessor         hot.WriteAccessor
 		PendingRequestsLimit int
-=======
-		PCS                   insolar.PlatformCryptographyScheme
-		RecordModifier        object.RecordModifier
-		WriteAccessor         hot.WriteAccessor
-		PendingRequestsLimit  int
->>>>>>> 40c5909f
 	}
 }
 
