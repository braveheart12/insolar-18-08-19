//
// Copyright 2019 Insolar Technologies GmbH
//
// Licensed under the Apache License, Version 2.0 (the "License");
// you may not use this file except in compliance with the License.
// You may obtain a copy of the License at
//
//     http://www.apache.org/licenses/LICENSE-2.0
//
// Unless required by applicable law or agreed to in writing, software
// distributed under the License is distributed on an "AS IS" BASIS,
// WITHOUT WARRANTIES OR CONDITIONS OF ANY KIND, either express or implied.
// See the License for the specific language governing permissions and
// limitations under the License.
//

package proc

import (
	"context"

	"github.com/insolar/insolar/insolar/flow"
	"github.com/pkg/errors"

	"github.com/insolar/insolar/insolar"
	"github.com/insolar/insolar/insolar/flow/bus"
	"github.com/insolar/insolar/insolar/jet"
	"github.com/insolar/insolar/insolar/message"
	"github.com/insolar/insolar/insolar/reply"
	"github.com/insolar/insolar/instrumentation/inslogger"
	"github.com/insolar/insolar/ledger/drop"
	"github.com/insolar/insolar/ledger/light/hot"
	"github.com/insolar/insolar/ledger/object"
)

type HotData struct {
	replyTo chan<- bus.Reply
	msg     *message.HotData

	Dep struct {
		DropModifier         drop.Modifier
		MessageBus           insolar.MessageBus
		IndexBucketModifier  object.IndexModifier
		JetStorage           jet.Storage
		JetFetcher           jet.Fetcher
		JetReleaser          hot.JetReleaser
		Coordinator          jet.Coordinator
		FilamentCacheManager object.FilamentCacheManager
	}
}

func NewHotData(msg *message.HotData, replyTo chan<- bus.Reply) *HotData {
	return &HotData{
		msg:     msg,
		replyTo: replyTo,
	}
}

func (p *HotData) Proceed(ctx context.Context) error {
	err := p.process(ctx)
	if err != nil {
		p.replyTo <- bus.Reply{Err: err}
	}
	return err
}

func (p *HotData) process(ctx context.Context) error {
	logger := inslogger.FromContext(ctx)
	jetID := insolar.JetID(*p.msg.Jet.Record())

	logger.WithFields(map[string]interface{}{
		"jet": jetID.DebugString(),
	}).Info("received hot data")

	err := p.Dep.DropModifier.Set(ctx, p.msg.Drop)
	if err == drop.ErrOverride {
		err = nil
	}
	if err != nil {
		return errors.Wrapf(err, "[jet]: drop error (pulse: %v)", p.msg.Drop.Pulse)
	}

<<<<<<< HEAD
=======
	pendingStorage := p.Dep.RecentStorageProvider.GetPendingStorage(ctx, insolar.ID(jetID))
	logger.Debugf("received %d pending requests", len(p.msg.PendingRequests))

	var notificationList []insolar.ID
	for objID, objContext := range p.msg.PendingRequests {
		if !objContext.Active {
			notificationList = append(notificationList, objID)
		}

		objContext.Active = false
		pendingStorage.SetContextToObject(ctx, objID, objContext)
	}

	go func() {
		for _, objID := range notificationList {
			go func(objID insolar.ID) {
				rep, err := p.Dep.MessageBus.Send(ctx, &message.AbandonedRequestsNotification{
					Object: objID,
				}, nil)

				if err != nil {
					logger.Error("failed to notify about pending requests")
					return
				}
				if _, ok := rep.(*reply.OK); !ok {
					logger.Error("received unexpected reply on pending notification")
				}
			}(objID)
		}
	}()

	p.Dep.JetStorage.Update(
		ctx, p.msg.PulseNumber, true, jetID,
	)

>>>>>>> 42e9c38e
	logger.Debugf("[handleHotRecords] received %v hot indexes", len(p.msg.HotIndexes))
	for _, meta := range p.msg.HotIndexes {
		decodedIndex, err := object.DecodeLifeline(meta.Index)
		if err != nil {
			logger.Error(err)
			continue
		}

		objJetID, _ := p.Dep.JetStorage.ForID(ctx, p.msg.PulseNumber, meta.ObjID)
		if objJetID != jetID {
			logger.Warn("received wrong id")
			continue
		}

		decodedIndex.JetID = jetID
		err = p.Dep.IndexBucketModifier.SetIndex(
			ctx,
			p.msg.PulseNumber,
			object.FilamentIndex{
				ObjID:            meta.ObjID,
				Lifeline:         decodedIndex,
				LifelineLastUsed: meta.LifelineLastUsed,
				PendingRecords:   []insolar.ID{},
			},
		)
		if err != nil {
			logger.Error(errors.Wrapf(err, "[handleHotRecords] failed to save index - %v", meta.ObjID.DebugString()))
			continue
		}
		logger.Debugf("[handleHotRecords] lifeline with id - %v saved", meta.ObjID.DebugString())

		go func(objID insolar.ID, pn insolar.PulseNumber) {
			err := p.Dep.FilamentCacheManager.Gather(ctx, pn, objID)
			if err != nil {
				panic(err)
			}
			err = p.Dep.FilamentCacheManager.SendAbandonedNotification(ctx, pn, objID)
			if err != nil {
				panic(err)
			}
		}(meta.ObjID, flow.Pulse(ctx))
	}

	p.Dep.JetFetcher.Release(ctx, jetID, p.msg.PulseNumber)

	p.replyTo <- bus.Reply{Reply: &reply.OK{}}

	p.releaseHotDataWaiters(ctx)
	return nil
}

func (p *HotData) releaseHotDataWaiters(ctx context.Context) {
	jetID := p.msg.Jet.Record()
	err := p.Dep.JetReleaser.Unlock(ctx, *jetID)
	if err != nil {
		inslogger.FromContext(ctx).Error(err)
	}
}<|MERGE_RESOLUTION|>--- conflicted
+++ resolved
@@ -80,44 +80,10 @@
 		return errors.Wrapf(err, "[jet]: drop error (pulse: %v)", p.msg.Drop.Pulse)
 	}
 
-<<<<<<< HEAD
-=======
-	pendingStorage := p.Dep.RecentStorageProvider.GetPendingStorage(ctx, insolar.ID(jetID))
-	logger.Debugf("received %d pending requests", len(p.msg.PendingRequests))
-
-	var notificationList []insolar.ID
-	for objID, objContext := range p.msg.PendingRequests {
-		if !objContext.Active {
-			notificationList = append(notificationList, objID)
-		}
-
-		objContext.Active = false
-		pendingStorage.SetContextToObject(ctx, objID, objContext)
-	}
-
-	go func() {
-		for _, objID := range notificationList {
-			go func(objID insolar.ID) {
-				rep, err := p.Dep.MessageBus.Send(ctx, &message.AbandonedRequestsNotification{
-					Object: objID,
-				}, nil)
-
-				if err != nil {
-					logger.Error("failed to notify about pending requests")
-					return
-				}
-				if _, ok := rep.(*reply.OK); !ok {
-					logger.Error("received unexpected reply on pending notification")
-				}
-			}(objID)
-		}
-	}()
-
 	p.Dep.JetStorage.Update(
 		ctx, p.msg.PulseNumber, true, jetID,
 	)
 
->>>>>>> 42e9c38e
 	logger.Debugf("[handleHotRecords] received %v hot indexes", len(p.msg.HotIndexes))
 	for _, meta := range p.msg.HotIndexes {
 		decodedIndex, err := object.DecodeLifeline(meta.Index)
