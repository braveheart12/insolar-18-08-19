//
// Copyright 2019 Insolar Technologies GmbH
//
// Licensed under the Apache License, Version 2.0 (the "License");
// you may not use this file except in compliance with the License.
// You may obtain a copy of the License at
//
//     http://www.apache.org/licenses/LICENSE-2.0
//
// Unless required by applicable law or agreed to in writing, software
// distributed under the License is distributed on an "AS IS" BASIS,
// WITHOUT WARRANTIES OR CONDITIONS OF ANY KIND, either express or implied.
// See the License for the specific language governing permissions and
// limitations under the License.
//

package proc

import (
	"context"
	"fmt"

<<<<<<< HEAD
	wmessage "github.com/ThreeDotsLabs/watermill/message"
=======
>>>>>>> 6d4e55f7
	"github.com/insolar/insolar/insolar"
	"github.com/insolar/insolar/insolar/bus"

	"github.com/insolar/insolar/insolar/flow"
	"github.com/insolar/insolar/insolar/jet"
	"github.com/insolar/insolar/insolar/message"
	"github.com/insolar/insolar/insolar/payload"
	"github.com/insolar/insolar/insolar/reply"
	"github.com/insolar/insolar/instrumentation/inslogger"
	"github.com/insolar/insolar/ledger/object"
	"github.com/pkg/errors"
)

type GetIndex struct {
	object  insolar.Reference
	jet     insolar.JetID
	message *wmessage.Message
	pn      insolar.PulseNumber

	Result struct {
		Index object.Lifeline
	}

	Dep struct {
		Index       object.LifelineIndex
		IndexState  object.LifelineStateModifier
		Locker      object.IDLocker
		Coordinator jet.Coordinator
		Bus         insolar.MessageBus
		Sender      bus.Sender
	}
}

func NewGetIndex(obj insolar.Reference, jetID insolar.JetID, msg *wmessage.Message, pn insolar.PulseNumber) *GetIndex {
	return &GetIndex{
		object:  obj,
		jet:     jetID,
		message: msg,
		pn:      pn,
	}
}

func (p *GetIndex) Proceed(ctx context.Context) error {
	err := p.process(ctx)
	if err != nil {
		msg := bus.ErrorAsMessage(ctx, err)
		p.Dep.Sender.Reply(ctx, p.message, msg)
	}
	return err
}

func (p *GetIndex) process(ctx context.Context) error {
	objectID := *p.object.Record()
	logger := inslogger.FromContext(ctx)

	p.Dep.Locker.Lock(&objectID)
	defer p.Dep.Locker.Unlock(&objectID)

	idx, err := p.Dep.Index.ForID(ctx, p.pn, objectID)
	if err == nil {
		p.Result.Index = idx
		if flow.Pulse(ctx) == p.pn {
			err = p.Dep.IndexState.SetLifelineUsage(ctx, p.pn, objectID)
			if err != nil {
				return errors.Wrap(err, "failed to update lifeline usage")
			}
		}
		return nil
	}
	if err != object.ErrLifelineNotFound {
		return errors.Wrap(err, "failed to fetch index")
	}

	logger.Debug("failed to fetch index (fetching from heavy)")
	heavy, err := p.Dep.Coordinator.Heavy(ctx, flow.Pulse(ctx))
	if err != nil {
		return errors.Wrap(err, "failed to calculate heavy")
	}
	genericReply, err := p.Dep.Bus.Send(ctx, &message.GetObjectIndex{
		Object: p.object,
	}, &insolar.MessageSendOptions{
		Receiver: heavy,
	})
	if err != nil {
		logger.WithFields(map[string]interface{}{
			"jet": p.jet.DebugString(),
			"pn":  flow.Pulse(ctx),
		}).Error(errors.Wrapf(err, "failed to fetch index from heavy - %v", p.object.Record().DebugString()))
		return errors.Wrap(err, "failed to fetch index from heavy")
	}
	rep, ok := genericReply.(*reply.ObjectIndex)
	if !ok {
		return fmt.Errorf("failed to fetch index from heavy: unexpected reply type %T", genericReply)
	}

	p.Result.Index, err = object.DecodeIndex(rep.Index)
	if err != nil {
		return errors.Wrap(err, "failed to decode index")
	}

	p.Result.Index.JetID = p.jet
	err = p.Dep.Index.Set(ctx, flow.Pulse(ctx), objectID, p.Result.Index)
	if err != nil {
		return errors.Wrap(err, "failed to save lifeline")
	}
	err = p.Dep.IndexState.SetLifelineUsage(ctx, flow.Pulse(ctx), objectID)
	if err != nil {
		return errors.Wrap(err, "failed to update lifeline usage")
	}

	return nil
}

type GetIndexWM struct {
	object  insolar.ID
	jet     insolar.JetID
	message payload.Meta

	Result struct {
		Index object.Lifeline
	}

	Dep struct {
		Index       object.LifelineIndex
		IndexState  object.LifelineStateModifier
		Locker      object.IDLocker
		Coordinator jet.Coordinator
		Bus         insolar.MessageBus
		Sender      bus.Sender
	}
}

func NewGetIndexWM(obj insolar.ID, jetID insolar.JetID, msg payload.Meta) *GetIndexWM {
	return &GetIndexWM{
		object:  obj,
		jet:     jetID,
		message: msg,
	}
}

func (p *GetIndexWM) Proceed(ctx context.Context) error {
	err := p.process(ctx)
	if err != nil {
		msg, err := payload.NewMessage(&payload.Error{Text: err.Error()})
		if err != nil {
			return err
		}
		go p.Dep.Sender.Reply(ctx, p.message, msg)
	}
	return err
}

func (p *GetIndexWM) process(ctx context.Context) error {
	logger := inslogger.FromContext(ctx)

	p.Dep.Locker.Lock(&p.object)
	defer p.Dep.Locker.Unlock(&p.object)

	idx, err := p.Dep.Index.ForID(ctx, flow.Pulse(ctx), p.object)
	if err == nil {
		p.Result.Index = idx
		err = p.Dep.IndexState.SetLifelineUsage(ctx, flow.Pulse(ctx), p.object)
		if err != nil {
			return errors.Wrap(err, "failed to update lifeline usage")
		}
		return nil
	}
	if err != object.ErrLifelineNotFound {
		return errors.Wrap(err, "failed to fetch index")
	}

	logger.Debug("failed to fetch index (fetching from heavy)")
	heavy, err := p.Dep.Coordinator.Heavy(ctx, flow.Pulse(ctx))
	if err != nil {
		return errors.Wrap(err, "failed to calculate heavy")
	}
	genericReply, err := p.Dep.Bus.Send(ctx, &message.GetObjectIndex{
		Object: *insolar.NewReference(p.object),
	}, &insolar.MessageSendOptions{
		Receiver: heavy,
	})
	if err != nil {
		logger.WithFields(map[string]interface{}{
			"jet": p.jet.DebugString(),
			"pn":  flow.Pulse(ctx),
		}).Error(errors.Wrapf(err, "failed to fetch index from heavy - %v", p.object.DebugString()))
		return errors.Wrap(err, "failed to fetch index from heavy")
	}
	rep, ok := genericReply.(*reply.ObjectIndex)
	if !ok {
		return fmt.Errorf("failed to fetch index from heavy: unexpected reply type %T", genericReply)
	}

	p.Result.Index, err = object.DecodeIndex(rep.Index)
	if err != nil {
		return errors.Wrap(err, "failed to decode index")
	}

	p.Result.Index.JetID = p.jet
	err = p.Dep.Index.Set(ctx, flow.Pulse(ctx), p.object, p.Result.Index)
	if err != nil {
		return errors.Wrap(err, "failed to save lifeline")
	}
	err = p.Dep.IndexState.SetLifelineUsage(ctx, flow.Pulse(ctx), p.object)
	if err != nil {
		return errors.Wrap(err, "failed to update lifeline usage")
	}

	return nil
}<|MERGE_RESOLUTION|>--- conflicted
+++ resolved
@@ -20,10 +20,6 @@
 	"context"
 	"fmt"
 
-<<<<<<< HEAD
-	wmessage "github.com/ThreeDotsLabs/watermill/message"
-=======
->>>>>>> 6d4e55f7
 	"github.com/insolar/insolar/insolar"
 	"github.com/insolar/insolar/insolar/bus"
 
@@ -40,7 +36,7 @@
 type GetIndex struct {
 	object  insolar.Reference
 	jet     insolar.JetID
-	message *wmessage.Message
+	message payload.Meta
 	pn      insolar.PulseNumber
 
 	Result struct {
@@ -57,7 +53,7 @@
 	}
 }
 
-func NewGetIndex(obj insolar.Reference, jetID insolar.JetID, msg *wmessage.Message, pn insolar.PulseNumber) *GetIndex {
+func NewGetIndex(obj insolar.Reference, jetID insolar.JetID, msg payload.Meta, pn insolar.PulseNumber) *GetIndex {
 	return &GetIndex{
 		object:  obj,
 		jet:     jetID,
