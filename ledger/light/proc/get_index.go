//
// Copyright 2019 Insolar Technologies GmbH
//
// Licensed under the Apache License, Version 2.0 (the "License");
// you may not use this file except in compliance with the License.
// You may obtain a copy of the License at
//
//     http://www.apache.org/licenses/LICENSE-2.0
//
// Unless required by applicable law or agreed to in writing, software
// distributed under the License is distributed on an "AS IS" BASIS,
// WITHOUT WARRANTIES OR CONDITIONS OF ANY KIND, either express or implied.
// See the License for the specific language governing permissions and
// limitations under the License.
//

package proc

import (
	"context"
	"fmt"

	"github.com/insolar/insolar/insolar"
	"github.com/insolar/insolar/insolar/bus"

	"github.com/insolar/insolar/insolar/flow"
	"github.com/insolar/insolar/insolar/jet"
	"github.com/insolar/insolar/insolar/message"
	"github.com/insolar/insolar/insolar/payload"
	"github.com/insolar/insolar/insolar/reply"
	"github.com/insolar/insolar/instrumentation/inslogger"
	"github.com/insolar/insolar/ledger/object"
	"github.com/pkg/errors"
)

type EnsureIndex struct {
	object  insolar.Reference
	jet     insolar.JetID
	message payload.Meta
	pn      insolar.PulseNumber

	Dep struct {
<<<<<<< HEAD
		Index       object.LifelineIndex
		IndexState  object.LifelineStateModifier
		Locker      object.IDLocker
		Coordinator jet.Coordinator
		Bus         insolar.MessageBus
		Sender      bus.Sender
	}
}

func NewGetIndex(obj insolar.Reference, jetID insolar.JetID, msg payload.Meta, pn insolar.PulseNumber) *GetIndex {
	return &GetIndex{
=======
		IndexLocker   object.IndexLocker
		IndexAccessor object.IndexAccessor
		IndexModifier object.IndexModifier
		Coordinator   jet.Coordinator
		Bus           insolar.MessageBus
	}
}

func NewEnsureIndex(obj insolar.Reference, jetID insolar.JetID, rep chan<- bus.Reply, pn insolar.PulseNumber) *EnsureIndex {
	return &EnsureIndex{
>>>>>>> a7ee52bc
		object:  obj,
		jet:     jetID,
		message: msg,
		pn:      pn,
	}
}

func (p *EnsureIndex) Proceed(ctx context.Context) error {
	err := p.process(ctx)
	if err != nil {
		msg := bus.ErrorAsMessage(ctx, err)
		p.Dep.Sender.Reply(ctx, p.message, msg)
	}
	return err
}

func (p *EnsureIndex) process(ctx context.Context) error {
	objectID := *p.object.Record()
	logger := inslogger.FromContext(ctx)

	p.Dep.IndexLocker.Lock(&objectID)
	defer p.Dep.IndexLocker.Unlock(&objectID)

	idx, err := p.Dep.IndexAccessor.ForID(ctx, p.pn, objectID)
	if err == nil {
		if flow.Pulse(ctx) == p.pn {
			idx.LifelineLastUsed = p.pn
			err = p.Dep.IndexModifier.SetIndex(ctx, p.pn, idx)
			if err != nil {
				return errors.Wrap(err, "failed to update lifeline usage")
			}
		}
		return nil
	}
	if err != object.ErrIndexNotFound {
		return errors.Wrap(err, "failed to fetch index")
	}

	logger.Debug("failed to fetch index (fetching from heavy)")
	heavy, err := p.Dep.Coordinator.Heavy(ctx, flow.Pulse(ctx))
	if err != nil {
		return errors.Wrap(err, "failed to calculate heavy")
	}
	genericReply, err := p.Dep.Bus.Send(ctx, &message.GetObjectIndex{
		Object: p.object,
	}, &insolar.MessageSendOptions{
		Receiver: heavy,
	})
	if err != nil {
		logger.WithFields(map[string]interface{}{
			"jet": p.jet.DebugString(),
			"pn":  flow.Pulse(ctx),
		}).Error(errors.Wrapf(err, "failed to fetch index from heavy - %v", p.object.Record().DebugString()))
		return errors.Wrap(err, "failed to fetch index from heavy")
	}
	rep, ok := genericReply.(*reply.ObjectIndex)
	if !ok {
		return fmt.Errorf("failed to fetch index from heavy: unexpected reply type %T", genericReply)
	}

	lfl, err := object.DecodeLifeline(rep.Index)
	if err != nil {
		return errors.Wrap(err, "failed to decode index")
	}

	lfl.JetID = p.jet
	err = p.Dep.IndexModifier.SetIndex(ctx, flow.Pulse(ctx), object.FilamentIndex{
		LifelineLastUsed: p.pn,
		Lifeline:         lfl,
		PendingRecords:   []insolar.ID{},
		ObjID:            *p.object.Record(),
	})
	if err != nil {
		return errors.Wrap(err, "failed to save lifeline")
	}

	return nil
}

type EnsureIndexWM struct {
	object  insolar.ID
	jet     insolar.JetID
	message payload.Meta

	Result struct {
		Lifeline object.Lifeline
	}

	Dep struct {
		IndexLocker   object.IndexLocker
		IndexModifier object.IndexModifier
		IndexAccessor object.IndexAccessor

		Coordinator jet.Coordinator
		Bus         insolar.MessageBus
		Sender      bus.Sender
	}
}

func NewEnsureIndexWM(obj insolar.ID, jetID insolar.JetID, msg payload.Meta) *EnsureIndexWM {
	return &EnsureIndexWM{
		object:  obj,
		jet:     jetID,
		message: msg,
	}
}

func (p *EnsureIndexWM) Proceed(ctx context.Context) error {
	err := p.process(ctx)
	if err != nil {
		msg, err := payload.NewMessage(&payload.Error{Text: err.Error()})
		if err != nil {
			return err
		}
		go p.Dep.Sender.Reply(ctx, p.message, msg)
	}
	return err
}

func (p *EnsureIndexWM) process(ctx context.Context) error {
	logger := inslogger.FromContext(ctx)

	p.Dep.IndexLocker.Lock(&p.object)
	defer p.Dep.IndexLocker.Unlock(&p.object)

	idx, err := p.Dep.IndexAccessor.ForID(ctx, flow.Pulse(ctx), p.object)
	if err == nil {
		p.Result.Lifeline = idx.Lifeline

		idx.LifelineLastUsed = flow.Pulse(ctx)
		err = p.Dep.IndexModifier.SetIndex(ctx, flow.Pulse(ctx), idx)
		if err != nil {
			return errors.Wrap(err, "failed to update lifeline usage")
		}
		return nil
	}
	if err != object.ErrIndexNotFound {
		return errors.Wrap(err, "failed to fetch index")
	}

	logger.Debug("failed to fetch index (fetching from heavy)")
	heavy, err := p.Dep.Coordinator.Heavy(ctx, flow.Pulse(ctx))
	if err != nil {
		return errors.Wrap(err, "failed to calculate heavy")
	}
	genericReply, err := p.Dep.Bus.Send(ctx, &message.GetObjectIndex{
		Object: *insolar.NewReference(p.object),
	}, &insolar.MessageSendOptions{
		Receiver: heavy,
	})
	if err != nil {
		logger.WithFields(map[string]interface{}{
			"jet": p.jet.DebugString(),
			"pn":  flow.Pulse(ctx),
		}).Error(errors.Wrapf(err, "failed to fetch index from heavy - %v", p.object.DebugString()))
		return errors.Wrap(err, "failed to fetch index from heavy")
	}
	rep, ok := genericReply.(*reply.ObjectIndex)
	if !ok {
		return fmt.Errorf("failed to fetch index from heavy: unexpected reply type %T", genericReply)
	}

	p.Result.Lifeline, err = object.DecodeLifeline(rep.Index)
	if err != nil {
		return errors.Wrap(err, "failed to decode index")
	}

	p.Result.Lifeline.JetID = p.jet
	err = p.Dep.IndexModifier.SetIndex(ctx, flow.Pulse(ctx), object.FilamentIndex{
		LifelineLastUsed: flow.Pulse(ctx),
		Lifeline:         p.Result.Lifeline,
		PendingRecords:   []insolar.ID{},
		ObjID:            p.object,
	})
	if err != nil {
		return errors.Wrap(err, "failed to save lifeline")
	}

	return nil
}<|MERGE_RESOLUTION|>--- conflicted
+++ resolved
@@ -40,30 +40,17 @@
 	pn      insolar.PulseNumber
 
 	Dep struct {
-<<<<<<< HEAD
-		Index       object.LifelineIndex
-		IndexState  object.LifelineStateModifier
-		Locker      object.IDLocker
-		Coordinator jet.Coordinator
-		Bus         insolar.MessageBus
-		Sender      bus.Sender
-	}
-}
-
-func NewGetIndex(obj insolar.Reference, jetID insolar.JetID, msg payload.Meta, pn insolar.PulseNumber) *GetIndex {
-	return &GetIndex{
-=======
 		IndexLocker   object.IndexLocker
 		IndexAccessor object.IndexAccessor
 		IndexModifier object.IndexModifier
 		Coordinator   jet.Coordinator
 		Bus           insolar.MessageBus
-	}
-}
-
-func NewEnsureIndex(obj insolar.Reference, jetID insolar.JetID, rep chan<- bus.Reply, pn insolar.PulseNumber) *EnsureIndex {
+		Sender        bus.Sender
+	}
+}
+
+func NewEnsureIndex(obj insolar.Reference, jetID insolar.JetID, msg payload.Meta, pn insolar.PulseNumber) *EnsureIndex {
 	return &EnsureIndex{
->>>>>>> a7ee52bc
 		object:  obj,
 		jet:     jetID,
 		message: msg,
