--- conflicted
+++ resolved
@@ -24,11 +24,8 @@
 	"github.com/insolar/insolar/insolar/flow"
 	"github.com/insolar/insolar/insolar/payload"
 	"github.com/insolar/insolar/insolar/record"
-<<<<<<< HEAD
+	"github.com/insolar/insolar/instrumentation/inslogger"
 	"github.com/insolar/insolar/ledger/light/executor"
-=======
-	"github.com/insolar/insolar/instrumentation/inslogger"
->>>>>>> 8cc8b413
 	"github.com/insolar/insolar/ledger/light/hot"
 	"github.com/insolar/insolar/ledger/object"
 	"github.com/pkg/errors"
@@ -87,31 +84,20 @@
 	}
 	defer done()
 
-<<<<<<< HEAD
 	if p.request.CallType == record.CTMethod {
 		p.dep.locker.Lock(p.request.Object.Record())
 		defer p.dep.locker.Unlock(p.request.Object.Record())
-=======
-	material := record.Material{
-		Virtual: &p.request,
-		JetID:   p.jetID,
-	}
-	err = p.dep.records.Set(ctx, p.requestID, material)
-	if err == object.ErrOverride {
-		inslogger.FromContext(ctx).Errorf("can't save record into storage: %s", err)
-		// Since there is no deduplication yet it's quite possible that there will be
-		// two writes by the same key. For this reason currently instead of reporting
-		// an error we return OK (nil error). When deduplication will be implemented
-		// we should change `nil` to `ErrOverride` here.
-		return nil
-	} else if err != nil {
-		return errors.Wrap(err, "failed to store record")
-	}
->>>>>>> 8cc8b413
 
 		err := p.dep.filament.SetRequest(ctx, p.requestID, p.jetID, p.request)
-		if err != nil {
-			return errors.Wrap(err, "can't save request into filament-index")
+		if err == object.ErrOverride {
+			inslogger.FromContext(ctx).Errorf("can't save record into storage: %s", err)
+			// Since there is no deduplication yet it's quite possible that there will be
+			// two writes by the same key. For this reason currently instead of reporting
+			// an error we return OK (nil error). When deduplication will be implemented
+			// we should change `nil` to `ErrOverride` here.
+			return nil
+		} else if err != nil {
+			return errors.Wrap(err, "failed to store record")
 		}
 	}
 
@@ -121,32 +107,5 @@
 	}
 
 	go p.dep.sender.Reply(ctx, p.message, msg)
-<<<<<<< HEAD
-=======
-
-	return nil
-}
-
-func (p *SetRequest) handlePendings(ctx context.Context, id insolar.ID, virtReq record.Virtual) error {
-	// TODO: check it after INS-1939
-	// concrete := record.Unwrap(&virtReq)
-	// req := concrete.(*record.Request)
-
-	// Skip object creation and genesis
-	// if req.CallType == record.CTMethod {
-	// 	if p.dep.recentStorage.Count() > recentstorage.PendingRequestsLimit {
-	// 		return insolar.ErrTooManyPendingRequests
-	// 	}
-	// 	recentStorage := p.dep.recentStorage.GetPendingStorage(ctx, insolar.ID(p.jetID))
-	// 	recentStorage.AddPendingRequest(ctx, *req.Object.Record(), id)
-
-	// TODO: check it after INS-1939
-	// err := p.dep.pendings.SetRequest(ctx, flow.Pulse(ctx), *req.Object.Record(), id)
-	// if err != nil {
-	// 	return errors.Wrap(err, "can't save result into filament-index")
-	// }
-	// }
-
->>>>>>> 8cc8b413
 	return nil
 }