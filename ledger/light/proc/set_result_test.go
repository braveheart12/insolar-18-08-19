//
// Copyright 2019 Insolar Technologies GmbH
//
// Licensed under the Apache License, Version 2.0 (the "License");
// you may not use this file except in compliance with the License.
// You may obtain a copy of the License at
//
//     http://www.apache.org/licenses/LICENSE-2.0
//
// Unless required by applicable law or agreed to in writing, software
// distributed under the License is distributed on an "AS IS" BASIS,
// WITHOUT WARRANTIES OR CONDITIONS OF ANY KIND, either express or implied.
// See the License for the specific language governing permissions and
// limitations under the License.
//

package proc_test

import (
	"context"
	"testing"

	"github.com/ThreeDotsLabs/watermill/message"
	"github.com/gojuno/minimock"
	"github.com/insolar/insolar/insolar"
	"github.com/insolar/insolar/insolar/bus"
	"github.com/insolar/insolar/insolar/flow"
	"github.com/insolar/insolar/insolar/gen"
	"github.com/insolar/insolar/insolar/payload"
	"github.com/insolar/insolar/insolar/record"
	"github.com/insolar/insolar/instrumentation/inslogger"
	"github.com/insolar/insolar/ledger/light/executor"
	"github.com/insolar/insolar/ledger/light/hot"
	"github.com/insolar/insolar/ledger/light/proc"
	"github.com/insolar/insolar/ledger/object"
	"github.com/insolar/insolar/testutils"
	"github.com/stretchr/testify/require"
)

func TestSetResult_Proceed(t *testing.T) {
	t.Parallel()

	mc := minimock.NewController(t)
	flowPulse := insolar.GenesisPulse.PulseNumber + 2
	ctx := flow.TestContextWithPulse(
		inslogger.TestContext(t),
		flowPulse,
	)

	writeAccessor := hot.NewWriteAccessorMock(mc)
	writeAccessor.BeginMock.Return(func() {}, nil)
	pcs := testutils.NewPlatformCryptographyScheme()

	sender := bus.NewSenderMock(t)
	sender.ReplyMock.Return()

	jetID := gen.JetID()
	objectID := gen.ID()
	requestID := gen.ID()

	resultRecord := &record.Result{
		Request: *insolar.NewReference(requestID),
		Object:  objectID,
	}
	virtual := record.Virtual{
		Union: &record.Virtual_Result{
			Result: resultRecord,
		},
	}
	hash := record.HashVirtual(pcs.ReferenceHasher(), virtual)
	resultID := *insolar.NewID(flow.Pulse(ctx), hash)
	virtualBuf, err := virtual.Marshal()
	require.NoError(t, err)

	result := payload.SetResult{
		Result: virtualBuf,
	}
	resultBuf, err := result.Marshal()
	require.NoError(t, err)

	msg := payload.Meta{
		Payload: resultBuf,
	}
<<<<<<< HEAD
	pendingPointer := gen.IDWithPulse(flowPulse)
	expectedFilament := record.PendingFilament{
		RecordID:       resultID,
		PreviousRecord: &pendingPointer,
	}
	hash = record.HashVirtual(pcs.ReferenceHasher(), record.Wrap(&expectedFilament))
	expectedFilamentID := *insolar.NewID(resultID.Pulse(), hash)

	indexes := object.NewIndexStorageMock(mc)
	indexes.ForIDFunc = func(_ context.Context, pn insolar.PulseNumber, id insolar.ID) (record.Index, error) {
		require.Equal(t, flow.Pulse(ctx), pn)
		require.Equal(t, objectID, id)
		earliestPN := requestID.Pulse()
		return record.Index{
			Lifeline: record.Lifeline{
				PendingPointer:      &pendingPointer,
				EarliestOpenRequest: &earliestPN,
			},
		}, nil
	}
	indexes.SetIndexFunc = func(_ context.Context, pn insolar.PulseNumber, idx record.Index) (r error) {
		require.Equal(t, resultID.Pulse(), pn)
		expectedIndex := record.Index{
			LifelineLastUsed: resultID.Pulse(),
			Lifeline: record.Lifeline{
				PendingPointer:      &expectedFilamentID,
				EarliestOpenRequest: nil,
			},
		}
		require.Equal(t, expectedIndex, idx)
		return nil
	}
	records := object.NewRecordModifierMock(mc)
	records.SetFunc = func(_ context.Context, id insolar.ID, rec record.Material) (r error) {
		switch r := record.Unwrap(rec.Virtual).(type) {
		case *record.Result:
			require.Equal(t, resultID, id)
			require.Equal(t, resultRecord, r)
		case *record.PendingFilament:
			require.Equal(t, expectedFilamentID, id)
			require.Equal(t, &expectedFilament, record.Unwrap(rec.Virtual))
		}

		return nil
	}

	filaments := executor.NewFilamentCalculatorMock(mc)
	filaments.ResultDuplicateFunc = func(_ context.Context, objID insolar.ID, resID insolar.ID, r record.Result) (*record.CompositeFilamentRecord, error) {
		require.Equal(t, objectID, objID)
		require.Equal(t, *resultRecord, r)
		return nil, nil
	}
	filaments.OpenedRequestsFunc = func(_ context.Context, pn insolar.PulseNumber, objID insolar.ID, pendingOnly bool) ([]record.CompositeFilamentRecord, error) {
=======
	LatestRequest := gen.IDWithPulse(flowPulse)
	expectedFilament := record.PendingFilament{
		RecordID:       resultID,
		PreviousRecord: &LatestRequest,
	}
	hash = record.HashVirtual(pcs.ReferenceHasher(), record.Wrap(&expectedFilament))
	expectedFilamentID := *insolar.NewID(resultID.Pulse(), hash)

	indexes := object.NewMemoryIndexStorageMock(mc)
	indexes.ForIDMock.Set(func(_ context.Context, pn insolar.PulseNumber, id insolar.ID) (record.Index, error) {
		require.Equal(t, flow.Pulse(ctx), pn)
		require.Equal(t, objectID, id)
		earliestPN := requestID.Pulse()
		return record.Index{
			Lifeline: record.Lifeline{
				LatestRequest:       &LatestRequest,
				EarliestOpenRequest: &earliestPN,
			},
		}, nil
	})
	indexes.SetMock.Set(func(_ context.Context, pn insolar.PulseNumber, idx record.Index) {
		require.Equal(t, resultID.Pulse(), pn)
		expectedIndex := record.Index{
			LifelineLastUsed: resultID.Pulse(),
			Lifeline: record.Lifeline{
				LatestRequest:       &expectedFilamentID,
				EarliestOpenRequest: nil,
			},
		}
		require.Equal(t, expectedIndex, idx)
	})
	records := object.NewAtomicRecordModifierMock(mc)
	records.SetAtomicMock.Set(func(_ context.Context, recs ...record.Material) (r error) {
		require.Equal(t, 2, len(recs))

		result := recs[0]
		filament := recs[1]
		require.Equal(t, resultID, result.ID)
		require.Equal(t, resultRecord, record.Unwrap(&result.Virtual))

		require.Equal(t, expectedFilamentID, filament.ID)
		require.Equal(t, &expectedFilament, record.Unwrap(&filament.Virtual))
		return nil
	})

	filaments := executor.NewFilamentCalculatorMock(mc)
	filaments.ResultDuplicateMock.Set(func(_ context.Context, objID insolar.ID, resID insolar.ID, r record.Result) (*record.CompositeFilamentRecord, error) {
		require.Equal(t, objectID, objID)
		require.Equal(t, *resultRecord, r)
		return nil, nil
	})
	filaments.OpenedRequestsMock.Set(func(_ context.Context, pn insolar.PulseNumber, objID insolar.ID, pendingOnly bool) ([]record.CompositeFilamentRecord, error) {
>>>>>>> cd5cae48
		require.Equal(t, objectID, objID)
		require.Equal(t, flow.Pulse(ctx), pn)
		require.False(t, pendingOnly)

		v := record.Wrap(&record.IncomingRequest{})
		return []record.CompositeFilamentRecord{
			{
				RecordID: requestID,
<<<<<<< HEAD
				Record:   record.Material{Virtual: &v},
			},
		}, nil
	}
=======
				Record:   record.Material{Virtual: v},
			},
		}, nil
	})
>>>>>>> cd5cae48

	setResultProc := proc.NewSetResult(msg, jetID, *resultRecord, nil)
	setResultProc.Dep(writeAccessor, sender, object.NewIndexLocker(), filaments, records, indexes, pcs)

	err = setResultProc.Proceed(ctx)
	require.NoError(t, err)
}

func TestSetResult_Proceed_ResultDuplicated(t *testing.T) {
	t.Parallel()

	ctx := flow.TestContextWithPulse(
		inslogger.TestContext(t),
		insolar.GenesisPulse.PulseNumber+10,
	)
	mc := minimock.NewController(t)

	writeAccessor := hot.NewWriteAccessorMock(mc)
	writeAccessor.BeginMock.Return(func() {}, nil)
<<<<<<< HEAD
	records := object.NewRecordModifierMock(mc)
	indexes := object.NewIndexStorageMock(mc)
=======
	records := object.NewAtomicRecordModifierMock(mc)
	indexes := object.NewMemoryIndexStorageMock(mc)
>>>>>>> cd5cae48
	indexes.ForIDMock.Return(record.Index{}, nil)
	pcs := testutils.NewPlatformCryptographyScheme()

	sender := bus.NewSenderMock(t)

	jetID := gen.JetID()
	objectID := gen.ID()
	resultID := gen.ID()

	res := &record.Result{
		Object: objectID,
	}
	virtual := record.Virtual{
		Union: &record.Virtual_Result{
			Result: res,
		},
	}
<<<<<<< HEAD
	m := record.Material{Virtual: &virtual}
=======
	m := record.Material{Virtual: virtual}
>>>>>>> cd5cae48
	duplicateBuf, err := m.Marshal()
	require.NoError(t, err)

	result := payload.SetResult{
		Result: duplicateBuf,
	}
	resultBuf, err := result.Marshal()
	require.NoError(t, err)

	msg := payload.Meta{
		Payload: resultBuf,
	}

	filaments := executor.NewFilamentCalculatorMock(mc)
<<<<<<< HEAD
	filaments.ResultDuplicateFunc = func(_ context.Context, objID insolar.ID, resID insolar.ID, r record.Result) (*record.CompositeFilamentRecord, error) {
=======
	filaments.ResultDuplicateMock.Set(func(_ context.Context, objID insolar.ID, resID insolar.ID, r record.Result) (*record.CompositeFilamentRecord, error) {
>>>>>>> cd5cae48
		require.Equal(t, objectID, objID)
		require.Equal(t, *res, r)

		return &record.CompositeFilamentRecord{
			Record:   record.Material{Virtual: virtual},
			RecordID: resultID,
		}, nil
	})
	sender.ReplyMock.Set(func(_ context.Context, receivedMeta payload.Meta, resMsg *message.Message) {
		require.Equal(t, msg, receivedMeta)

		resp, err := payload.Unmarshal(resMsg.Payload)
		require.NoError(t, err)

		res, ok := resp.(*payload.ResultInfo)
		require.True(t, ok)
		require.Equal(t, duplicateBuf, res.Result)
		require.Equal(t, resultID, res.ResultID)
	})

	setResultProc := proc.NewSetResult(msg, jetID, *res, nil)
	setResultProc.Dep(writeAccessor, sender, object.NewIndexLocker(), filaments, records, indexes, pcs)
	err = setResultProc.Proceed(ctx)
	require.NoError(t, err)
}<|MERGE_RESOLUTION|>--- conflicted
+++ resolved
@@ -81,61 +81,6 @@
 	msg := payload.Meta{
 		Payload: resultBuf,
 	}
-<<<<<<< HEAD
-	pendingPointer := gen.IDWithPulse(flowPulse)
-	expectedFilament := record.PendingFilament{
-		RecordID:       resultID,
-		PreviousRecord: &pendingPointer,
-	}
-	hash = record.HashVirtual(pcs.ReferenceHasher(), record.Wrap(&expectedFilament))
-	expectedFilamentID := *insolar.NewID(resultID.Pulse(), hash)
-
-	indexes := object.NewIndexStorageMock(mc)
-	indexes.ForIDFunc = func(_ context.Context, pn insolar.PulseNumber, id insolar.ID) (record.Index, error) {
-		require.Equal(t, flow.Pulse(ctx), pn)
-		require.Equal(t, objectID, id)
-		earliestPN := requestID.Pulse()
-		return record.Index{
-			Lifeline: record.Lifeline{
-				PendingPointer:      &pendingPointer,
-				EarliestOpenRequest: &earliestPN,
-			},
-		}, nil
-	}
-	indexes.SetIndexFunc = func(_ context.Context, pn insolar.PulseNumber, idx record.Index) (r error) {
-		require.Equal(t, resultID.Pulse(), pn)
-		expectedIndex := record.Index{
-			LifelineLastUsed: resultID.Pulse(),
-			Lifeline: record.Lifeline{
-				PendingPointer:      &expectedFilamentID,
-				EarliestOpenRequest: nil,
-			},
-		}
-		require.Equal(t, expectedIndex, idx)
-		return nil
-	}
-	records := object.NewRecordModifierMock(mc)
-	records.SetFunc = func(_ context.Context, id insolar.ID, rec record.Material) (r error) {
-		switch r := record.Unwrap(rec.Virtual).(type) {
-		case *record.Result:
-			require.Equal(t, resultID, id)
-			require.Equal(t, resultRecord, r)
-		case *record.PendingFilament:
-			require.Equal(t, expectedFilamentID, id)
-			require.Equal(t, &expectedFilament, record.Unwrap(rec.Virtual))
-		}
-
-		return nil
-	}
-
-	filaments := executor.NewFilamentCalculatorMock(mc)
-	filaments.ResultDuplicateFunc = func(_ context.Context, objID insolar.ID, resID insolar.ID, r record.Result) (*record.CompositeFilamentRecord, error) {
-		require.Equal(t, objectID, objID)
-		require.Equal(t, *resultRecord, r)
-		return nil, nil
-	}
-	filaments.OpenedRequestsFunc = func(_ context.Context, pn insolar.PulseNumber, objID insolar.ID, pendingOnly bool) ([]record.CompositeFilamentRecord, error) {
-=======
 	LatestRequest := gen.IDWithPulse(flowPulse)
 	expectedFilament := record.PendingFilament{
 		RecordID:       resultID,
@@ -188,7 +133,6 @@
 		return nil, nil
 	})
 	filaments.OpenedRequestsMock.Set(func(_ context.Context, pn insolar.PulseNumber, objID insolar.ID, pendingOnly bool) ([]record.CompositeFilamentRecord, error) {
->>>>>>> cd5cae48
 		require.Equal(t, objectID, objID)
 		require.Equal(t, flow.Pulse(ctx), pn)
 		require.False(t, pendingOnly)
@@ -197,17 +141,10 @@
 		return []record.CompositeFilamentRecord{
 			{
 				RecordID: requestID,
-<<<<<<< HEAD
-				Record:   record.Material{Virtual: &v},
-			},
-		}, nil
-	}
-=======
 				Record:   record.Material{Virtual: v},
 			},
 		}, nil
 	})
->>>>>>> cd5cae48
 
 	setResultProc := proc.NewSetResult(msg, jetID, *resultRecord, nil)
 	setResultProc.Dep(writeAccessor, sender, object.NewIndexLocker(), filaments, records, indexes, pcs)
@@ -227,13 +164,8 @@
 
 	writeAccessor := hot.NewWriteAccessorMock(mc)
 	writeAccessor.BeginMock.Return(func() {}, nil)
-<<<<<<< HEAD
-	records := object.NewRecordModifierMock(mc)
-	indexes := object.NewIndexStorageMock(mc)
-=======
 	records := object.NewAtomicRecordModifierMock(mc)
 	indexes := object.NewMemoryIndexStorageMock(mc)
->>>>>>> cd5cae48
 	indexes.ForIDMock.Return(record.Index{}, nil)
 	pcs := testutils.NewPlatformCryptographyScheme()
 
@@ -251,11 +183,7 @@
 			Result: res,
 		},
 	}
-<<<<<<< HEAD
-	m := record.Material{Virtual: &virtual}
-=======
 	m := record.Material{Virtual: virtual}
->>>>>>> cd5cae48
 	duplicateBuf, err := m.Marshal()
 	require.NoError(t, err)
 
@@ -270,11 +198,7 @@
 	}
 
 	filaments := executor.NewFilamentCalculatorMock(mc)
-<<<<<<< HEAD
-	filaments.ResultDuplicateFunc = func(_ context.Context, objID insolar.ID, resID insolar.ID, r record.Result) (*record.CompositeFilamentRecord, error) {
-=======
 	filaments.ResultDuplicateMock.Set(func(_ context.Context, objID insolar.ID, resID insolar.ID, r record.Result) (*record.CompositeFilamentRecord, error) {
->>>>>>> cd5cae48
 		require.Equal(t, objectID, objID)
 		require.Equal(t, *res, r)
 
