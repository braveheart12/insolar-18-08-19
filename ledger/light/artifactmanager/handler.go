//
// Copyright 2019 Insolar Technologies GmbH
//
// Licensed under the Apache License, Version 2.0 (the "License");
// you may not use this file except in compliance with the License.
// You may obtain a copy of the License at
//
//     http://www.apache.org/licenses/LICENSE-2.0
//
// Unless required by applicable law or agreed to in writing, software
// distributed under the License is distributed on an "AS IS" BASIS,
// WITHOUT WARRANTIES OR CONDITIONS OF ANY KIND, either express or implied.
// See the License for the specific language governing permissions and
// limitations under the License.
//

package artifactmanager

import (
	"context"
	"fmt"
	"time"

	"github.com/insolar/insolar/insolar/flow/dispatcher"
	"github.com/insolar/insolar/ledger/light/handle"
	"github.com/pkg/errors"
	"go.opencensus.io/stats"
	"go.opencensus.io/tag"

	"github.com/insolar/insolar/configuration"
	"github.com/insolar/insolar/insolar"
	"github.com/insolar/insolar/insolar/flow"
	"github.com/insolar/insolar/insolar/flow/bus"
	"github.com/insolar/insolar/insolar/jet"
	"github.com/insolar/insolar/insolar/message"
	"github.com/insolar/insolar/insolar/node"
	"github.com/insolar/insolar/insolar/pulse"
	"github.com/insolar/insolar/insolar/reply"
	"github.com/insolar/insolar/instrumentation/inslogger"
	"github.com/insolar/insolar/instrumentation/insmetrics"
	"github.com/insolar/insolar/ledger/blob"
	"github.com/insolar/insolar/ledger/drop"
	"github.com/insolar/insolar/ledger/light/hot"
	"github.com/insolar/insolar/ledger/light/proc"
	"github.com/insolar/insolar/ledger/light/recentstorage"
	"github.com/insolar/insolar/ledger/object"
)

// MessageHandler processes messages for local storage interaction.
type MessageHandler struct {
	RecentStorageProvider      recentstorage.Provider             `inject:""`
	Bus                        insolar.MessageBus                 `inject:""`
	PlatformCryptographyScheme insolar.PlatformCryptographyScheme `inject:""`
	JetCoordinator             jet.Coordinator                    `inject:""`
	CryptographyService        insolar.CryptographyService        `inject:""`
	DelegationTokenFactory     insolar.DelegationTokenFactory     `inject:""`
	JetStorage                 jet.Storage                        `inject:""`

	DropModifier drop.Modifier `inject:""`

	BlobModifier blob.Modifier `inject:""`
	BlobAccessor blob.Accessor `inject:""`
	Blobs        blob.Storage  `inject:""`

	IDLocker object.IDLocker `inject:""`

	RecordModifier object.RecordModifier `inject:""`
	RecordAccessor object.RecordAccessor `inject:""`
	Nodes          node.Accessor         `inject:""`

	HotDataWaiter hot.JetWaiter   `inject:""`
	JetReleaser   hot.JetReleaser `inject:""`

	IndexStorage       object.IndexStorage
	IndexStateModifier object.ExtendedIndexModifier

	conf           *configuration.Ledger
	middleware     *middleware
	jetTreeUpdater jet.Fetcher

	FlowDispatcher *dispatcher.Dispatcher
	handlers       map[insolar.MessageType]insolar.MessageHandler
}

// NewMessageHandler creates new handler.
func NewMessageHandler(
	indexStorage object.IndexStorage,
	indexStateModifier object.ExtendedIndexModifier,
	conf *configuration.Ledger,
) *MessageHandler {

	h := &MessageHandler{
		handlers:           map[insolar.MessageType]insolar.MessageHandler{},
		conf:               conf,
		IndexStorage:       indexStorage,
		IndexStateModifier: indexStateModifier,
	}

	dep := &proc.Dependencies{
		FetchJet: func(p *proc.FetchJet) {
			p.Dep.JetAccessor = h.JetStorage
			p.Dep.Coordinator = h.JetCoordinator
			p.Dep.JetUpdater = h.jetTreeUpdater
			p.Dep.JetFetcher = h.jetTreeUpdater
		},
		WaitHot: func(p *proc.WaitHot) {
			p.Dep.Waiter = h.HotDataWaiter
		},
		GetIndex: func(p *proc.GetIndex) {
			p.Dep.IndexState = h.IndexStateModifier
			p.Dep.Locker = h.IDLocker
			p.Dep.Storage = h.IndexStorage
			p.Dep.Coordinator = h.JetCoordinator
			p.Dep.Bus = h.Bus
		},
		SetRecord: func(p *proc.SetRecord) {
			p.Dep.RecentStorageProvider = h.RecentStorageProvider
			p.Dep.RecordModifier = h.RecordModifier
			p.Dep.PlatformCryptographyScheme = h.PlatformCryptographyScheme
			p.Dep.PendingRequestsLimit = h.conf.PendingRequestsLimit
		},
		SetBlob: func(p *proc.SetBlob) {
			p.Dep.BlobAccessor = h.BlobAccessor
			p.Dep.BlobModifier = h.BlobModifier
			p.Dep.PlatformCryptographyScheme = h.PlatformCryptographyScheme
		},
		SendObject: func(p *proc.SendObject) {
			p.Dep.Jets = h.JetStorage
			p.Dep.Blobs = h.Blobs
			p.Dep.Coordinator = h.JetCoordinator
			p.Dep.JetUpdater = h.jetTreeUpdater
			p.Dep.Bus = h.Bus
			p.Dep.RecordAccessor = h.RecordAccessor
		},
		GetCode: func(p *proc.GetCode) {
			p.Dep.Bus = h.Bus
			p.Dep.RecordAccessor = h.RecordAccessor
			p.Dep.Coordinator = h.JetCoordinator
			p.Dep.BlobAccessor = h.BlobAccessor
		},
		GetRequest: func(p *proc.GetRequest) {
			p.Dep.RecordAccessor = h.RecordAccessor
		},
		UpdateObject: func(p *proc.UpdateObject) {
			p.Dep.RecordModifier = h.RecordModifier
			p.Dep.Bus = h.Bus
			p.Dep.Coordinator = h.JetCoordinator
			p.Dep.BlobModifier = h.BlobModifier
			p.Dep.RecentStorageProvider = h.RecentStorageProvider
			p.Dep.PlatformCryptographyScheme = h.PlatformCryptographyScheme
			p.Dep.IDLocker = h.IDLocker
			p.Dep.IndexStateModifier = h.IndexStateModifier
			p.Dep.IndexStorage = h.IndexStorage
		},
<<<<<<< HEAD
		RegisterChild: func(p *proc.RegisterChild) {
			p.Dep.IDLocker = h.IDLocker
			p.Dep.IndexStorage = h.IndexStorage
			p.Dep.JetCoordinator = h.JetCoordinator
			p.Dep.RecordModifier = h.RecordModifier
			p.Dep.IndexStateModifier = h.IndexStateModifier
			p.Dep.PlatformCryptographyScheme = h.PlatformCryptographyScheme
=======
		GetPendingRequests: func(p *proc.GetPendingRequests) {
			p.Dep.RecentStorageProvider = h.RecentStorageProvider
>>>>>>> adadb85d
		},
	}

	initHandle := func(msg bus.Message) *handle.Init {
		return &handle.Init{
			Dep:     dep,
			Message: msg,
		}
	}

	h.FlowDispatcher = dispatcher.NewDispatcher(func(msg bus.Message) flow.Handle {
		return initHandle(msg).Present
	}, func(msg bus.Message) flow.Handle {
		return initHandle(msg).Future
	})
	return h
}

func instrumentHandler(name string) Handler {
	return func(handler insolar.MessageHandler) insolar.MessageHandler {
		return func(ctx context.Context, p insolar.Parcel) (insolar.Reply, error) {
			inslog := inslogger.FromContext(ctx)
			start := time.Now()
			code := "2xx"
			ctx = insmetrics.InsertTag(ctx, tagMethod, name)

			repl, err := handler(ctx, p)

			latency := time.Since(start)
			if err != nil {
				code = "5xx"
				inslog.Errorf("AM's handler %v returns error: %v", name, err)
			}
			inslog.Debugf("measured time of AM method %v is %v", name, latency)

			ctx = insmetrics.ChangeTags(
				ctx,
				tag.Insert(tagMethod, name),
				tag.Insert(tagResult, code),
			)
			stats.Record(ctx, statCalls.M(1), statLatency.M(latency.Nanoseconds()/1e6))

			return repl, err
		}
	}
}

// Init initializes handlers and middleware.
func (h *MessageHandler) Init(ctx context.Context) error {
	m := newMiddleware(h)
	h.middleware = m

	h.jetTreeUpdater = jet.NewFetcher(h.Nodes, h.JetStorage, h.Bus, h.JetCoordinator)

	h.setHandlersForLight(m)

	return nil
}

func (h *MessageHandler) OnPulse(ctx context.Context, pn insolar.Pulse) {
	h.FlowDispatcher.ChangePulse(ctx, pn)
}

func (h *MessageHandler) setHandlersForLight(m *middleware) {
	// Generic.

	h.Bus.MustRegister(insolar.TypeGetCode, h.FlowDispatcher.WrapBusHandle)
	h.Bus.MustRegister(insolar.TypeGetObject, h.FlowDispatcher.WrapBusHandle)
	h.Bus.MustRegister(insolar.TypeUpdateObject, h.FlowDispatcher.WrapBusHandle)

	h.Bus.MustRegister(insolar.TypeGetDelegate,
		BuildMiddleware(h.handleGetDelegate,
			instrumentHandler("handleGetDelegate"),
			m.addFieldsToLogger,
			m.checkJet,
			m.waitForHotData))

	h.Bus.MustRegister(insolar.TypeGetChildren,
		BuildMiddleware(h.handleGetChildren,
			instrumentHandler("handleGetChildren"),
			m.addFieldsToLogger,
			m.checkJet,
			m.waitForHotData))

	h.Bus.MustRegister(insolar.TypeSetRecord, h.FlowDispatcher.WrapBusHandle)
	h.Bus.MustRegister(insolar.TypeRegisterChild, h.FlowDispatcher.WrapBusHandle)
	h.Bus.MustRegister(insolar.TypeSetBlob, h.FlowDispatcher.WrapBusHandle)
	h.Bus.MustRegister(insolar.TypeGetPendingRequests, h.FlowDispatcher.WrapBusHandle)

	h.Bus.MustRegister(insolar.TypeGetJet,
		BuildMiddleware(h.handleGetJet,
			instrumentHandler("handleGetJet")))

	h.Bus.MustRegister(insolar.TypeHotRecords,
		BuildMiddleware(h.handleHotRecords,
			instrumentHandler("handleHotRecords"),
			m.releaseHotDataWaiters))

	h.Bus.MustRegister(insolar.TypeGetRequest, h.FlowDispatcher.WrapBusHandle)

	h.Bus.MustRegister(
		insolar.TypeGetPendingRequestID,
		BuildMiddleware(
			h.handleGetPendingRequestID,
			instrumentHandler("handleGetPendingRequestID"),
			m.checkJet,
		),
	)

	h.Bus.MustRegister(insolar.TypeValidateRecord, h.handleValidateRecord)
}

func (h *MessageHandler) handleGetJet(ctx context.Context, parcel insolar.Parcel) (insolar.Reply, error) {
	msg := parcel.Message().(*message.GetJet)

	jetID, actual := h.JetStorage.ForID(ctx, msg.Pulse, msg.Object)

	return &reply.Jet{ID: insolar.ID(jetID), Actual: actual}, nil
}

func (h *MessageHandler) handleGetDelegate(ctx context.Context, parcel insolar.Parcel) (insolar.Reply, error) {
	msg := parcel.Message().(*message.GetDelegate)
	jetID := jetFromContext(ctx)

	h.IndexStateModifier.SetUsageForPulse(ctx, *msg.Head.Record(), parcel.Pulse())

	h.IDLocker.Lock(msg.Head.Record())
	defer h.IDLocker.Unlock(msg.Head.Record())

	idx, err := h.IndexStorage.ForID(ctx, *msg.Head.Record())
	if err == object.ErrIndexNotFound {
		heavy, err := h.JetCoordinator.Heavy(ctx, parcel.Pulse())
		if err != nil {
			return nil, err
		}
		idx, err = h.saveIndexFromHeavy(ctx, jetID, msg.Head, heavy)
		if err != nil {
			return nil, errors.Wrap(err, "failed to fetch index from heavy")
		}
	} else if err != nil {
		return nil, errors.Wrap(err, "failed to fetch object index")
	}
	h.IndexStateModifier.SetUsageForPulse(ctx, *msg.Head.Record(), parcel.Pulse())

	delegateRef, ok := idx.Delegates[msg.AsType]
	if !ok {
		return nil, errors.New("the object has no delegate for this type")
	}

	rep := reply.Delegate{
		Head: delegateRef,
	}

	return &rep, nil
}

func (h *MessageHandler) handleGetChildren(
	ctx context.Context, parcel insolar.Parcel,
) (insolar.Reply, error) {
	msg := parcel.Message().(*message.GetChildren)
	jetID := jetFromContext(ctx)

	h.IDLocker.Lock(msg.Parent.Record())
	defer h.IDLocker.Unlock(msg.Parent.Record())

	idx, err := h.IndexStorage.ForID(ctx, *msg.Parent.Record())
	if err == object.ErrIndexNotFound {
		heavy, err := h.JetCoordinator.Heavy(ctx, parcel.Pulse())
		if err != nil {
			return nil, err
		}
		idx, err = h.saveIndexFromHeavy(ctx, jetID, msg.Parent, heavy)
		if err != nil {
			return nil, errors.Wrap(err, "failed to fetch index from heavy")
		}
		if idx.ChildPointer == nil {
			return &reply.Children{Refs: nil, NextFrom: nil}, nil
		}
	} else if err != nil {
		return nil, errors.Wrap(err, "failed to fetch object index")
	}
	h.IndexStateModifier.SetUsageForPulse(ctx, *msg.Parent.Record(), parcel.Pulse())

	var (
		refs         []insolar.Reference
		currentChild *insolar.ID
	)

	// Counting from specified child or the latest.
	if msg.FromChild != nil {
		currentChild = msg.FromChild
	} else {
		currentChild = idx.ChildPointer
	}

	// The object has no children.
	if currentChild == nil {
		return &reply.Children{Refs: nil, NextFrom: nil}, nil
	}

	var childJet *insolar.ID
	onHeavy, err := h.JetCoordinator.IsBeyondLimit(ctx, parcel.Pulse(), currentChild.Pulse())
	if err != nil && err != pulse.ErrNotFound {
		return nil, err
	}
	if onHeavy {
		node, err := h.JetCoordinator.Heavy(ctx, parcel.Pulse())
		if err != nil {
			return nil, err
		}
		return reply.NewGetChildrenRedirect(h.DelegationTokenFactory, parcel, node, *currentChild)
	}

	childJetID, actual := h.JetStorage.ForID(ctx, currentChild.Pulse(), *msg.Parent.Record())
	childJet = (*insolar.ID)(&childJetID)

	if !actual {
		actualJet, err := h.jetTreeUpdater.Fetch(ctx, *msg.Parent.Record(), currentChild.Pulse())
		if err != nil {
			return nil, err
		}
		childJet = actualJet
	}

	// Try to fetch the first child.
	_, err = h.RecordAccessor.ForID(ctx, *currentChild)

	if err == object.ErrNotFound {
		node, err := h.JetCoordinator.NodeForJet(ctx, *childJet, parcel.Pulse(), currentChild.Pulse())
		if err != nil {
			return nil, err
		}
		return reply.NewGetChildrenRedirect(h.DelegationTokenFactory, parcel, node, *currentChild)
	}

	if err != nil {
		return nil, errors.Wrap(err, "failed to fetch child")
	}

	counter := 0
	for currentChild != nil {
		// We have enough results.
		if counter >= msg.Amount {
			return &reply.Children{Refs: refs, NextFrom: currentChild}, nil
		}
		counter++

		rec, err := h.RecordAccessor.ForID(ctx, *currentChild)

		// We don't have this child reference. Return what was collected.
		if err == object.ErrNotFound {
			return &reply.Children{Refs: refs, NextFrom: currentChild}, nil
		}
		if err != nil {
			return nil, errors.New("failed to retrieve children")
		}

		virtRec := rec.Record
		childRec, ok := virtRec.(*object.ChildRecord)
		if !ok {
			return nil, errors.New("failed to retrieve children")
		}
		currentChild = childRec.PrevChild

		// Skip records later than specified pulse.
		recPulse := childRec.Ref.Record().Pulse()
		if msg.FromPulse != nil && recPulse > *msg.FromPulse {
			continue
		}
		refs = append(refs, childRec.Ref)
	}

	return &reply.Children{Refs: refs, NextFrom: nil}, nil
}

func (h *MessageHandler) handleGetPendingRequestID(ctx context.Context, parcel insolar.Parcel) (insolar.Reply, error) {
	jetID := jetFromContext(ctx)
	msg := parcel.Message().(*message.GetPendingRequestID)

	requests := h.RecentStorageProvider.GetPendingStorage(ctx, jetID).GetRequestsForObject(msg.ObjectID)
	if len(requests) == 0 {
		return &reply.Error{ErrType: reply.ErrNoPendingRequests}, nil
	}

	rep := reply.ID{
		ID: requests[0],
	}

	return &rep, nil
}

func (h *MessageHandler) handleValidateRecord(ctx context.Context, parcel insolar.Parcel) (insolar.Reply, error) {
	return &reply.OK{}, nil
}

func (h *MessageHandler) saveIndexFromHeavy(
	ctx context.Context, jetID insolar.ID, obj insolar.Reference, heavy *insolar.Reference,
) (object.Lifeline, error) {
	genericReply, err := h.Bus.Send(ctx, &message.GetObjectIndex{
		Object: obj,
	}, &insolar.MessageSendOptions{
		Receiver: heavy,
	})
	if err != nil {
		return object.Lifeline{}, errors.Wrap(err, "failed to send")
	}
	rep, ok := genericReply.(*reply.ObjectIndex)
	if !ok {
		return object.Lifeline{}, fmt.Errorf("failed to fetch object index: unexpected reply type %T (reply=%+v)", genericReply, genericReply)
	}
	idx, err := object.DecodeIndex(rep.Index)
	if err != nil {
		return object.Lifeline{}, errors.Wrap(err, "failed to decode")
	}

	idx.JetID = insolar.JetID(jetID)
	err = h.IndexStorage.Set(ctx, *obj.Record(), idx)
	if err != nil {
		return object.Lifeline{}, errors.Wrap(err, "failed to save")
	}
	return idx, nil
}

func (h *MessageHandler) handleHotRecords(ctx context.Context, parcel insolar.Parcel) (insolar.Reply, error) {
	logger := inslogger.FromContext(ctx)

	msg := parcel.Message().(*message.HotData)
	jetID := insolar.JetID(*msg.Jet.Record())

	logger.WithFields(map[string]interface{}{
		"jet": jetID.DebugString(),
	}).Info("received hot data")

	err := h.DropModifier.Set(ctx, msg.Drop)
	if err == drop.ErrOverride {
		err = nil
	}
	if err != nil {
		return nil, errors.Wrapf(err, "[jet]: drop error (pulse: %v)", msg.Drop.Pulse)
	}

	pendingStorage := h.RecentStorageProvider.GetPendingStorage(ctx, insolar.ID(jetID))
	logger.Debugf("received %d pending requests", len(msg.PendingRequests))

	var notificationList []insolar.ID
	for objID, objContext := range msg.PendingRequests {
		if !objContext.Active {
			notificationList = append(notificationList, objID)
		}

		objContext.Active = false
		pendingStorage.SetContextToObject(ctx, objID, objContext)
	}

	go func() {
		for _, objID := range notificationList {
			go func(objID insolar.ID) {
				rep, err := h.Bus.Send(ctx, &message.AbandonedRequestsNotification{
					Object: objID,
				}, nil)

				if err != nil {
					logger.Error("failed to notify about pending requests")
					return
				}
				if _, ok := rep.(*reply.OK); !ok {
					logger.Error("received unexpected reply on pending notification")
				}
			}(objID)
		}
	}()

	for id, meta := range msg.HotIndexes {
		decodedIndex, err := object.DecodeIndex(meta.Index)
		if err != nil {
			logger.Error(err)
			continue
		}

		err = h.IndexStateModifier.SetWithMeta(ctx, id, meta.LastUsed, decodedIndex)
		if err != nil {
			logger.Error(err)
			continue
		}
	}

	h.JetStorage.Update(
		ctx, msg.PulseNumber, true, insolar.JetID(jetID),
	)

	h.jetTreeUpdater.Release(ctx, jetID, msg.PulseNumber)

	return &reply.OK{}, nil
}<|MERGE_RESOLUTION|>--- conflicted
+++ resolved
@@ -152,7 +152,6 @@
 			p.Dep.IndexStateModifier = h.IndexStateModifier
 			p.Dep.IndexStorage = h.IndexStorage
 		},
-<<<<<<< HEAD
 		RegisterChild: func(p *proc.RegisterChild) {
 			p.Dep.IDLocker = h.IDLocker
 			p.Dep.IndexStorage = h.IndexStorage
@@ -160,10 +159,9 @@
 			p.Dep.RecordModifier = h.RecordModifier
 			p.Dep.IndexStateModifier = h.IndexStateModifier
 			p.Dep.PlatformCryptographyScheme = h.PlatformCryptographyScheme
-=======
+		},
 		GetPendingRequests: func(p *proc.GetPendingRequests) {
 			p.Dep.RecentStorageProvider = h.RecentStorageProvider
->>>>>>> adadb85d
 		},
 	}
 
