--- conflicted
+++ resolved
@@ -123,7 +123,6 @@
 			p.Dep.Bus = h.Bus
 			p.Dep.Sender = h.Sender
 		},
-<<<<<<< HEAD
 		SetRecord: func(p *proc.SetRecord) {
 			p.Dep.Bus = h.Bus
 			p.Dep.RecordModifier = h.Records
@@ -132,8 +131,6 @@
 			p.Dep.Filaments = h.filaments
 			p.Dep.IndexLocker = h.IndexLocker
 		},
-=======
->>>>>>> 8a217bd2
 		SetRequest: func(p *proc.SetRequest) {
 			p.Dep(
 				h.WriteAccessor,
