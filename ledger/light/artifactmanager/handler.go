--- conflicted
+++ resolved
@@ -155,12 +155,9 @@
 			p.Dep.JetFetcher = h.jetTreeUpdater
 			p.Dep.Bus = h.Bus
 			p.Dep.RecordAccessor = h.RecordAccessor
-<<<<<<< HEAD
+			p.Dep.Sender = h.Sender
 			p.Dep.PendingAccessor = h.PendingAccessor
 			p.Dep.PendingModifier = h.PendingModifier
-=======
-			p.Dep.Sender = h.Sender
->>>>>>> 3e891804
 		},
 		GetCode: func(p *proc.GetCode) {
 			p.Dep.Bus = h.Bus
