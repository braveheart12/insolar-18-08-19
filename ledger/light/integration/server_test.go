--- conflicted
+++ resolved
@@ -19,11 +19,8 @@
 import (
 	"context"
 	"crypto"
-<<<<<<< HEAD
 	"github.com/insolar/insolar/network"
-=======
 	"fmt"
->>>>>>> 22bb4ac3
 	"math"
 	"sync"
 	"time"
@@ -300,7 +297,7 @@
 			ServerBus,
 		)
 
-		stateIniter := executor.NewStateIniter(Jets, waiter, drops, Nodes, ServerBus, Pulses, Pulses, jetCalculator)
+		stateIniter := executor.NewStateIniter(Jets, waiter, drops, Nodes, ServerBus)
 
 		pm := pulsemanager.NewPulseManager(
 			jetSplitter,
