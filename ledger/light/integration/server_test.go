//
// Copyright 2019 Insolar Technologies GmbH
//
// Licensed under the Apache License, Version 2.0 (the "License");
// you may not use this file except in compliance with the License.
// You may obtain a copy of the License at
//
//     http://www.apache.org/licenses/LICENSE-2.0
//
// Unless required by applicable law or agreed to in writing, software
// distributed under the License is distributed on an "AS IS" BASIS,
// WITHOUT WARRANTIES OR CONDITIONS OF ANY KIND, either express or implied.
// See the License for the specific language governing permissions and
// limitations under the License.
//

package integration_test

import (
	"context"
	"crypto"
	"fmt"
	"math"
	"sync"
	"time"

	"github.com/ThreeDotsLabs/watermill/message"
	"github.com/ThreeDotsLabs/watermill/message/infrastructure/gochannel"
	"github.com/ThreeDotsLabs/watermill/message/router/middleware"
	"github.com/insolar/insolar/component"
	"github.com/insolar/insolar/configuration"
	"github.com/insolar/insolar/cryptography"
	"github.com/insolar/insolar/insolar"
	"github.com/insolar/insolar/insolar/bus"
	"github.com/insolar/insolar/insolar/flow"
	"github.com/insolar/insolar/insolar/flow/dispatcher"
	"github.com/insolar/insolar/insolar/gen"
	"github.com/insolar/insolar/insolar/jet"
	"github.com/insolar/insolar/insolar/jetcoordinator"
	"github.com/insolar/insolar/insolar/node"
	"github.com/insolar/insolar/insolar/payload"
	"github.com/insolar/insolar/insolar/pulse"
	"github.com/insolar/insolar/insolar/reply"
	"github.com/insolar/insolar/instrumentation/inslogger"
	"github.com/insolar/insolar/keystore"
	"github.com/insolar/insolar/ledger/drop"
	"github.com/insolar/insolar/ledger/light/executor"
	"github.com/insolar/insolar/ledger/light/handle"
	"github.com/insolar/insolar/ledger/light/proc"
	"github.com/insolar/insolar/ledger/object"
	"github.com/insolar/insolar/log"
	"github.com/insolar/insolar/platformpolicy"
	"github.com/pkg/errors"
)

var (
	light = nodeMock{
		ref:  gen.Reference(),
		role: insolar.StaticRoleLightMaterial,
	}
	heavy = nodeMock{
		ref:  gen.Reference(),
		role: insolar.StaticRoleHeavyMaterial,
	}
	virtual = nodeMock{
		ref:  gen.Reference(),
		role: insolar.StaticRoleVirtual,
	}
)

func NodeHeavy() insolar.Reference {
	return heavy.ref
}

const PulseStep insolar.PulseNumber = 10

type Server struct {
	pm           insolar.PulseManager
	pulse        insolar.Pulse
	lock         sync.RWMutex
	clientSender bus.Sender
	replicator   executor.LightReplicator
	cleaner      executor.Cleaner
}

func DefaultLightConfig() configuration.Configuration {
	cfg := configuration.Configuration{}
	cfg.KeysPath = "testdata/bootstrap_keys.json"
	cfg.Ledger.LightChainLimit = math.MaxInt32
	cfg.Ledger.JetSplit.DepthLimit = math.MaxUint8
	cfg.Ledger.JetSplit.ThresholdOverflowCount = math.MaxInt32
	cfg.Ledger.JetSplit.ThresholdRecordsCount = math.MaxInt32
	cfg.Bus.ReplyTimeout = time.Minute
	return cfg
}

func DefaultHeavyResponse(pl payload.Payload) []payload.Payload {
	switch pl.(type) {
	case *payload.Replication, *payload.GotHotConfirmation:
		return nil
	case *payload.GetLightInitialState:
		return []payload.Payload{&payload.LightInitialState{
			NetworkStart: true,
			JetIDs:       []insolar.JetID{insolar.ZeroJetID},
			Pulse: pulse.PulseProto{
				PulseNumber: insolar.FirstPulseNumber,
			},
			Drops: [][]byte{
				drop.MustEncode(&drop.Drop{JetID: insolar.ZeroJetID, Pulse: insolar.FirstPulseNumber}),
			},
		}}
	}

	panic(fmt.Sprintf("unexpected message to heavy %T", pl))
}

func defaultReceiveCallback(meta payload.Meta, pl payload.Payload) []payload.Payload {
	if meta.Receiver == NodeHeavy() {
		return DefaultHeavyResponse(pl)
	}
	return nil
}

func NewServer(
	ctx context.Context,
	cfg configuration.Configuration,
	receiveCallback func(meta payload.Meta, pl payload.Payload) []payload.Payload,
) (*Server, error) {
	// Cryptography.
	var (
		KeyProcessor  insolar.KeyProcessor
		CryptoScheme  insolar.PlatformCryptographyScheme
		CryptoService insolar.CryptographyService
	)
	{
		var err error
		// Private key storage.
		ks, err := keystore.NewKeyStore(cfg.KeysPath)
		if err != nil {
			return nil, errors.Wrap(err, "failed to load KeyStore")
		}
		// Public key manipulations.
		KeyProcessor = platformpolicy.NewKeyProcessor()
		// Platform cryptography.
		CryptoScheme = platformpolicy.NewPlatformCryptographyScheme()
		// Sign, verify, etc.
		CryptoService = cryptography.NewCryptographyService()

		c := component.Manager{}
		c.Inject(CryptoService, CryptoScheme, KeyProcessor, ks)
	}

	// Network.
	var (
		NodeNetwork insolar.NodeNetwork
	)
	{
		NodeNetwork = newNodeNetMock(&light)
	}

	// Role calculations.
	var (
		Coordinator jet.Coordinator
		Pulses      *pulse.StorageMem
		Jets        jet.Storage
		Nodes       *node.Storage
	)
	{
		Nodes = node.NewStorage()
		Pulses = pulse.NewStorageMem()
		Jets = jet.NewStore()

		c := jetcoordinator.NewJetCoordinator(cfg.Ledger.LightChainLimit)
		c.PulseCalculator = Pulses
		c.PulseAccessor = Pulses
		c.JetAccessor = Jets
		c.NodeNet = NodeNetwork
		c.PlatformCryptographyScheme = CryptoScheme
		c.Nodes = Nodes

		Coordinator = c
	}

	logger := log.NewWatermillLogAdapter(inslogger.FromContext(ctx))

	// Communication.
	var (
		Bus                        insolar.MessageBus
		ServerBus, ClientBus       *bus.Bus
		ServerPubSub, ClientPubSub message.PubSub
	)
	{
		Bus = &stub{}
		ServerPubSub = gochannel.NewGoChannel(gochannel.Config{}, logger)
		ClientPubSub = gochannel.NewGoChannel(gochannel.Config{}, logger)
		ServerBus = bus.NewBus(cfg.Bus, ServerPubSub, Pulses, Coordinator, CryptoScheme)

		c := jetcoordinator.NewJetCoordinator(cfg.Ledger.LightChainLimit)
		c.PulseCalculator = Pulses
		c.PulseAccessor = Pulses
		c.JetAccessor = Jets
		c.NodeNet = newNodeNetMock(&virtual)
		c.PlatformCryptographyScheme = CryptoScheme
		c.Nodes = Nodes
		ClientBus = bus.NewBus(cfg.Bus, ClientPubSub, Pulses, c, CryptoScheme)
	}

	// Light components.
	var (
		PulseManager   insolar.PulseManager
		Replicator     executor.LightReplicator
		Cleaner        executor.Cleaner
		FlowDispatcher *dispatcher.Dispatcher
	)
	{
		conf := cfg.Ledger
		idLocker := object.NewIndexLocker()
		drops := drop.NewStorageMemory()
		records := object.NewRecordMemory()
		indexes := object.NewIndexStorageMemory()
<<<<<<< HEAD
		writeController := executor.NewWriteController()
		hotWaitReleaser := executor.NewChannelWaiter()

		jetFetcher := executor.NewFetcher(Nodes, Jets, ServerBus, Coordinator)
=======
		writeController := hot.NewWriteController()
		waiter := hot.NewChannelWaiter()

		handler := artifactmanager.NewMessageHandler(&conf, Pulses)
		handler.PulseCalculator = Pulses

		handler.PCS = CryptoScheme
		handler.JetCoordinator = Coordinator
		handler.JetStorage = Jets
		handler.DropModifier = drops
		handler.IndexLocker = idLocker
		handler.Records = records
		handler.HotDataWaiter = waiter
		handler.JetReleaser = waiter
		handler.WriteAccessor = writeController
		handler.Sender = ServerBus
		handler.IndexStorage = indexes

		jetTreeUpdater := executor.NewFetcher(Nodes, Jets, ServerBus, Coordinator)
>>>>>>> cf506c61
		filamentCalculator := executor.NewFilamentCalculator(
			indexes,
			records,
			Coordinator,
			jetFetcher,
			ServerBus,
			Pulses,
		)
		requestChecker := executor.NewRequestChecker(filamentCalculator, Coordinator, jetFetcher, ServerBus)

		jetCalculator := executor.NewJetCalculator(Coordinator, Jets)
		lightCleaner := executor.NewCleaner(
			Jets.(jet.Cleaner),
			Nodes,
			drops,
			records,
			indexes,
			Pulses,
			Pulses,
			indexes,
			filamentCalculator,
			conf.LightChainLimit,
			conf.CleanerDelay,
		)
		Cleaner = lightCleaner

		lthSyncer := executor.NewReplicatorDefault(
			jetCalculator,
			lightCleaner,
			ServerBus,
			Pulses,
			drops,
			records,
			indexes,
			Jets,
		)
		Replicator = lthSyncer

		jetSplitter := executor.NewJetSplitter(cfg.Ledger.JetSplit, jetCalculator, Jets, Jets, drops, drops, Pulses, records)

		hotSender := executor.NewHotSender(
			drops,
			indexes,
			Pulses,
			Jets,
			conf.LightChainLimit,
			ServerBus,
		)

		stateIniter := executor.NewStateIniter(Jets, hotWaitReleaser, drops, Nodes, ServerBus, Pulses, Pulses, jetCalculator)

		dep := proc.NewDependencies(
			CryptoScheme,
			Coordinator,
			Jets,
			Pulses,
			ServerBus,
			drops,
			idLocker,
			records,
			indexes,
			hotWaitReleaser,
			hotWaitReleaser,
			writeController,
			jetFetcher,
			filamentCalculator,
			requestChecker,
		)

		initHandle := func(msg *message.Message) *handle.Init {
			return handle.NewInit(dep, ServerBus, msg)
		}

		FlowDispatcher = dispatcher.NewDispatcher(
			Pulses,
			func(msg *message.Message) flow.Handle {
				return initHandle(msg).Present
			}, func(msg *message.Message) flow.Handle {
				return initHandle(msg).Future
			}, func(msg *message.Message) flow.Handle {
				return initHandle(msg).Past
			},
		)

		pm := executor.NewPulseManager(
			jetSplitter,
			lthSyncer,
			writeController,
			hotSender,
			stateIniter,
		)
		pm.Bus = Bus
		pm.NodeNet = NodeNetwork
		pm.JetReleaser = hotWaitReleaser
		pm.JetModifier = Jets
		pm.NodeSetter = Nodes
		pm.Nodes = Nodes
		pm.PulseAccessor = Pulses
		pm.PulseCalculator = Pulses
		pm.PulseAppender = Pulses
		pm.GIL = &stub{}
		pm.NodeNet = NodeNetwork
		pm.Dispatcher = FlowDispatcher

		PulseManager = pm
	}

	// Start routers with handlers.
	{
		outHandler := func(msg *message.Message) ([]*message.Message, error) {
			meta := payload.Meta{}
			err := meta.Unmarshal(msg.Payload)
			if err != nil {
				panic(errors.Wrap(err, "failed to unmarshal meta"))
			}

			pl, err := payload.Unmarshal(meta.Payload)
			if err != nil {
				panic(nil)
			}
			go func() {
				var replies []payload.Payload
				if receiveCallback != nil {
					replies = receiveCallback(meta, pl)
				} else {
					replies = defaultReceiveCallback(meta, pl)
				}

				for _, rep := range replies {
					msg, err := payload.NewMessage(rep)
					if err != nil {
						panic(err)
					}
					ClientBus.Reply(context.Background(), meta, msg)
				}
			}()

			// Republish as incoming to self.
			if meta.Receiver == light.ID() {
				err = ServerPubSub.Publish(bus.TopicIncoming, msg)
				if err != nil {
					panic(err)
				}
				return nil, nil
			}

			// todo Add check that heavy is not available in test

			clientHandler := func(msg *message.Message) (messages []*message.Message, e error) {
				return nil, nil
			}
			// Republish as incoming to client.
			_, err = ClientBus.IncomingMessageRouter(clientHandler)(msg)

			if err != nil {
				panic(err)
			}
			return nil, nil
		}

		inRouter, err := message.NewRouter(message.RouterConfig{}, logger)
		if err != nil {
			panic(err)
		}
		outRouter, err := message.NewRouter(message.RouterConfig{}, logger)
		if err != nil {
			panic(err)
		}

		outRouter.AddNoPublisherHandler(
			"Outgoing",
			bus.TopicOutgoing,
			ServerPubSub,
			outHandler,
		)

		inRouter.AddMiddleware(
			middleware.InstantAck,
			ServerBus.IncomingMessageRouter,
		)
		inRouter.AddNoPublisherHandler(
			"Incoming",
			bus.TopicIncoming,
			ServerPubSub,
			FlowDispatcher.Process,
		)
		inRouter.AddNoPublisherHandler(
			"OutgoingFromClient",
			bus.TopicOutgoing,
			ClientPubSub,
			FlowDispatcher.Process,
		)

		startRouter(ctx, inRouter)
		startRouter(ctx, outRouter)
	}

	inslogger.FromContext(ctx).WithFields(map[string]interface{}{
		"light":   light.ID().String(),
		"virtual": virtual.ID().String(),
		"heavy":   heavy.ID().String(),
	}).Info("started test server")

	s := &Server{
		pm:           PulseManager,
		pulse:        *insolar.GenesisPulse,
		clientSender: ClientBus,
		replicator:   Replicator,
		cleaner:      Cleaner,
	}
	return s, nil
}

func startRouter(ctx context.Context, router *message.Router) {
	go func() {
		if err := router.Run(); err != nil {
			inslogger.FromContext(ctx).Error("Error while running router", err)
		}
	}()
	<-router.Running()
}

func (s *Server) SetPulse(ctx context.Context) {
	s.lock.Lock()
	defer s.lock.Unlock()

	s.pulse = insolar.Pulse{
		PulseNumber: s.pulse.PulseNumber + PulseStep,
	}
	err := s.pm.Set(ctx, s.pulse)
	if err != nil {
		panic(err)
	}
}

func (s *Server) Pulse() insolar.PulseNumber {
	s.lock.Lock()
	defer s.lock.Unlock()

	return s.pulse.PulseNumber
}

func (s *Server) Send(ctx context.Context, pl payload.Payload) (<-chan *message.Message, func()) {
	msg, err := payload.NewMessage(pl)
	if err != nil {
		panic(err)
	}
	return s.clientSender.SendTarget(ctx, msg, insolar.Reference{})
}

func (s *Server) Stop() {
	s.replicator.Stop()
	s.cleaner.Stop()
}

type nodeMock struct {
	ref  insolar.Reference
	role insolar.StaticRole
}

func (n *nodeMock) ID() insolar.Reference {
	return n.ref
}

func (n *nodeMock) ShortID() insolar.ShortNodeID {
	panic("implement me")
}

func (n *nodeMock) Role() insolar.StaticRole {
	return n.role
}

func (n *nodeMock) PublicKey() crypto.PublicKey {
	panic("implement me")
}

func (n *nodeMock) Address() string {
	panic("implement me")
}

func (n *nodeMock) GetGlobuleID() insolar.GlobuleID {
	panic("implement me")
}

func (n *nodeMock) Version() string {
	panic("implement me")
}

func (n *nodeMock) LeavingETA() insolar.PulseNumber {
	panic("implement me")
}

func (n *nodeMock) GetState() insolar.NodeState {
	panic("implement me")
}

type nodeNetMock struct {
	me insolar.NetworkNode
}

func newNodeNetMock(me insolar.NetworkNode) *nodeNetMock {
	return &nodeNetMock{me: me}
}

func (n *nodeNetMock) GetOrigin() insolar.NetworkNode {
	return n.me
}

func (n *nodeNetMock) GetWorkingNode(ref insolar.Reference) insolar.NetworkNode {
	panic("implement me")
}

func (n *nodeNetMock) GetWorkingNodes() []insolar.NetworkNode {
	return []insolar.NetworkNode{
		&virtual,
		&heavy,
		&light,
	}
}

func (n *nodeNetMock) GetWorkingNodesByRole(role insolar.DynamicRole) []insolar.Reference {
	panic("implement me")
}

type stub struct{}

func (*stub) Send(context.Context, insolar.Message, *insolar.MessageSendOptions) (insolar.Reply, error) {
	return &reply.OK{}, nil
}

func (*stub) Register(p insolar.MessageType, handler insolar.MessageHandler) error {
	return nil
}

func (*stub) MustRegister(p insolar.MessageType, handler insolar.MessageHandler) {
}

func (*stub) OnPulse(context.Context, insolar.Pulse) error {
	return nil
}

func (*stub) Acquire(ctx context.Context) {}

func (*stub) Release(ctx context.Context) {}

func (*stub) MoveSyncToActive(ctx context.Context, number insolar.PulseNumber) error {
	return nil
}<|MERGE_RESOLUTION|>--- conflicted
+++ resolved
@@ -210,7 +210,7 @@
 		PulseManager   insolar.PulseManager
 		Replicator     executor.LightReplicator
 		Cleaner        executor.Cleaner
-		FlowDispatcher *dispatcher.Dispatcher
+		FlowDispatcher dispatcher.Dispatcher
 	)
 	{
 		conf := cfg.Ledger
@@ -218,32 +218,10 @@
 		drops := drop.NewStorageMemory()
 		records := object.NewRecordMemory()
 		indexes := object.NewIndexStorageMemory()
-<<<<<<< HEAD
 		writeController := executor.NewWriteController()
 		hotWaitReleaser := executor.NewChannelWaiter()
 
 		jetFetcher := executor.NewFetcher(Nodes, Jets, ServerBus, Coordinator)
-=======
-		writeController := hot.NewWriteController()
-		waiter := hot.NewChannelWaiter()
-
-		handler := artifactmanager.NewMessageHandler(&conf, Pulses)
-		handler.PulseCalculator = Pulses
-
-		handler.PCS = CryptoScheme
-		handler.JetCoordinator = Coordinator
-		handler.JetStorage = Jets
-		handler.DropModifier = drops
-		handler.IndexLocker = idLocker
-		handler.Records = records
-		handler.HotDataWaiter = waiter
-		handler.JetReleaser = waiter
-		handler.WriteAccessor = writeController
-		handler.Sender = ServerBus
-		handler.IndexStorage = indexes
-
-		jetTreeUpdater := executor.NewFetcher(Nodes, Jets, ServerBus, Coordinator)
->>>>>>> cf506c61
 		filamentCalculator := executor.NewFilamentCalculator(
 			indexes,
 			records,
