--- conflicted
+++ resolved
@@ -279,9 +279,6 @@
 				return nil
 			case *proc.WaitHotWM:
 				return nil
-<<<<<<< HEAD
-			case *proc.EnsureIndexWM:
-				return nil
 			case *proc.SetRequest:
 				return nil
 			default:
@@ -295,7 +292,7 @@
 	})
 }
 
-func TestSetRequest_ErrorFromGetIndex(t *testing.T) {
+func TestSetRequest_ErrorFromSetRequest(t *testing.T) {
 	t.Parallel()
 	ctx := flow.TestContextWithPulse(
 		inslogger.TestContext(t),
@@ -304,7 +301,7 @@
 
 	msg := metaRequestMsg(t)
 
-	t.Run("getindex procedure returns err", func(t *testing.T) {
+	t.Run("setrequest procedure returns err", func(t *testing.T) {
 		t.Parallel()
 		f := flow.NewFlowMock(t)
 		f.ProcedureMock.Set(func(ctx context.Context, p flow.Procedure, passed bool) (r error) {
@@ -315,71 +312,6 @@
 				return nil
 			case *proc.WaitHotWM:
 				return nil
-			case *proc.EnsureIndexWM:
-				return errors.New("can't get index: error from getindex")
-			default:
-				panic("unknown procedure")
-			}
-		})
-
-		handler := NewSetRequest(proc.NewDependenciesMock(), msg, false)
-		err := handler.Present(ctx, f)
-		assert.EqualError(t, err, "can't get index: error from getindex")
-	})
-
-	t.Run("getindex procedure returns nil err", func(t *testing.T) {
-		t.Parallel()
-		f := flow.NewFlowMock(t)
-		f.ProcedureMock.Set(func(ctx context.Context, p flow.Procedure, passed bool) (r error) {
-			switch p.(type) {
-			case *proc.CalculateID:
-				return nil
-			case *proc.CheckJet:
-				return nil
-			case *proc.WaitHotWM:
-				return nil
-			case *proc.EnsureIndexWM:
-				return nil
-=======
->>>>>>> e2e70a2e
-			case *proc.SetRequest:
-				return nil
-			default:
-				panic("unknown procedure")
-			}
-		})
-
-		handler := NewSetRequest(proc.NewDependenciesMock(), msg, false)
-		err := handler.Present(ctx, f)
-		require.NoError(t, err)
-	})
-}
-
-func TestSetRequest_ErrorFromSetRequest(t *testing.T) {
-	t.Parallel()
-	ctx := flow.TestContextWithPulse(
-		inslogger.TestContext(t),
-		insolar.GenesisPulse.PulseNumber+10,
-	)
-
-	msg := metaRequestMsg(t)
-
-	t.Run("setrequest procedure returns err", func(t *testing.T) {
-		t.Parallel()
-		f := flow.NewFlowMock(t)
-		f.ProcedureMock.Set(func(ctx context.Context, p flow.Procedure, passed bool) (r error) {
-			switch p.(type) {
-			case *proc.CalculateID:
-				return nil
-			case *proc.CheckJet:
-				return nil
-			case *proc.WaitHotWM:
-				return nil
-<<<<<<< HEAD
-			case *proc.EnsureIndexWM:
-				return nil
-=======
->>>>>>> e2e70a2e
 			case *proc.SetRequest:
 				return errors.New("error from setrequest")
 			default:
@@ -403,11 +335,6 @@
 				return nil
 			case *proc.WaitHotWM:
 				return nil
-<<<<<<< HEAD
-			case *proc.EnsureIndexWM:
-				return nil
-=======
->>>>>>> e2e70a2e
 			case *proc.SetRequest:
 				return nil
 			default:
