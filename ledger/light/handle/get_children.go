//
// Copyright 2019 Insolar Technologies GmbH
//
// Licensed under the Apache License, Version 2.0 (the "License");
// you may not use this file except in compliance with the License.
// You may obtain a copy of the License at
//
//     http://www.apache.org/licenses/LICENSE-2.0
//
// Unless required by applicable law or agreed to in writing, software
// distributed under the License is distributed on an "AS IS" BASIS,
// WITHOUT WARRANTIES OR CONDITIONS OF ANY KIND, either express or implied.
// See the License for the specific language governing permissions and
// limitations under the License.
//

package handle

import (
	"context"

	"github.com/insolar/insolar/insolar"
	"github.com/insolar/insolar/insolar/flow"
	"github.com/insolar/insolar/insolar/message"
	"github.com/insolar/insolar/insolar/payload"
	"github.com/insolar/insolar/ledger/light/proc"
)

type GetChildren struct {
	dep *proc.Dependencies

	message payload.Meta
	parcel  insolar.Parcel
}

func NewGetChildren(dep *proc.Dependencies, msg payload.Meta, parcel insolar.Parcel) *GetChildren {
	return &GetChildren{
		dep:     dep,
		message: msg,
		parcel:  parcel,
	}
}

func (s *GetChildren) Present(ctx context.Context, f flow.Flow) error {
	msg := s.parcel.Message().(*message.GetChildren)

	var jetID insolar.JetID
	if s.parcel.DelegationToken() == nil {
		jet := proc.NewFetchJet(*msg.DefaultTarget().Record(), flow.Pulse(ctx), s.message)
		s.dep.FetchJet(jet)
		if err := f.Procedure(ctx, jet, false); err != nil {
			return err
		}
		hot := proc.NewWaitHot(jet.Result.Jet, flow.Pulse(ctx), s.message)
		s.dep.WaitHot(hot)
		if err := f.Procedure(ctx, hot, false); err != nil {
			return err
		}

		jetID = jet.Result.Jet
	} else {
		// Workaround to fetch object states.
		jet := proc.NewFetchJet(*msg.DefaultTarget().Record(), msg.FromChild.Pulse(), s.message)
		s.dep.FetchJet(jet)
		if err := f.Procedure(ctx, jet, false); err != nil {
			return err
		}
		jetID = jet.Result.Jet
	}

<<<<<<< HEAD
	getIndex := proc.NewGetIndex(msg.Parent, jetID, s.message, flow.Pulse(ctx))
=======
	getIndex := proc.NewEnsureIndex(msg.Parent, jetID, s.replyTo, flow.Pulse(ctx))
>>>>>>> a7ee52bc
	s.dep.GetIndex(getIndex)
	if err := f.Procedure(ctx, getIndex, false); err != nil {
		return err
	}

<<<<<<< HEAD
	getChildren := proc.NewGetChildren(getIndex.Result.Index, msg, s.parcel, s.message)
=======
	getChildren := proc.NewGetChildren(msg, s.message.Parcel, s.replyTo)
>>>>>>> a7ee52bc
	s.dep.GetChildren(getChildren)
	return f.Procedure(ctx, getChildren, false)
}<|MERGE_RESOLUTION|>--- conflicted
+++ resolved
@@ -68,21 +68,13 @@
 		jetID = jet.Result.Jet
 	}
 
-<<<<<<< HEAD
-	getIndex := proc.NewGetIndex(msg.Parent, jetID, s.message, flow.Pulse(ctx))
-=======
-	getIndex := proc.NewEnsureIndex(msg.Parent, jetID, s.replyTo, flow.Pulse(ctx))
->>>>>>> a7ee52bc
+	getIndex := proc.NewEnsureIndex(msg.Parent, jetID, s.message, flow.Pulse(ctx))
 	s.dep.GetIndex(getIndex)
 	if err := f.Procedure(ctx, getIndex, false); err != nil {
 		return err
 	}
 
-<<<<<<< HEAD
-	getChildren := proc.NewGetChildren(getIndex.Result.Index, msg, s.parcel, s.message)
-=======
-	getChildren := proc.NewGetChildren(msg, s.message.Parcel, s.replyTo)
->>>>>>> a7ee52bc
+	getChildren := proc.NewGetChildren(msg, s.parcel, s.message)
 	s.dep.GetChildren(getChildren)
 	return f.Procedure(ctx, getChildren, false)
 }