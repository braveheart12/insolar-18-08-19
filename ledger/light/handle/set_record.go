--- conflicted
+++ resolved
@@ -19,13 +19,10 @@
 import (
 	"context"
 
-<<<<<<< HEAD
 	watermillMsg "github.com/ThreeDotsLabs/watermill/message"
-=======
 	"github.com/insolar/insolar/insolar"
 	"github.com/pkg/errors"
 
->>>>>>> 22f14d2d
 	"github.com/insolar/insolar/insolar/flow"
 	"github.com/insolar/insolar/insolar/message"
 	"github.com/insolar/insolar/insolar/record"
@@ -58,9 +55,6 @@
 		return err
 	}
 
-<<<<<<< HEAD
-	setRecord := proc.NewSetRecord(jet.Result.Jet, s.wmmessage, s.msg.Record)
-=======
 	// To ensure, that we have the index. Because index can be on a heavy node.
 	// If we don't have it and heavy does, SetRecord fails because it should update light's index state
 	err := s.ensureIndex(ctx, jet, f)
@@ -68,8 +62,7 @@
 		return err
 	}
 
-	setRecord := proc.NewSetRecord(jet.Result.Jet, s.replyTo, s.msg.Record)
->>>>>>> 22f14d2d
+	setRecord := proc.NewSetRecord(jet.Result.Jet, s.wmmessage, s.msg.Record)
 	s.dep.SetRecord(setRecord)
 	return f.Procedure(ctx, setRecord, false)
 }
@@ -99,7 +92,7 @@
 
 	objRef := *insolar.NewReference(objID)
 
-	idx := proc.NewGetIndex(objRef, jet.Result.Jet, s.replyTo, flow.Pulse(ctx))
+	idx := proc.NewGetIndex(objRef, jet.Result.Jet, s.wmmessage, flow.Pulse(ctx))
 	s.dep.GetIndex(idx)
 	return f.Procedure(ctx, idx, false)
 }