//
// Copyright 2019 Insolar Technologies GmbH
//
// Licensed under the Apache License, Version 2.0 (the "License");
// you may not use this file except in compliance with the License.
// You may obtain a copy of the License at
//
//     http://www.apache.org/licenses/LICENSE-2.0
//
// Unless required by applicable law or agreed to in writing, software
// distributed under the License is distributed on an "AS IS" BASIS,
// WITHOUT WARRANTIES OR CONDITIONS OF ANY KIND, either express or implied.
// See the License for the specific language governing permissions and
// limitations under the License.
//

package handle

import (
	"context"
	"fmt"

	"github.com/insolar/insolar/insolar"
	"github.com/insolar/insolar/insolar/flow"
	"github.com/insolar/insolar/insolar/flow/bus"
	"github.com/insolar/insolar/insolar/message"
	"github.com/insolar/insolar/ledger/light/proc"
	"github.com/pkg/errors"
)

type Init struct {
	Dep *proc.Dependencies

	Message bus.Message
}

func (s *Init) Future(ctx context.Context, f flow.Flow) error {
	return f.Migrate(ctx, s.Present)
}

func (s *Init) Present(ctx context.Context, f flow.Flow) error {
	switch s.Message.Parcel.Message().Type() {
	case insolar.TypeGetObject:
		h := &GetObject{
			dep:     s.Dep,
			Message: s.Message,
		}
		return f.Handle(ctx, h.Present)
	case insolar.TypeSetRecord:
		msg := s.Message.Parcel.Message().(*message.SetRecord)
		h := NewSetRecord(s.Dep, s.Message.ReplyTo, msg)
		return f.Handle(ctx, h.Present)
	case insolar.TypeSetBlob:
		msg := s.Message.Parcel.Message().(*message.SetBlob)
		h := NewSetBlob(s.Dep, s.Message.ReplyTo, msg)
		return f.Handle(ctx, h.Present)
	case insolar.TypeGetCode:
		msg := s.Message.Parcel.Message().(*message.GetCode)
		h := NewGetCode(s.Dep, s.Message.ReplyTo, msg.Code)
		return f.Handle(ctx, h.Present)
	case insolar.TypeGetRequest:
		msg := s.Message.Parcel.Message().(*message.GetRequest)
		h := NewGetRequest(s.Dep, s.Message.ReplyTo, msg.Request)
		return f.Handle(ctx, h.Present)
	case insolar.TypeUpdateObject:
		msg := s.Message.Parcel.Message().(*message.UpdateObject)
		h := NewUpdateObject(s.Dep, s.Message.ReplyTo, msg)
		return f.Handle(ctx, h.Present)
<<<<<<< HEAD
	case insolar.TypeGetChildren:
		h := GetChildren{
			dep:     s.Dep,
			replyTo: s.Message.ReplyTo,
			Message: s.Message,
		}
=======
	case insolar.TypeGetPendingRequests:
		h := NewGetPendingRequests(s.Dep, s.Message.ReplyTo, s.Message.Parcel)
		return f.Handle(ctx, h.Present)
	case insolar.TypeRegisterChild:
		msg := s.Message.Parcel.Message().(*message.RegisterChild)
		h := NewRegisterChild(s.Dep, s.Message.ReplyTo, msg, s.Message.Parcel.Pulse())
		return f.Handle(ctx, h.Present)
	case insolar.TypeGetJet:
		msg := s.Message.Parcel.Message().(*message.GetJet)
		h := NewGetJet(s.Dep, s.Message.ReplyTo, msg)
>>>>>>> 57ff83a4
		return f.Handle(ctx, h.Present)
	default:
		return fmt.Errorf("no handler for message type %s", s.Message.Parcel.Message().Type().String())
	}
}

func (s *Init) Past(ctx context.Context, f flow.Flow) error {
	return f.Procedure(ctx, &proc.ReturnReply{
		ReplyTo: s.Message.ReplyTo,
		Err:     errors.New("no past handler"),
	}, false)
}<|MERGE_RESOLUTION|>--- conflicted
+++ resolved
@@ -66,14 +66,13 @@
 		msg := s.Message.Parcel.Message().(*message.UpdateObject)
 		h := NewUpdateObject(s.Dep, s.Message.ReplyTo, msg)
 		return f.Handle(ctx, h.Present)
-<<<<<<< HEAD
 	case insolar.TypeGetChildren:
 		h := GetChildren{
 			dep:     s.Dep,
 			replyTo: s.Message.ReplyTo,
 			Message: s.Message,
 		}
-=======
+		return f.Handle(ctx, h.Present)
 	case insolar.TypeGetPendingRequests:
 		h := NewGetPendingRequests(s.Dep, s.Message.ReplyTo, s.Message.Parcel)
 		return f.Handle(ctx, h.Present)
@@ -84,7 +83,6 @@
 	case insolar.TypeGetJet:
 		msg := s.Message.Parcel.Message().(*message.GetJet)
 		h := NewGetJet(s.Dep, s.Message.ReplyTo, msg)
->>>>>>> 57ff83a4
 		return f.Handle(ctx, h.Present)
 	default:
 		return fmt.Errorf("no handler for message type %s", s.Message.Parcel.Message().Type().String())
