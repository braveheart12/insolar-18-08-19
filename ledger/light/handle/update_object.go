--- conflicted
+++ resolved
@@ -21,30 +21,13 @@
 	"fmt"
 
 	"github.com/insolar/insolar/insolar/flow"
-<<<<<<< HEAD
-	"github.com/insolar/insolar/insolar/message"
-	"github.com/insolar/insolar/insolar/payload"
-=======
 	"github.com/insolar/insolar/insolar/payload"
 	"github.com/insolar/insolar/insolar/record"
->>>>>>> 9dee03eb
 	"github.com/insolar/insolar/ledger/light/proc"
 	"github.com/pkg/errors"
 )
 
 type UpdateObject struct {
-<<<<<<< HEAD
-	dep  *proc.Dependencies
-	msg  *message.UpdateObject
-	meta payload.Meta
-}
-
-func NewUpdateObject(dep *proc.Dependencies, meta payload.Meta, msg *message.UpdateObject) *UpdateObject {
-	return &UpdateObject{
-		dep:  dep,
-		msg:  msg,
-		meta: meta,
-=======
 	dep     *proc.Dependencies
 	message payload.Meta
 	passed  bool
@@ -55,15 +38,10 @@
 		dep:     dep,
 		message: msg,
 		passed:  passed,
->>>>>>> 9dee03eb
 	}
 }
 
 func (s *UpdateObject) Present(ctx context.Context, f flow.Flow) error {
-<<<<<<< HEAD
-	jet := proc.NewFetchJet(*s.msg.Object.Record(), flow.Pulse(ctx), s.meta)
-	s.dep.FetchJet(jet)
-=======
 	msg := payload.Update{}
 	err := msg.Unmarshal(s.message.Payload)
 	if err != nil {
@@ -116,24 +94,13 @@
 	passIfNotExecutor := !s.passed
 	jet := proc.NewCheckJet(obj, flow.Pulse(ctx), s.message, passIfNotExecutor)
 	s.dep.CheckJet(jet)
->>>>>>> 9dee03eb
 	if err := f.Procedure(ctx, jet, true); err != nil {
 		if err == proc.ErrNotExecutor && passIfNotExecutor {
 			return nil
 		}
 		return err
 	}
-<<<<<<< HEAD
-	hot := proc.NewWaitHot(jet.Result.Jet, flow.Pulse(ctx), s.meta)
-	s.dep.WaitHot(hot)
-	if err := f.Procedure(ctx, hot, true); err != nil {
-		return err
-	}
 
-	update := proc.NewUpdateObject(jet.Result.Jet, s.msg, flow.Pulse(ctx), s.meta)
-	s.dep.UpdateObject(update)
-	return f.Procedure(ctx, update, false)
-=======
 	objJetID := jet.Result.Jet
 
 	hot := proc.NewWaitHotWM(objJetID, flow.Pulse(ctx), s.message)
@@ -153,5 +120,4 @@
 	updateObject := proc.NewUpdateObject(s.message, *update, updateID, *result, resultID, objJetID)
 	s.dep.UpdateObject(updateObject)
 	return f.Procedure(ctx, updateObject, false)
->>>>>>> 9dee03eb
 }