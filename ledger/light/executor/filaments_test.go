package executor_test

import (
	"context"
	"math/rand"
	"testing"

	"github.com/ThreeDotsLabs/watermill/message"
	"github.com/gojuno/minimock"
	"github.com/insolar/insolar/insolar"
	"github.com/insolar/insolar/insolar/bus"
	"github.com/insolar/insolar/insolar/gen"
	"github.com/insolar/insolar/insolar/jet"
	"github.com/insolar/insolar/insolar/payload"
	"github.com/insolar/insolar/insolar/record"
	"github.com/insolar/insolar/instrumentation/inslogger"
	"github.com/insolar/insolar/ledger/light/executor"
	"github.com/insolar/insolar/ledger/object"
	"github.com/insolar/insolar/testutils"
	"github.com/stretchr/testify/assert"
	"github.com/stretchr/testify/require"
)

func TestFilamentModifierDefault_SetRequest(t *testing.T) {
	t.Parallel()
	mc := minimock.NewController(t)
	ctx := inslogger.TestContext(t)

	var (
		pcs     insolar.PlatformCryptographyScheme
		indexes object.IndexStorage
		records object.RecordStorage
		manager *executor.FilamentModifierDefault
	)
	resetComponents := func() {
		pcs = testutils.NewPlatformCryptographyScheme()
		indexes = object.NewIndexStorageMemory()
		records = object.NewRecordMemory()
		manager = executor.NewFilamentModifier(indexes, records, pcs, nil)
	}

	objRef := gen.Reference()
	validRequest := record.IncomingRequest{Object: &objRef}

	resetComponents()
	t.Run("object id is empty", func(t *testing.T) {
		err := manager.SetRequest(ctx, insolar.ID{}, gen.JetID(), validRequest)
		assert.Error(t, err)

		mc.Finish()
	})

	resetComponents()
	t.Run("jet is not valid", func(t *testing.T) {
		err := manager.SetRequest(ctx, gen.ID(), insolar.JetID{}, validRequest)
		assert.Error(t, err)

		mc.Finish()
	})

	resetComponents()
	t.Run("index does not exist", func(t *testing.T) {
		err := manager.SetRequest(ctx, gen.ID(), gen.JetID(), validRequest)
		assert.Error(t, err)

		mc.Finish()
	})

	resetComponents()
	t.Run("request from the past", func(t *testing.T) {
		reqID := gen.ID()
		reqID.SetPulse(insolar.FirstPulseNumber + 1)
		latestPendingID := gen.ID()
		latestPendingID.SetPulse(insolar.FirstPulseNumber + 2)

		err := indexes.SetIndex(ctx, reqID.Pulse(), object.FilamentIndex{
			Lifeline: object.Lifeline{
				PendingPointer: &latestPendingID,
			},
		})
		require.NoError(t, err)

		err = manager.SetRequest(ctx, reqID, gen.JetID(), validRequest)
		assert.Error(t, err)

		mc.Finish()
	})

	resetComponents()
	t.Run("happy basic", func(t *testing.T) {
		requestID := gen.ID()
		requestID.SetPulse(insolar.FirstPulseNumber + 2)
		latestPendingID := gen.ID()
		latestPendingID.SetPulse(insolar.FirstPulseNumber + 1)
		jetID := gen.JetID()

		err := indexes.SetIndex(ctx, requestID.Pulse(), object.FilamentIndex{
			ObjID: *validRequest.Object.Record(),
			Lifeline: object.Lifeline{
				PendingPointer: &latestPendingID,
			},
		})
		require.NoError(t, err)

		err = manager.SetRequest(ctx, requestID, jetID, validRequest)
		assert.NoError(t, err)

		idx, err := indexes.ForID(ctx, requestID.Pulse(), *validRequest.Object.Record())
		require.NoError(t, err)

		expectedFilamentRecord := record.PendingFilament{
			RecordID:       requestID,
			PreviousRecord: &latestPendingID,
		}
		virtual := record.Wrap(expectedFilamentRecord)
		hash := record.HashVirtual(pcs.ReferenceHasher(), virtual)
		expectedFilamentRecordID := *insolar.NewID(requestID.Pulse(), hash)

		assert.Equal(t, expectedFilamentRecordID, *idx.Lifeline.PendingPointer)
		assert.Equal(t, requestID.Pulse(), *idx.Lifeline.EarliestOpenRequest)

		rec, err := records.ForID(ctx, expectedFilamentRecordID)
		require.NoError(t, err)
		virtual = record.Wrap(expectedFilamentRecord)
		assert.Equal(t, record.Material{Virtual: &virtual, JetID: jetID}, rec)

		rec, err = records.ForID(ctx, requestID)
		require.NoError(t, err)
		virtual = record.Wrap(validRequest)
		assert.Equal(t, record.Material{Virtual: &virtual, JetID: jetID}, rec)

		mc.Finish()
	})
}

func TestFilamentModifierDefault_SetResult(t *testing.T) {
	t.Parallel()
	mc := minimock.NewController(t)
	ctx := inslogger.TestContext(t)

	var (
		pcs        insolar.PlatformCryptographyScheme
		indexes    object.IndexStorage
		records    object.RecordStorage
		calculator *executor.FilamentCalculatorMock
		manager    *executor.FilamentModifierDefault
	)
	resetComponents := func() {
		pcs = testutils.NewPlatformCryptographyScheme()
		indexes = object.NewIndexStorageMemory()
		records = object.NewRecordMemory()
		calculator = executor.NewFilamentCalculatorMock(mc)
		manager = executor.NewFilamentModifier(indexes, records, pcs, calculator)
	}

	validResult := record.Result{Object: gen.ID()}

	resetComponents()
	t.Run("object id is empty", func(t *testing.T) {
		err := manager.SetResult(ctx, insolar.ID{}, gen.JetID(), validResult)
		assert.Error(t, err)

		mc.Finish()
	})

	resetComponents()
	t.Run("jet is not valid", func(t *testing.T) {
		err := manager.SetResult(ctx, gen.ID(), insolar.JetID{}, validResult)
		assert.Error(t, err)

		mc.Finish()
	})

	resetComponents()
	t.Run("index does not exist", func(t *testing.T) {
		err := manager.SetResult(ctx, gen.ID(), gen.JetID(), validResult)
		assert.Error(t, err)

		mc.Finish()
	})

	resetComponents()
	t.Run("happy basic", func(t *testing.T) {
		resultID := gen.ID()
		resultID.SetPulse(insolar.FirstPulseNumber + 2)
		latestPendingID := gen.ID()
		latestPendingID.SetPulse(insolar.FirstPulseNumber + 1)
		jetID := gen.JetID()

		expectedFilamentRecord := record.PendingFilament{
			RecordID:       resultID,
			PreviousRecord: &latestPendingID,
		}
		virtual := record.Wrap(expectedFilamentRecord)
		hash := record.HashVirtual(pcs.ReferenceHasher(), virtual)
		expectedFilamentRecordID := *insolar.NewID(resultID.Pulse(), hash)

		calculator.PendingRequestsFunc = func(_ context.Context, pn insolar.PulseNumber, id insolar.ID) ([]insolar.ID, error) {
			require.Equal(t, resultID.Pulse(), pn)
			require.Equal(t, validResult.Object, id)

			return []insolar.ID{expectedFilamentRecordID}, nil
		}

		latestPendingPulse := latestPendingID.Pulse()
		err := indexes.SetIndex(ctx, resultID.Pulse(), object.FilamentIndex{
			ObjID: validResult.Object,
			Lifeline: object.Lifeline{
				PendingPointer:      &latestPendingID,
				EarliestOpenRequest: &latestPendingPulse,
			},
		})
		require.NoError(t, err)

		err = manager.SetResult(ctx, resultID, jetID, validResult)
		assert.NoError(t, err)

		idx, err := indexes.ForID(ctx, resultID.Pulse(), validResult.Object)
		require.NoError(t, err)

		assert.Equal(t, expectedFilamentRecordID, *idx.Lifeline.PendingPointer)
		assert.Equal(t, resultID.Pulse(), *idx.Lifeline.EarliestOpenRequest)

		rec, err := records.ForID(ctx, expectedFilamentRecordID)
		require.NoError(t, err)
		virtual = record.Wrap(expectedFilamentRecord)
		assert.Equal(t, record.Material{Virtual: &virtual, JetID: jetID}, rec)

		rec, err = records.ForID(ctx, resultID)
		require.NoError(t, err)
		virtual = record.Wrap(validResult)
		assert.Equal(t, record.Material{Virtual: &virtual, JetID: jetID}, rec)

		mc.Finish()
	})

	resetComponents()
	t.Run("happy resets pending pointers in index", func(t *testing.T) {
		resultID := gen.ID()
		resultID.SetPulse(insolar.FirstPulseNumber + 2)
		latestPendingID := gen.ID()
		latestPendingID.SetPulse(insolar.FirstPulseNumber + 1)
		jetID := gen.JetID()

		calculator.PendingRequestsFunc = func(_ context.Context, pn insolar.PulseNumber, id insolar.ID) ([]insolar.ID, error) {
			require.Equal(t, resultID.Pulse(), pn)
			require.Equal(t, validResult.Object, id)

			return []insolar.ID{}, nil
		}

		latestPendingPulse := latestPendingID.Pulse()
		err := indexes.SetIndex(ctx, resultID.Pulse(), object.FilamentIndex{
			ObjID: validResult.Object,
			Lifeline: object.Lifeline{
				PendingPointer:      &latestPendingID,
				EarliestOpenRequest: &latestPendingPulse,
			},
		})
		require.NoError(t, err)

		err = manager.SetResult(ctx, resultID, jetID, validResult)
		assert.NoError(t, err)

		idx, err := indexes.ForID(ctx, resultID.Pulse(), validResult.Object)
		require.NoError(t, err)

		assert.Nil(t, idx.Lifeline.EarliestOpenRequest)

		mc.Finish()
	})
}

func TestFilamentCalculatorDefault_Requests(t *testing.T) {
	t.Parallel()
	mc := minimock.NewController(t)
	ctx := inslogger.TestContext(t)

	var (
		indexes    object.IndexStorage
		records    *object.RecordMemory
		pcs        insolar.PlatformCryptographyScheme
		calculator *executor.FilamentCalculatorDefault
	)
	resetComponents := func() {
		indexes = object.NewIndexStorageMemory()
		records = object.NewRecordMemory()
		pcs = testutils.NewPlatformCryptographyScheme()
		calculator = executor.NewFilamentCalculator(indexes, records, nil, nil, nil)
	}

	resetComponents()
	t.Run("returns error if object does not exist", func(t *testing.T) {
		_, err := calculator.Requests(ctx, gen.ID(), gen.ID(), gen.PulseNumber(), gen.PulseNumber())
		assert.Error(t, err)

		mc.Finish()
	})

	resetComponents()
	t.Run("empty response", func(t *testing.T) {
		objectID := gen.ID()
		fromID := gen.ID()
		err := indexes.SetIndex(ctx, fromID.Pulse(), object.FilamentIndex{
			ObjID: objectID,
		})
		require.NoError(t, err)

		recs, err := calculator.Requests(ctx, objectID, fromID, gen.PulseNumber(), gen.PulseNumber())
		assert.NoError(t, err)
		assert.Equal(t, 0, len(recs))

		mc.Finish()
	})

	resetComponents()
	t.Run("happy basic", func(t *testing.T) {
		b := newFilamentBuilder(ctx, pcs, records)
		storageRecs := make([]record.CompositeFilamentRecord, 5)
		storageRecs[0] = b.Append(insolar.FirstPulseNumber+1, record.IncomingRequest{Nonce: rand.Uint64()})
		storageRecs[1] = b.Append(insolar.FirstPulseNumber+2, record.IncomingRequest{Nonce: rand.Uint64()})
		storageRecs[2] = b.Append(insolar.FirstPulseNumber+2, record.IncomingRequest{Nonce: rand.Uint64()})
		storageRecs[3] = b.Append(insolar.FirstPulseNumber+3, record.IncomingRequest{Nonce: rand.Uint64()})
		storageRecs[4] = b.Append(insolar.FirstPulseNumber+4, record.IncomingRequest{Nonce: rand.Uint64()})

		objectID := gen.ID()
		fromID := storageRecs[3].MetaID
		earliestPending := storageRecs[0].MetaID.Pulse()
		err := indexes.SetIndex(ctx, fromID.Pulse(), object.FilamentIndex{
			ObjID: objectID,
			Lifeline: object.Lifeline{
				PendingPointer:      &storageRecs[3].MetaID,
				EarliestOpenRequest: &earliestPending,
			},
		})
		require.NoError(t, err)

		// First time, records accessed from storage.
		recs, err := calculator.Requests(ctx, objectID, fromID, storageRecs[1].MetaID.Pulse(), storageRecs[3].MetaID.Pulse())
		assert.NoError(t, err)
		require.Equal(t, 3, len(recs))
		assert.Equal(t, []record.CompositeFilamentRecord{storageRecs[3], storageRecs[2], storageRecs[1]}, recs)

		// Second time storage is cleared. Records are accessed from cache.
		for _, rec := range storageRecs {
			records.DeleteForPN(ctx, rec.MetaID.Pulse())
		}
		recs, err = calculator.Requests(ctx, objectID, fromID, storageRecs[1].MetaID.Pulse(), storageRecs[3].MetaID.Pulse())
		assert.NoError(t, err)
		require.Equal(t, 3, len(recs))
		assert.Equal(t, []record.CompositeFilamentRecord{storageRecs[3], storageRecs[2], storageRecs[1]}, recs)

		mc.Finish()
	})
}

func TestFilamentCalculatorDefault_PendingRequests(t *testing.T) {
	t.Parallel()
	mc := minimock.NewController(t)
	ctx := inslogger.TestContext(t)

	var (
		indexes     object.IndexStorage
		records     object.RecordStorage
		coordinator *jet.CoordinatorMock
		fetcher     *jet.FetcherMock
		sender      *bus.SenderMock
		pcs         insolar.PlatformCryptographyScheme
		calculator  *executor.FilamentCalculatorDefault
	)
	resetComponents := func() {
		indexes = object.NewIndexStorageMemory()
		records = object.NewRecordMemory()
		coordinator = jet.NewCoordinatorMock(mc)
		fetcher = jet.NewFetcherMock(mc)
		sender = bus.NewSenderMock(mc)
		pcs = testutils.NewPlatformCryptographyScheme()
		calculator = executor.NewFilamentCalculator(indexes, records, coordinator, fetcher, sender)
	}

	resetComponents()
	t.Run("returns error if object does not exist", func(t *testing.T) {
		_, err := calculator.PendingRequests(ctx, gen.PulseNumber(), gen.ID())
		assert.Error(t, err)

		mc.Finish()
	})

	resetComponents()
	t.Run("empty response", func(t *testing.T) {
		objectID := gen.ID()
		fromPulse := gen.PulseNumber()
		err := indexes.SetIndex(ctx, fromPulse, object.FilamentIndex{
			ObjID: objectID,
		})
		require.NoError(t, err)

		recs, err := calculator.PendingRequests(ctx, fromPulse, objectID)
		assert.NoError(t, err)
		assert.Equal(t, 0, len(recs))

		mc.Finish()
	})

	resetComponents()
	t.Run("happy basic", func(t *testing.T) {
		b := newFilamentBuilder(ctx, pcs, records)
		rec1 := b.Append(insolar.FirstPulseNumber+1, record.IncomingRequest{Nonce: rand.Uint64()})
		rec2 := b.Append(insolar.FirstPulseNumber+2, record.IncomingRequest{Nonce: rand.Uint64()})
		b.Append(insolar.FirstPulseNumber+3, record.Result{Request: *insolar.NewReference(rec1.RecordID)})
		rec4 := b.Append(insolar.FirstPulseNumber+3, record.IncomingRequest{Nonce: rand.Uint64()})
		b.Append(insolar.FirstPulseNumber+4, record.IncomingRequest{Nonce: rand.Uint64()})

		objectID := gen.ID()
		fromPulse := rec4.MetaID.Pulse()
		earliestPending := rec1.MetaID.Pulse()
		err := indexes.SetIndex(ctx, fromPulse, object.FilamentIndex{
			ObjID: objectID,
			Lifeline: object.Lifeline{
				PendingPointer:      &rec4.MetaID,
				EarliestOpenRequest: &earliestPending,
			},
		})
		require.NoError(t, err)

		recs, err := calculator.PendingRequests(ctx, fromPulse, objectID)
		assert.NoError(t, err)
		require.Equal(t, 2, len(recs))
		assert.Equal(t, []insolar.ID{rec2.RecordID, rec4.RecordID}, recs)

		mc.Finish()
	})

	resetComponents()
	t.Run("happy fetches from light", func(t *testing.T) {
		b := newFilamentBuilder(ctx, pcs, records)
		rec1 := b.Append(insolar.FirstPulseNumber+1, record.IncomingRequest{Nonce: rand.Uint64()})
		rec2 := b.Append(insolar.FirstPulseNumber+2, record.IncomingRequest{Nonce: rand.Uint64()})
		// This result is not in the storage.
		missingRec := b.AppendNoPersist(insolar.FirstPulseNumber+3, record.Result{Request: *insolar.NewReference(rec1.RecordID)})
		rec4 := b.Append(insolar.FirstPulseNumber+4, record.IncomingRequest{Nonce: rand.Uint64()})
		b.Append(insolar.FirstPulseNumber+5, record.IncomingRequest{Nonce: rand.Uint64()})

		objectID := gen.ID()
		fromPulse := rec4.MetaID.Pulse()
		earliestPending := rec1.MetaID.Pulse()
		err := indexes.SetIndex(ctx, fromPulse, object.FilamentIndex{
			ObjID: objectID,
			Lifeline: object.Lifeline{
				PendingPointer:      &rec4.MetaID,
				EarliestOpenRequest: &earliestPending,
			},
		})
		require.NoError(t, err)

		coordinator.IsBeyondLimitFunc = func(_ context.Context, calc insolar.PulseNumber, target insolar.PulseNumber) (bool, error) {
			require.Equal(t, fromPulse, calc)
			require.Equal(t, missingRec.MetaID.Pulse(), target)
			return false, nil
		}

		jetID := gen.JetID()
		fetcher.FetchFunc = func(_ context.Context, targetID insolar.ID, pn insolar.PulseNumber) (*insolar.ID, error) {
			require.Equal(t, objectID, targetID)
			require.Equal(t, missingRec.MetaID.Pulse(), pn)
			id := insolar.ID(jetID)
			return &id, nil
		}

		node := gen.Reference()
		coordinator.NodeForJetFunc = func(_ context.Context, jet insolar.ID, calc insolar.PulseNumber, target insolar.PulseNumber) (*insolar.Reference, error) {
			require.Equal(t, insolar.ID(jetID), jet)
			require.Equal(t, missingRec.MetaID.Pulse(), target)
			return &node, nil
		}

		coordinator.MeMock.Return(node)

		recs, err := calculator.PendingRequests(ctx, fromPulse, objectID)
		assert.Error(t, err, "returns error if trying to fetch from self")

		coordinator.MeMock.Return(gen.Reference())

		sender.SendTargetFunc = func(_ context.Context, msg *message.Message, target insolar.Reference) (<-chan *message.Message, func()) {
			pl, err := payload.Unmarshal(msg.Payload)
			require.NoError(t, err)

			getFilament, ok := pl.(*payload.GetFilament)
			require.True(t, ok)

			require.Equal(t, objectID, getFilament.ObjectID)
			require.Equal(t, missingRec.MetaID, getFilament.StartFrom)
			require.Equal(t, earliestPending, getFilament.ReadUntil)

			require.NoError(t, err)
			respMsg, err := payload.NewMessage(&payload.FilamentSegment{
				ObjectID: objectID,
				Records:  []record.CompositeFilamentRecord{missingRec},
			})
			require.NoError(t, err)
			meta := payload.Meta{Payload: respMsg.Payload}
			buf, err := meta.Marshal()
			require.NoError(t, err)
			respMsg.Payload = buf
			ch := make(chan *message.Message, 1)
			ch <- respMsg
			return ch, func() {}
		}

		recs, err = calculator.PendingRequests(ctx, fromPulse, objectID)
		assert.NoError(t, err)
		require.Equal(t, 2, len(recs))
		assert.Equal(t, []insolar.ID{rec2.RecordID, rec4.RecordID}, recs)

		mc.Finish()
	})

	resetComponents()
	t.Run("happy fetches from heavy", func(t *testing.T) {
		b := newFilamentBuilder(ctx, pcs, records)
		rec1 := b.Append(insolar.FirstPulseNumber+1, record.IncomingRequest{Nonce: rand.Uint64()})
		rec2 := b.Append(insolar.FirstPulseNumber+2, record.IncomingRequest{Nonce: rand.Uint64()})
		// This result is not in the storage.
		missingRec := b.AppendNoPersist(insolar.FirstPulseNumber+3, record.Result{Request: *insolar.NewReference(rec1.RecordID)})
		rec4 := b.Append(insolar.FirstPulseNumber+4, record.IncomingRequest{Nonce: rand.Uint64()})
		b.Append(insolar.FirstPulseNumber+5, record.IncomingRequest{Nonce: rand.Uint64()})

		objectID := gen.ID()
		fromPulse := rec4.MetaID.Pulse()
		earliestPending := rec1.MetaID.Pulse()
		err := indexes.SetIndex(ctx, fromPulse, object.FilamentIndex{
			ObjID: objectID,
			Lifeline: object.Lifeline{
				PendingPointer:      &rec4.MetaID,
				EarliestOpenRequest: &earliestPending,
			},
		})
		require.NoError(t, err)

		coordinator.IsBeyondLimitFunc = func(_ context.Context, calc insolar.PulseNumber, target insolar.PulseNumber) (bool, error) {
			require.Equal(t, fromPulse, calc)
			require.Equal(t, missingRec.MetaID.Pulse(), target)
			return true, nil
		}

		node := gen.Reference()
		coordinator.HeavyFunc = func(_ context.Context, pn insolar.PulseNumber) (*insolar.Reference, error) {
			require.Equal(t, fromPulse, pn)
			return &node, nil
		}
		coordinator.MeMock.Return(node)

		recs, err := calculator.PendingRequests(ctx, fromPulse, objectID)
		assert.Error(t, err, "returns error if trying to fetch from self")

		coordinator.MeMock.Return(gen.Reference())

		sender.SendTargetFunc = func(_ context.Context, msg *message.Message, target insolar.Reference) (<-chan *message.Message, func()) {
			pl, err := payload.Unmarshal(msg.Payload)
			require.NoError(t, err)

			getFilament, ok := pl.(*payload.GetFilament)
			require.True(t, ok)

			require.Equal(t, objectID, getFilament.ObjectID)
			require.Equal(t, missingRec.MetaID, getFilament.StartFrom)
			require.Equal(t, earliestPending, getFilament.ReadUntil)

			require.NoError(t, err)
			respMsg, err := payload.NewMessage(&payload.FilamentSegment{
				ObjectID: objectID,
				Records:  []record.CompositeFilamentRecord{missingRec},
			})
			require.NoError(t, err)
			meta := payload.Meta{Payload: respMsg.Payload}
			buf, err := meta.Marshal()
			require.NoError(t, err)
			respMsg.Payload = buf
			ch := make(chan *message.Message, 1)
			ch <- respMsg
			return ch, func() {}
		}

		recs, err = calculator.PendingRequests(ctx, fromPulse, objectID)
		assert.NoError(t, err)
		require.Equal(t, 2, len(recs))
		assert.Equal(t, []insolar.ID{rec2.RecordID, rec4.RecordID}, recs)

		mc.Finish()
	})
}

<<<<<<< HEAD
func TestFilamentCalculatorDefault_ResultDuplicate(t *testing.T) {
=======
func TestFilamentCalculatorDefault_RequestDuplicate(t *testing.T) {
>>>>>>> f52c166b
	t.Parallel()
	mc := minimock.NewController(t)
	ctx := inslogger.TestContext(t)

	var (
		indexes     object.IndexStorage
		records     object.RecordStorage
		coordinator *jet.CoordinatorMock
		fetcher     *jet.FetcherMock
		sender      *bus.SenderMock
		pcs         insolar.PlatformCryptographyScheme
		calculator  *executor.FilamentCalculatorDefault
	)
	resetComponents := func() {
		indexes = object.NewIndexStorageMemory()
		records = object.NewRecordMemory()
		coordinator = jet.NewCoordinatorMock(mc)
		fetcher = jet.NewFetcherMock(mc)
		sender = bus.NewSenderMock(mc)
		pcs = testutils.NewPlatformCryptographyScheme()
		calculator = executor.NewFilamentCalculator(indexes, records, coordinator, fetcher, sender)
	}

	resetComponents()
	t.Run("returns error if reason is empty", func(t *testing.T) {
<<<<<<< HEAD
		_, err := calculator.ResultDuplicate(ctx, gen.PulseNumber(), gen.ID(), gen.ID(), record.Result{})
=======
		_, _, err := calculator.RequestDuplicate(ctx, gen.PulseNumber(), gen.ID(), gen.ID(), &record.IncomingRequest{})
>>>>>>> f52c166b
		assert.Error(t, err)

		mc.Finish()
	})

	resetComponents()
	t.Run("no records", func(t *testing.T) {
		objectID := gen.ID()
		fromPulse := gen.PulseNumber()
		err := indexes.SetIndex(ctx, fromPulse, object.FilamentIndex{
			ObjID: objectID,
		})
		require.NoError(t, err)

<<<<<<< HEAD
		res, err := calculator.ResultDuplicate(ctx, fromPulse, objectID, gen.ID(), record.Result{Request: gen.Reference()})

		assert.NoError(t, err)
=======
		req, res, err := calculator.RequestDuplicate(ctx, fromPulse, objectID, gen.ID(), &record.IncomingRequest{
			Reason: gen.Reference(),
		})

		assert.NoError(t, err)
		assert.Nil(t, req)
>>>>>>> f52c166b
		assert.Nil(t, res)

		mc.Finish()
	})

	resetComponents()
<<<<<<< HEAD
	t.Run("returns result. request is found too", func(t *testing.T) {
		b := newFilamentBuilder(ctx, pcs, records)
		req := record.IncomingRequest{Nonce: rand.Uint64(), Reason: *insolar.NewReference(*insolar.NewID(insolar.FirstPulseNumber, nil))}
		req1 := b.Append(insolar.FirstPulseNumber+1, req)
		res := record.Result{Request: *insolar.NewReference(req1.RecordID)}
		res1 := b.Append(insolar.FirstPulseNumber+2, res)
=======
	t.Run("returns request and result", func(t *testing.T) {
		b := newFilamentBuilder(ctx, pcs, records)
		req := record.IncomingRequest{Nonce: rand.Uint64(), Reason: *insolar.NewReference(*insolar.NewID(insolar.FirstPulseNumber, nil))}
		req1 := b.Append(insolar.FirstPulseNumber+1, req)
		res1 := b.Append(insolar.FirstPulseNumber+2, record.Result{Request: *insolar.NewReference(req1.RecordID)})
>>>>>>> f52c166b

		objectID := gen.ID()
		fromPulse := res1.MetaID.Pulse()
		err := indexes.SetIndex(ctx, fromPulse, object.FilamentIndex{
			ObjID: objectID,
			Lifeline: object.Lifeline{
				PendingPointer: &res1.MetaID,
			},
		})
		require.NoError(t, err)

<<<<<<< HEAD
		fRes, err := calculator.ResultDuplicate(ctx, fromPulse, objectID, res1.RecordID, res)
		require.NoError(t, err)
		require.Equal(t, *fRes, res1)

		mc.Finish()
	})

	resetComponents()
	t.Run("returns result. request isn't found", func(t *testing.T) {
		b := newFilamentBuilder(ctx, pcs, records)
		res := record.Result{Request: *insolar.NewReference(*insolar.NewID(insolar.FirstPulseNumber+2, nil))}
		res1 := b.Append(insolar.FirstPulseNumber+2, res)

		objectID := gen.ID()
		fromPulse := res1.MetaID.Pulse()
		err := indexes.SetIndex(ctx, fromPulse, object.FilamentIndex{
			ObjID: objectID,
			Lifeline: object.Lifeline{
				PendingPointer: &res1.MetaID,
			},
		})
		require.NoError(t, err)

		fRes, err := calculator.ResultDuplicate(ctx, fromPulse, objectID, res1.RecordID, res)
		require.Error(t, err)
		require.Equal(t, *fRes, res1)
=======
		fReq, fRes, err := calculator.RequestDuplicate(ctx, fromPulse, objectID, req1.RecordID, &req)
		assert.NoError(t, err)
		require.Equal(t, *fReq, req1)
		assert.Equal(t, *fRes, res1)
>>>>>>> f52c166b

		mc.Finish()
	})

	resetComponents()
<<<<<<< HEAD
	t.Run("returns no result. request is found", func(t *testing.T) {
		b := newFilamentBuilder(ctx, pcs, records)
		req := record.IncomingRequest{Nonce: rand.Uint64(), Reason: *insolar.NewReference(*insolar.NewID(insolar.FirstPulseNumber, nil))}
		req1 := b.Append(insolar.FirstPulseNumber+1, req)
		res := record.Result{Request: *insolar.NewReference(req1.RecordID)}
		resID := insolar.NewID(insolar.FirstPulseNumber+1, []byte{1})
=======
	t.Run("returns only request", func(t *testing.T) {
		b := newFilamentBuilder(ctx, pcs, records)
		reqR := record.IncomingRequest{Nonce: rand.Uint64(), Reason: *insolar.NewReference(*insolar.NewID(insolar.FirstPulseNumber, nil))}
		req1 := b.Append(insolar.FirstPulseNumber+1, reqR)
		reqR2 := record.IncomingRequest{Nonce: rand.Uint64(), Reason: *insolar.NewReference(*insolar.NewID(insolar.FirstPulseNumber, nil))}
		req2 := b.Append(insolar.FirstPulseNumber+2, reqR2)
>>>>>>> f52c166b

		objectID := gen.ID()
		fromPulse := req1.MetaID.Pulse()
		err := indexes.SetIndex(ctx, fromPulse, object.FilamentIndex{
			ObjID: objectID,
			Lifeline: object.Lifeline{
<<<<<<< HEAD
				PendingPointer: &req1.MetaID,
=======
				PendingPointer: &req2.MetaID,
>>>>>>> f52c166b
			},
		})
		require.NoError(t, err)

<<<<<<< HEAD
		fRes, err := calculator.ResultDuplicate(ctx, fromPulse, objectID, *resID, res)
		require.NoError(t, err)
=======
		fReq, fRes, err := calculator.RequestDuplicate(ctx, fromPulse, objectID, req1.RecordID, &reqR)
		require.NoError(t, err)
		require.Equal(t, *fReq, req1)
>>>>>>> f52c166b
		require.Nil(t, fRes)

		mc.Finish()
	})
<<<<<<< HEAD
=======

>>>>>>> f52c166b
}

type filamentBuilder struct {
	records   object.RecordModifier
	currentID insolar.ID
	ctx       context.Context
	pcs       insolar.PlatformCryptographyScheme
}

func newFilamentBuilder(
	ctx context.Context,
	pcs insolar.PlatformCryptographyScheme,
	records object.RecordModifier,
) *filamentBuilder {
	return &filamentBuilder{
		ctx:     ctx,
		records: records,
		pcs:     pcs,
	}
}

func (b *filamentBuilder) Append(pn insolar.PulseNumber, rec record.Record) record.CompositeFilamentRecord {
	return b.append(pn, rec, true)
}

func (b *filamentBuilder) AppendNoPersist(pn insolar.PulseNumber, rec record.Record) record.CompositeFilamentRecord {
	return b.append(pn, rec, false)
}

func (b *filamentBuilder) append(pn insolar.PulseNumber, rec record.Record, persist bool) record.CompositeFilamentRecord {
	var composite record.CompositeFilamentRecord
	{
		virtual := record.Wrap(rec)
		hash := record.HashVirtual(b.pcs.ReferenceHasher(), virtual)
		id := *insolar.NewID(pn, hash)
		material := record.Material{Virtual: &virtual, JetID: insolar.ZeroJetID}
		if persist {
			err := b.records.Set(b.ctx, id, material)
			if err != nil {
				panic(err)
			}
		}
		composite.RecordID = id
		composite.Record = material
	}

	{
		rec := record.PendingFilament{RecordID: composite.RecordID}
		if !b.currentID.IsEmpty() {
			curr := b.currentID
			rec.PreviousRecord = &curr
		}
		virtual := record.Wrap(rec)
		hash := record.HashVirtual(b.pcs.ReferenceHasher(), virtual)
		id := *insolar.NewID(pn, hash)
		material := record.Material{Virtual: &virtual, JetID: insolar.ZeroJetID}
		if persist {
			err := b.records.Set(b.ctx, id, material)
			if err != nil {
				panic(err)
			}
		}
		composite.MetaID = id
		composite.Meta = material
	}

	b.currentID = composite.MetaID

	return composite
}<|MERGE_RESOLUTION|>--- conflicted
+++ resolved
@@ -590,11 +590,7 @@
 	})
 }
 
-<<<<<<< HEAD
 func TestFilamentCalculatorDefault_ResultDuplicate(t *testing.T) {
-=======
-func TestFilamentCalculatorDefault_RequestDuplicate(t *testing.T) {
->>>>>>> f52c166b
 	t.Parallel()
 	mc := minimock.NewController(t)
 	ctx := inslogger.TestContext(t)
@@ -620,11 +616,7 @@
 
 	resetComponents()
 	t.Run("returns error if reason is empty", func(t *testing.T) {
-<<<<<<< HEAD
 		_, err := calculator.ResultDuplicate(ctx, gen.PulseNumber(), gen.ID(), gen.ID(), record.Result{})
-=======
-		_, _, err := calculator.RequestDuplicate(ctx, gen.PulseNumber(), gen.ID(), gen.ID(), &record.IncomingRequest{})
->>>>>>> f52c166b
 		assert.Error(t, err)
 
 		mc.Finish()
@@ -639,38 +631,21 @@
 		})
 		require.NoError(t, err)
 
-<<<<<<< HEAD
 		res, err := calculator.ResultDuplicate(ctx, fromPulse, objectID, gen.ID(), record.Result{Request: gen.Reference()})
 
 		assert.NoError(t, err)
-=======
-		req, res, err := calculator.RequestDuplicate(ctx, fromPulse, objectID, gen.ID(), &record.IncomingRequest{
-			Reason: gen.Reference(),
-		})
-
-		assert.NoError(t, err)
-		assert.Nil(t, req)
->>>>>>> f52c166b
 		assert.Nil(t, res)
 
 		mc.Finish()
 	})
 
 	resetComponents()
-<<<<<<< HEAD
 	t.Run("returns result. request is found too", func(t *testing.T) {
 		b := newFilamentBuilder(ctx, pcs, records)
 		req := record.IncomingRequest{Nonce: rand.Uint64(), Reason: *insolar.NewReference(*insolar.NewID(insolar.FirstPulseNumber, nil))}
 		req1 := b.Append(insolar.FirstPulseNumber+1, req)
 		res := record.Result{Request: *insolar.NewReference(req1.RecordID)}
 		res1 := b.Append(insolar.FirstPulseNumber+2, res)
-=======
-	t.Run("returns request and result", func(t *testing.T) {
-		b := newFilamentBuilder(ctx, pcs, records)
-		req := record.IncomingRequest{Nonce: rand.Uint64(), Reason: *insolar.NewReference(*insolar.NewID(insolar.FirstPulseNumber, nil))}
-		req1 := b.Append(insolar.FirstPulseNumber+1, req)
-		res1 := b.Append(insolar.FirstPulseNumber+2, record.Result{Request: *insolar.NewReference(req1.RecordID)})
->>>>>>> f52c166b
 
 		objectID := gen.ID()
 		fromPulse := res1.MetaID.Pulse()
@@ -682,7 +657,6 @@
 		})
 		require.NoError(t, err)
 
-<<<<<<< HEAD
 		fRes, err := calculator.ResultDuplicate(ctx, fromPulse, objectID, res1.RecordID, res)
 		require.NoError(t, err)
 		require.Equal(t, *fRes, res1)
@@ -709,63 +683,139 @@
 		fRes, err := calculator.ResultDuplicate(ctx, fromPulse, objectID, res1.RecordID, res)
 		require.Error(t, err)
 		require.Equal(t, *fRes, res1)
-=======
-		fReq, fRes, err := calculator.RequestDuplicate(ctx, fromPulse, objectID, req1.RecordID, &req)
-		assert.NoError(t, err)
-		require.Equal(t, *fReq, req1)
-		assert.Equal(t, *fRes, res1)
->>>>>>> f52c166b
-
-		mc.Finish()
-	})
-
-	resetComponents()
-<<<<<<< HEAD
+
+		mc.Finish()
+	})
+
+	resetComponents()
 	t.Run("returns no result. request is found", func(t *testing.T) {
 		b := newFilamentBuilder(ctx, pcs, records)
 		req := record.IncomingRequest{Nonce: rand.Uint64(), Reason: *insolar.NewReference(*insolar.NewID(insolar.FirstPulseNumber, nil))}
 		req1 := b.Append(insolar.FirstPulseNumber+1, req)
 		res := record.Result{Request: *insolar.NewReference(req1.RecordID)}
 		resID := insolar.NewID(insolar.FirstPulseNumber+1, []byte{1})
-=======
+
+		objectID := gen.ID()
+		fromPulse := req1.MetaID.Pulse()
+		err := indexes.SetIndex(ctx, fromPulse, object.FilamentIndex{
+			ObjID: objectID,
+			Lifeline: object.Lifeline{
+				PendingPointer: &req1.MetaID,
+			},
+		})
+		require.NoError(t, err)
+
+		fRes, err := calculator.ResultDuplicate(ctx, fromPulse, objectID, *resID, res)
+		require.NoError(t, err)
+		require.Nil(t, fRes)
+
+		mc.Finish()
+	})
+}
+
+func TestFilamentCalculatorDefault_RequestDuplicate(t *testing.T) {
+	t.Parallel()
+	mc := minimock.NewController(t)
+	ctx := inslogger.TestContext(t)
+
+	var (
+		indexes     object.IndexStorage
+		records     object.RecordStorage
+		coordinator *jet.CoordinatorMock
+		fetcher     *jet.FetcherMock
+		sender      *bus.SenderMock
+		pcs         insolar.PlatformCryptographyScheme
+		calculator  *executor.FilamentCalculatorDefault
+	)
+	resetComponents := func() {
+		indexes = object.NewIndexStorageMemory()
+		records = object.NewRecordMemory()
+		coordinator = jet.NewCoordinatorMock(mc)
+		fetcher = jet.NewFetcherMock(mc)
+		sender = bus.NewSenderMock(mc)
+		pcs = testutils.NewPlatformCryptographyScheme()
+		calculator = executor.NewFilamentCalculator(indexes, records, coordinator, fetcher, sender)
+	}
+
+	resetComponents()
+	t.Run("returns error if reason is empty", func(t *testing.T) {
+		_, _, err := calculator.RequestDuplicate(ctx, gen.PulseNumber(), gen.ID(), gen.ID(), &record.IncomingRequest{})
+		assert.Error(t, err)
+
+		mc.Finish()
+	})
+
+	resetComponents()
+	t.Run("no records", func(t *testing.T) {
+		objectID := gen.ID()
+		fromPulse := gen.PulseNumber()
+		err := indexes.SetIndex(ctx, fromPulse, object.FilamentIndex{
+			ObjID: objectID,
+		})
+		require.NoError(t, err)
+
+		req, res, err := calculator.RequestDuplicate(ctx, fromPulse, objectID, gen.ID(), &record.IncomingRequest{
+			Reason: gen.Reference(),
+		})
+
+		assert.NoError(t, err)
+		assert.Nil(t, req)
+		assert.Nil(t, res)
+
+		mc.Finish()
+	})
+
+	resetComponents()
+	t.Run("returns request and result", func(t *testing.T) {
+		b := newFilamentBuilder(ctx, pcs, records)
+		req := record.IncomingRequest{Nonce: rand.Uint64(), Reason: *insolar.NewReference(*insolar.NewID(insolar.FirstPulseNumber, nil))}
+		req1 := b.Append(insolar.FirstPulseNumber+1, req)
+		res1 := b.Append(insolar.FirstPulseNumber+2, record.Result{Request: *insolar.NewReference(req1.RecordID)})
+
+		objectID := gen.ID()
+		fromPulse := res1.MetaID.Pulse()
+		err := indexes.SetIndex(ctx, fromPulse, object.FilamentIndex{
+			ObjID: objectID,
+			Lifeline: object.Lifeline{
+				PendingPointer: &res1.MetaID,
+			},
+		})
+		require.NoError(t, err)
+
+		fReq, fRes, err := calculator.RequestDuplicate(ctx, fromPulse, objectID, req1.RecordID, &req)
+		assert.NoError(t, err)
+		require.Equal(t, *fReq, req1)
+		assert.Equal(t, *fRes, res1)
+
+		mc.Finish()
+	})
+
+	resetComponents()
 	t.Run("returns only request", func(t *testing.T) {
 		b := newFilamentBuilder(ctx, pcs, records)
 		reqR := record.IncomingRequest{Nonce: rand.Uint64(), Reason: *insolar.NewReference(*insolar.NewID(insolar.FirstPulseNumber, nil))}
 		req1 := b.Append(insolar.FirstPulseNumber+1, reqR)
 		reqR2 := record.IncomingRequest{Nonce: rand.Uint64(), Reason: *insolar.NewReference(*insolar.NewID(insolar.FirstPulseNumber, nil))}
 		req2 := b.Append(insolar.FirstPulseNumber+2, reqR2)
->>>>>>> f52c166b
 
 		objectID := gen.ID()
 		fromPulse := req1.MetaID.Pulse()
 		err := indexes.SetIndex(ctx, fromPulse, object.FilamentIndex{
 			ObjID: objectID,
 			Lifeline: object.Lifeline{
-<<<<<<< HEAD
-				PendingPointer: &req1.MetaID,
-=======
 				PendingPointer: &req2.MetaID,
->>>>>>> f52c166b
-			},
-		})
-		require.NoError(t, err)
-
-<<<<<<< HEAD
-		fRes, err := calculator.ResultDuplicate(ctx, fromPulse, objectID, *resID, res)
-		require.NoError(t, err)
-=======
+			},
+		})
+		require.NoError(t, err)
+
 		fReq, fRes, err := calculator.RequestDuplicate(ctx, fromPulse, objectID, req1.RecordID, &reqR)
 		require.NoError(t, err)
 		require.Equal(t, *fReq, req1)
->>>>>>> f52c166b
 		require.Nil(t, fRes)
 
 		mc.Finish()
 	})
-<<<<<<< HEAD
-=======
-
->>>>>>> f52c166b
+
 }
 
 type filamentBuilder struct {
