//
// Copyright 2019 Insolar Technologies GmbH
//
// Licensed under the Apache License, Version 2.0 (the "License");
// you may not use this file except in compliance with the License.
// You may obtain a copy of the License at
//
//     http://www.apache.org/licenses/LICENSE-2.0
//
// Unless required by applicable law or agreed to in writing, software
// distributed under the License is distributed on an "AS IS" BASIS,
// WITHOUT WARRANTIES OR CONDITIONS OF ANY KIND, either express or implied.
// See the License for the specific language governing permissions and
// limitations under the License.
//

package executor

import (
	"bytes"
	"context"
	"fmt"
	"sync"

	"github.com/pkg/errors"
	"go.opencensus.io/trace"

	"github.com/insolar/insolar/insolar"
	"github.com/insolar/insolar/insolar/bus"
	"github.com/insolar/insolar/insolar/jet"
	"github.com/insolar/insolar/insolar/payload"
	"github.com/insolar/insolar/insolar/pulse"
	"github.com/insolar/insolar/insolar/record"
	"github.com/insolar/insolar/instrumentation/inslogger"
	"github.com/insolar/insolar/instrumentation/instracer"
	"github.com/insolar/insolar/ledger/object"
)

<<<<<<< HEAD
//go:generate minimock -i github.com/insolar/insolar/ledger/light/executor.FilamentCalculator -o ./ -s _mock.go
=======
//go:generate minimock -i github.com/insolar/insolar/ledger/light/executor.FilamentCalculator -o ./ -s _mock.go -g
>>>>>>> cd5cae48

type FilamentCalculator interface {
	// Requests returns request records for objectID's chain, starts from provided id until provided pulse.
	// TODO: remove calcPulse param
	Requests(
		ctx context.Context,
		objectID, from insolar.ID,
		readUntil insolar.PulseNumber,
	) ([]record.CompositeFilamentRecord, error)

	// OpenedRequests returns all opened requests of object for provided pulse.
	OpenedRequests(
		ctx context.Context,
		pulse insolar.PulseNumber,
		objectID insolar.ID,
		pendingOnly bool,
	) ([]record.CompositeFilamentRecord, error)

	// RequestDuplicate searches two records on objectID chain:
	// First one with same ID as requestID param.
	// Second is the Result record Request field of which equals requestID param.
	// Uses request parameter to check if Reason is not empty and to set pulse for scan limit.
	RequestDuplicate(
		ctx context.Context,
		objectID, requestID insolar.ID,
		request record.Request,
	) (
		foundRequest *record.CompositeFilamentRecord,
		foundResult *record.CompositeFilamentRecord,
		err error,
	)

	ResultDuplicate(
		ctx context.Context,
		objectID, resultID insolar.ID,
		result record.Result,
	) (
		foundResult *record.CompositeFilamentRecord,
		err error,
	)
}

//go:generate minimock -i github.com/insolar/insolar/ledger/light/executor.FilamentCleaner -o ./ -s _mock.go -g

type FilamentCleaner interface {
	Clear(objID insolar.ID)
}

type FilamentCalculatorDefault struct {
	cache       *cacheStore
	indexes     object.IndexAccessor
	coordinator jet.Coordinator
	jetFetcher  JetFetcher
	sender      bus.Sender
	pulses      pulse.Calculator
}

func NewFilamentCalculator(
	indexes object.IndexAccessor,
	records object.RecordAccessor,
	coordinator jet.Coordinator,
	jetFetcher JetFetcher,
	sender bus.Sender,
	pulses pulse.Calculator,
) *FilamentCalculatorDefault {
	return &FilamentCalculatorDefault{
		cache:       newCacheStore(records),
		indexes:     indexes,
		coordinator: coordinator,
		jetFetcher:  jetFetcher,
		sender:      sender,
		pulses:      pulses,
	}
}

func (c *FilamentCalculatorDefault) Requests(
	ctx context.Context,
	objectID,
	from insolar.ID,
	readUntil insolar.PulseNumber,
) ([]record.CompositeFilamentRecord, error) {
	_, err := c.indexes.ForID(ctx, from.Pulse(), objectID)
	if err != nil {
		return nil, errors.Wrap(err, "failed to fetch index")
	}

	cache := c.cache.Get(objectID)
	cache.RLock()
	defer cache.RUnlock()

	iter := cache.NewIterator(ctx, from)
	var segment []record.CompositeFilamentRecord
	for iter.HasPrev() {
		rec, err := iter.Prev(ctx)
		if err == object.ErrNotFound {
			break
		}
		if err != nil {
			return nil, errors.Wrap(err, "failed to get filament")
		}
		if rec.MetaID.Pulse() < readUntil {
			break
		}

		segment = append(segment, rec)
	}

	return segment, nil
}

func (c *FilamentCalculatorDefault) OpenedRequests(ctx context.Context, pulse insolar.PulseNumber, objectID insolar.ID, pendingOnly bool) ([]record.CompositeFilamentRecord, error) {
	idx, err := c.indexes.ForID(ctx, pulse, objectID)
	if err != nil {
		return nil, err
	}

	logger := inslogger.FromContext(ctx).WithFields(map[string]interface{}{
		"object_id":           objectID.DebugString(),
<<<<<<< HEAD
		"pending_filament_id": idx.Lifeline.PendingPointer.DebugString(),
=======
		"pending_filament_id": idx.Lifeline.LatestRequest.DebugString(),
>>>>>>> cd5cae48
	})
	logger.Debug("started collecting opened requests")
	defer logger.Debug("finished collecting opened requests")

	cache := c.cache.Get(objectID)
	cache.Lock()
	defer cache.Unlock()

	if idx.Lifeline.LatestRequest == nil {
		return []record.CompositeFilamentRecord{}, nil
	}
	if idx.Lifeline.EarliestOpenRequest == nil {
		return []record.CompositeFilamentRecord{}, nil
	}

	iter := newFetchingIterator(
		ctx,
		cache,
		objectID,
		*idx.Lifeline.LatestRequest,
		*idx.Lifeline.EarliestOpenRequest,
		c.jetFetcher,
		c.coordinator,
		c.sender,
	)

	var opened []record.CompositeFilamentRecord
	hasResult := map[insolar.ID]struct{}{}
	for iter.HasPrev() {
		rec, err := iter.Prev(ctx)
		if err != nil {
			return nil, errors.Wrap(err, "failed to calculate opened")
		}

		// Skip closed requests.
		if _, ok := hasResult[rec.RecordID]; ok {
			continue
		}

		virtual := record.Unwrap(&rec.Record.Virtual)
		switch r := virtual.(type) {
		// result should always go first, before initial request
		case *record.Result:
			hasResult[*r.Request.Record()] = struct{}{}

		case *record.IncomingRequest:
			opened = append(opened, rec)

		case *record.OutgoingRequest:
			_, reasonClosed := hasResult[*r.Reason.Record()]
			isReadyDetached := r.IsDetached() && reasonClosed
			if pendingOnly && !isReadyDetached {
				break
			}

			opened = append(opened, rec)
		}
	}

	// We need to reverse opened because we iterated from the end when selecting them.
	ordered := make([]record.CompositeFilamentRecord, len(opened))
	count := len(opened)
	for i, pend := range opened {
		ordered[count-i-1] = pend
	}

	return ordered, nil
}

func (c *FilamentCalculatorDefault) ResultDuplicate(
	ctx context.Context, objectID, resultID insolar.ID, result record.Result,
) (*record.CompositeFilamentRecord, error) {
	logger := inslogger.FromContext(ctx).WithFields(map[string]interface{}{
		"object_id":  objectID.DebugString(),
		"result_id":  resultID.DebugString(),
		"request_id": result.Request.Record().DebugString(),
	})

	logger.Debug("started to search for duplicated results")
	defer logger.Debug("finished to search for duplicated results")

	if result.Request.IsEmpty() {
		return nil, errors.New("request is empty")
	}
	idx, err := c.indexes.ForID(ctx, resultID.Pulse(), objectID)
	if err != nil {
		return nil, err
	}
	if idx.Lifeline.LatestRequest == nil {
		return nil, nil
	}

	cache := c.cache.Get(objectID)
	cache.Lock()
	defer cache.Unlock()

	iter := newFetchingIterator(
		ctx,
		cache,
		objectID,
		*idx.Lifeline.LatestRequest,
		result.Request.Record().Pulse(),
		c.jetFetcher,
		c.coordinator,
		c.sender,
	)

	for iter.HasPrev() {
		rec, err := iter.Prev(ctx)
		if err != nil {
			return nil, errors.Wrap(err, "failed to calculate pending")
		}

		// Result already exists, return it. It should happen before request.
		if bytes.Equal(rec.RecordID.Hash(), resultID.Hash()) {
			logger.Debugf("found duplicate %s", rec.RecordID.DebugString())
			return &rec, nil
		}

		// Request found, return nil. It means we didn't find the result since result goes before request on
		// iteration.
		if bytes.Equal(rec.RecordID.Hash(), result.Request.Record().Hash()) {
			return nil, nil
		}
	}

	return nil, fmt.Errorf(
		"request %s for result %s is not found",
		result.Request.Record().DebugString(),
		resultID.DebugString(),
	)
}

func (c *FilamentCalculatorDefault) RequestDuplicate(
	ctx context.Context, objectID, requestID insolar.ID, request record.Request,
) (*record.CompositeFilamentRecord, *record.CompositeFilamentRecord, error) {
	logger := inslogger.FromContext(ctx).WithFields(map[string]interface{}{
		"object_id":  objectID.DebugString(),
		"request_id": requestID.DebugString(),
	})

	logger.Debug("started to search for duplicated requests")
	defer logger.Debug("finished to search for duplicated requests")

	reasonRef := request.ReasonRef()
	reasonID := *reasonRef.Record()
	var lifeline record.Lifeline
	if request.IsCreationRequest() {
		l, err := c.findLifeline(ctx, reasonID.Pulse(), requestID)
		if err != nil {
			if err == object.ErrIndexNotFound {
				return nil, nil, nil
			}
			return nil, nil, errors.Wrap(err, "failed to find index")
		}
		lifeline = l
	} else {
		l, err := c.indexes.ForID(ctx, requestID.Pulse(), objectID)
		if err != nil {
			return nil, nil, err
		}
		lifeline = l.Lifeline
	}

	if lifeline.LatestRequest == nil {
		return nil, nil, nil
	}

	cache := c.cache.Get(objectID)
	cache.Lock()
	defer cache.Unlock()

	iter := newFetchingIterator(
		ctx,
		cache,
		objectID,
		*lifeline.LatestRequest,
		reasonID.Pulse(),
		c.jetFetcher,
		c.coordinator,
		c.sender,
	)

	var foundRequest *record.CompositeFilamentRecord
	var foundResult *record.CompositeFilamentRecord

	for iter.HasPrev() {
		rec, err := iter.Prev(ctx)
		if err != nil {
			return nil, nil, errors.Wrap(err, "failed to calculate pending")
		}

		if bytes.Equal(rec.RecordID.Hash(), requestID.Hash()) {
			foundRequest = &rec
			logger.Debugf("found duplicate %s", rec.RecordID.DebugString())
		}

		virtual := record.Unwrap(&rec.Record.Virtual)
		if r, ok := virtual.(*record.Result); ok {
			if bytes.Equal(r.Request.Record().Hash(), requestID.Hash()) {
				foundResult = &rec
				logger.Debugf("found result %s", rec.RecordID.DebugString())
			}
		}
	}

	return foundRequest, foundResult, nil
}

func (c *FilamentCalculatorDefault) Clear(objID insolar.ID) {
	c.cache.Delete(objID)
}

func (c *FilamentCalculatorDefault) findLifeline(
	ctx context.Context, until insolar.PulseNumber, requestID insolar.ID,
) (record.Lifeline, error) {
	iter := requestID.Pulse()
	for {
		idx, err := c.indexes.ForID(ctx, iter, requestID)
		if err != nil && err != object.ErrIndexNotFound {
			return record.Lifeline{}, errors.Wrap(err, "failed to fetch index")
		}
		if err == nil {
			return idx.Lifeline, nil
		}

		prev, err := c.pulses.Backwards(ctx, iter, 1)
		if err != nil {
			return record.Lifeline{}, object.ErrIndexNotFound
		}

		iter = prev.PulseNumber
		if iter > until {
			return record.Lifeline{}, object.ErrIndexNotFound
		}
	}
}

type fetchingIterator struct {
	iter  filamentIterator
	cache *filamentCache

	objectID  insolar.ID
	readUntil insolar.PulseNumber

	jetFetcher  JetFetcher
	coordinator jet.Coordinator
	sender      bus.Sender
}

type cacheStore struct {
	records object.RecordAccessor

	lock   sync.Mutex
	caches map[insolar.ID]*filamentCache
}

func newCacheStore(r object.RecordAccessor) *cacheStore {
	return &cacheStore{
		caches:  map[insolar.ID]*filamentCache{},
		records: r,
	}
}

func (c *cacheStore) Get(id insolar.ID) *filamentCache {
	c.lock.Lock()
	defer c.lock.Unlock()

	obj, ok := c.caches[id]
	if !ok {
		obj = newFilamentCache(c.records)
		c.caches[id] = obj
	}

	return obj
}

func (c *cacheStore) Delete(id insolar.ID) {
	c.lock.Lock()
	defer c.lock.Unlock()
	delete(c.caches, id)
}

type filamentCache struct {
	sync.RWMutex
	cache map[insolar.ID]record.CompositeFilamentRecord

	records object.RecordAccessor
}

func newFilamentCache(r object.RecordAccessor) *filamentCache {
	return &filamentCache{
		cache:   map[insolar.ID]record.CompositeFilamentRecord{},
		records: r,
	}
}

func (c *filamentCache) Update(recs []record.CompositeFilamentRecord) {
	for _, rec := range recs {
		c.cache[rec.MetaID] = rec
	}
}

func (c *filamentCache) NewIterator(ctx context.Context, from insolar.ID) filamentIterator {
	return filamentIterator{
		currentID: &from,
		cache:     c,
	}
}

func (c *filamentCache) Clear() {
	c.cache = map[insolar.ID]record.CompositeFilamentRecord{}
}

type filamentIterator struct {
	currentID *insolar.ID
	cache     *filamentCache
}

func (i *filamentIterator) PrevID() *insolar.ID {
	return i.currentID
}

func (i *filamentIterator) HasPrev() bool {
	return i.currentID != nil
}

func (i *filamentIterator) Prev(ctx context.Context) (record.CompositeFilamentRecord, error) {
	if i.currentID == nil {
		return record.CompositeFilamentRecord{}, object.ErrNotFound
	}

	composite, ok := i.cache.cache[*i.currentID]
	if ok {
		virtual := record.Unwrap(&composite.Meta.Virtual)
		filament, ok := virtual.(*record.PendingFilament)
		if !ok {
			return record.CompositeFilamentRecord{}, fmt.Errorf("unexpected filament record %T", virtual)
		}
		i.currentID = filament.PreviousRecord
		return composite, nil
	}

	// Fetching filament record.
	filamentRecord, err := i.cache.records.ForID(ctx, *i.currentID)
	if err != nil {
		return record.CompositeFilamentRecord{}, err
	}
	virtual := record.Unwrap(&filamentRecord.Virtual)
	filament, ok := virtual.(*record.PendingFilament)
	if !ok {
		return record.CompositeFilamentRecord{}, fmt.Errorf("unexpected filament record %T", virtual)
	}
	composite.MetaID = *i.currentID
	composite.Meta = filamentRecord

	// Fetching primary record.
	rec, err := i.cache.records.ForID(ctx, filament.RecordID)
	if err != nil {
		return record.CompositeFilamentRecord{}, err
	}
	composite.RecordID = filament.RecordID
	composite.Record = rec

	// Adding to cache.
	i.cache.cache[*i.currentID] = composite
	i.currentID = filament.PreviousRecord

	return composite, nil
}

type fetchIterator interface {
	PrevID() *insolar.ID
	HasPrev() bool
	Prev(ctx context.Context) (record.CompositeFilamentRecord, error)
}

func newFetchingIterator(
	ctx context.Context,
	cache *filamentCache,
	objectID, from insolar.ID,
	readUntil insolar.PulseNumber,
	fetcher JetFetcher,
	coordinator jet.Coordinator,
	sender bus.Sender,
) fetchIterator {
	return &fetchingIterator{
		iter:        cache.NewIterator(ctx, from),
		cache:       cache,
		objectID:    objectID,
		readUntil:   readUntil,
		jetFetcher:  fetcher,
		coordinator: coordinator,
		sender:      sender,
	}
}

func (i *fetchingIterator) PrevID() *insolar.ID {
	return i.iter.PrevID()
}

func (i *fetchingIterator) HasPrev() bool {
	return i.iter.HasPrev() && i.iter.PrevID().Pulse() >= i.readUntil
}

func (i *fetchingIterator) Prev(ctx context.Context) (record.CompositeFilamentRecord, error) {
	logger := inslogger.FromContext(ctx)

	rec, err := i.iter.Prev(ctx)
	if err == nil {
		return rec, nil
	}

	if err != object.ErrNotFound {
		return record.CompositeFilamentRecord{}, errors.Wrap(err, "failed to fetch filament")
	}

	// Update cache from network.
	logger.Debug("fetching requests from network")
	recs, err := i.fetchFromNetwork(ctx, *i.PrevID())
	logger.Debug("received requests from network")
	if err != nil {
		return record.CompositeFilamentRecord{}, errors.Wrap(err, "failed to fetch filament")
	}

	i.cache.Update(recs)

	// Try to iterate again.
	rec, err = i.iter.Prev(ctx)
	if err != nil {
		return record.CompositeFilamentRecord{}, errors.Wrap(err, "failed to update filament")
	}
	return rec, nil

}

func (i *fetchingIterator) fetchFromNetwork(
	ctx context.Context, forID insolar.ID,
) ([]record.CompositeFilamentRecord, error) {
	ctx, span := instracer.StartSpan(ctx, "fetchingIterator.fetchFromNetwork")
	defer span.End()

	isBeyond, err := i.coordinator.IsBeyondLimit(ctx, forID.Pulse())
	if err != nil {
		return nil, errors.Wrap(err, "failed to calculate limit")
	}
	var node *insolar.Reference
	if isBeyond {
		node, err = i.coordinator.Heavy(ctx)
		if err != nil {
			return nil, errors.Wrap(err, "failed to calculate node")
		}
	} else {
		jetID, err := i.jetFetcher.Fetch(ctx, i.objectID, forID.Pulse())
		if err != nil {
			return nil, errors.Wrap(err, "failed to fetch jet")
		}
		node, err = i.coordinator.NodeForJet(ctx, *jetID, forID.Pulse())
		if err != nil {
			return nil, errors.Wrap(err, "failed to calculate node")
		}
	}
	if *node == i.coordinator.Me() {
		return nil, errors.New("tried to send message to self")
	}

	span.AddAttributes(
		trace.StringAttribute("objID", i.objectID.DebugString()),
		trace.StringAttribute("startFrom", forID.DebugString()),
		trace.StringAttribute("readUntil", i.readUntil.String()),
	)

	msg, err := payload.NewMessage(&payload.GetFilament{
		ObjectID:  i.objectID,
		StartFrom: forID,
		ReadUntil: i.readUntil,
	})
	if err != nil {
		return nil, errors.Wrap(err, "failed to create fetching message")
	}
	reps, done := i.sender.SendTarget(ctx, msg, *node)
	defer done()
	res, ok := <-reps
	if !ok {
		return nil, errors.New("no reply for filament fetch")
	}

	pl, err := payload.UnmarshalFromMeta(res.Payload)
	if err != nil {
		return nil, errors.Wrap(err, "failed to unmarshal reply")
	}
	filaments, ok := pl.(*payload.FilamentSegment)
	if !ok {
		return nil, fmt.Errorf("unexpected reply %T", pl)
	}
	return filaments.Records, nil
}<|MERGE_RESOLUTION|>--- conflicted
+++ resolved
@@ -36,11 +36,7 @@
 	"github.com/insolar/insolar/ledger/object"
 )
 
-<<<<<<< HEAD
-//go:generate minimock -i github.com/insolar/insolar/ledger/light/executor.FilamentCalculator -o ./ -s _mock.go
-=======
 //go:generate minimock -i github.com/insolar/insolar/ledger/light/executor.FilamentCalculator -o ./ -s _mock.go -g
->>>>>>> cd5cae48
 
 type FilamentCalculator interface {
 	// Requests returns request records for objectID's chain, starts from provided id until provided pulse.
@@ -159,11 +155,7 @@
 
 	logger := inslogger.FromContext(ctx).WithFields(map[string]interface{}{
 		"object_id":           objectID.DebugString(),
-<<<<<<< HEAD
-		"pending_filament_id": idx.Lifeline.PendingPointer.DebugString(),
-=======
 		"pending_filament_id": idx.Lifeline.LatestRequest.DebugString(),
->>>>>>> cd5cae48
 	})
 	logger.Debug("started collecting opened requests")
 	defer logger.Debug("finished collecting opened requests")
