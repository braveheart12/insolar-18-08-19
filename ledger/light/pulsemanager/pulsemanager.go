//
// Copyright 2019 Insolar Technologies GmbH
//
// Licensed under the Apache License, Version 2.0 (the "License");
// you may not use this file except in compliance with the License.
// You may obtain a copy of the License at
//
//     http://www.apache.org/licenses/LICENSE-2.0
//
// Unless required by applicable law or agreed to in writing, software
// distributed under the License is distributed on an "AS IS" BASIS,
// WITHOUT WARRANTIES OR CONDITIONS OF ANY KIND, either express or implied.
// See the License for the specific language governing permissions and
// limitations under the License.
//

package pulsemanager

import (
	"context"
	"fmt"
	"math/rand"
	"sync"

	"github.com/pkg/errors"
	"go.opencensus.io/stats"
	"go.opencensus.io/trace"
	"golang.org/x/sync/errgroup"

	"github.com/insolar/insolar/configuration"
	"github.com/insolar/insolar/insolar"
	"github.com/insolar/insolar/insolar/jet"
	"github.com/insolar/insolar/insolar/message"
	"github.com/insolar/insolar/insolar/node"
	"github.com/insolar/insolar/insolar/pulse"
	"github.com/insolar/insolar/insolar/reply"
	"github.com/insolar/insolar/instrumentation/inslogger"
	"github.com/insolar/insolar/instrumentation/instracer"
	"github.com/insolar/insolar/ledger/blob"
	"github.com/insolar/insolar/ledger/drop"
	"github.com/insolar/insolar/ledger/light/artifactmanager"
	"github.com/insolar/insolar/ledger/light/hot"
	"github.com/insolar/insolar/ledger/light/recentstorage"
	"github.com/insolar/insolar/ledger/light/replication"
	"github.com/insolar/insolar/ledger/object"
)

//go:generate minimock -i github.com/insolar/insolar/ledger/light/pulsemanager.ActiveListSwapper -o ../../../testutils -s _mock.go

type ActiveListSwapper interface {
	MoveSyncToActive(ctx context.Context, number insolar.PulseNumber) error
}

// PulseManager implements insolar.PulseManager.
type PulseManager struct {
	Bus                        insolar.MessageBus                 `inject:""`
	NodeNet                    insolar.NodeNetwork                `inject:""`
	JetCoordinator             jet.Coordinator                    `inject:""`
	GIL                        insolar.GlobalInsolarLock          `inject:""`
	CryptographyService        insolar.CryptographyService        `inject:""`
	PlatformCryptographyScheme insolar.PlatformCryptographyScheme `inject:""`
	RecentStorageProvider      recentstorage.Provider             `inject:""`
	ActiveListSwapper          ActiveListSwapper                  `inject:""`
	MessageHandler             *artifactmanager.MessageHandler

	JetReleaser hot.JetReleaser `inject:""`

	JetAccessor jet.Accessor `inject:""`
	JetModifier jet.Modifier `inject:""`

	IndexBucketAccessor object.IndexBucketAccessor
	PendingAccessor     object.PendingAccessor

	NodeSetter node.Modifier `inject:""`
	Nodes      node.Accessor `inject:""`

	DropModifier drop.Modifier `inject:""`
	DropAccessor drop.Accessor `inject:""`
	DropCleaner  drop.Cleaner

	PulseAccessor   pulse.Accessor   `inject:""`
	PulseCalculator pulse.Calculator `inject:""`
	PulseAppender   pulse.Appender   `inject:""`
	PulseShifter    pulse.Shifter

	BlobSyncAccessor blob.CollectionAccessor
	BlobCleaner      blob.Cleaner

	RecSyncAccessor object.RecordCollectionAccessor
	RecCleaner      object.RecordCleaner

	LightReplicator replication.LightReplicator

	WriteManager hot.WriteManager

	currentPulse insolar.Pulse

	// setLock locks Set method call.
	setLock sync.RWMutex
	// saves PM stopping mode
	stopped bool

	// stores pulse manager options
	options pmOptions
}

type jetInfo struct {
	id       insolar.JetID
	mineNext bool
	left     *jetInfo
	right    *jetInfo
	split    bool
}

// Just store ledger configuration in PM. This is not required.
type pmOptions struct {
	// enableSync            bool
	splitThreshold   uint64
	storeLightPulses int
	// heavySyncMessageLimit int
	lightChainLimit int
}

// NewPulseManager creates PulseManager instance.
func NewPulseManager(
	conf configuration.Ledger,
	dropCleaner drop.Cleaner,
	blobCleaner blob.Cleaner,
	blobSyncAccessor blob.CollectionAccessor,
	pulseShifter pulse.Shifter,
	recCleaner object.RecordCleaner,
	recSyncAccessor object.RecordCollectionAccessor,
	idxReplicaAccessor object.IndexBucketAccessor,
	lightToHeavySyncer replication.LightReplicator,
<<<<<<< HEAD
	pendingAccessor object.PendingAccessor,
=======
	writeManager hot.WriteManager,
>>>>>>> 40c5909f
) *PulseManager {
	pmconf := conf.PulseManager

	pm := &PulseManager{
		currentPulse: *insolar.GenesisPulse,
		options: pmOptions{
			splitThreshold:   pmconf.SplitThreshold,
			storeLightPulses: conf.LightChainLimit,
			lightChainLimit:  conf.LightChainLimit,
		},
		DropCleaner:         dropCleaner,
		BlobCleaner:         blobCleaner,
		BlobSyncAccessor:    blobSyncAccessor,
		PulseShifter:        pulseShifter,
		RecCleaner:          recCleaner,
		RecSyncAccessor:     recSyncAccessor,
		IndexBucketAccessor: idxReplicaAccessor,
		LightReplicator:     lightToHeavySyncer,
<<<<<<< HEAD
		PendingAccessor:     pendingAccessor,
=======
		WriteManager:        writeManager,
>>>>>>> 40c5909f
	}
	return pm
}

func (m *PulseManager) processEndPulse(
	ctx context.Context,
	jets []jetInfo,
	prevPulseNumber insolar.PulseNumber,
	currentPulse, newPulse insolar.Pulse,
) error {
	var g errgroup.Group
	ctx, span := instracer.StartSpan(ctx, "pulse.process_end")
	defer span.End()

	logger := inslogger.FromContext(ctx)
	for _, i := range jets {
		info := i

		g.Go(func() error {
			drop, dropSerialized, _, err := m.createDrop(ctx, info, currentPulse.PulseNumber)
			if err != nil {
				return errors.Wrapf(err, "create drop on pulse %v failed", currentPulse.PulseNumber)
			}

			sender := func(msg message.HotData, jetID insolar.JetID) {
				ctx, span := instracer.StartSpan(ctx, "pulse.send_hot")
				defer span.End()
				msg.Jet = *insolar.NewReference(insolar.ID(jetID))
				genericRep, err := m.Bus.Send(ctx, &msg, nil)
				if err != nil {
					logger.WithField("err", err).Error("failed to send hot data")
					return
				}
				if _, ok := genericRep.(*reply.OK); !ok {
					logger.WithField(
						"err",
						fmt.Sprintf("unexpected reply: %T", genericRep),
					).Error("failed to send hot data")
					return
				}
			}

			if info.left == nil && info.right == nil {
				msg, err := m.getExecutorHotData(
					ctx, info.id, currentPulse.PulseNumber, newPulse.PulseNumber, drop, dropSerialized,
				)
				if err != nil {
					return errors.Wrapf(err, "getExecutorData failed for jet id %v", info.id)
				}
				// No split happened.
				go sender(*msg, info.id)
			} else {
				msg, err := m.getExecutorHotData(
					ctx, info.id, currentPulse.PulseNumber, newPulse.PulseNumber, drop, dropSerialized,
				)
				if err != nil {
					return errors.Wrapf(err, "getExecutorData failed for jet id %v", info.id)
				}
				// Split happened.
				go sender(*msg, info.left.id)
				go sender(*msg, info.right.id)
			}

			m.RecentStorageProvider.RemovePendingStorage(ctx, insolar.ID(info.id))

			return nil
		})
	}
	err := g.Wait()
	if err != nil {
		return errors.Wrap(err, "got error on jets sync")
	}

	return nil
}

func (m *PulseManager) createDrop(
	ctx context.Context,
	info jetInfo,
	currentPulse insolar.PulseNumber,
) (
	block *drop.Drop,
	dropSerialized []byte,
	messages [][]byte,
	err error,
) {
	block = &drop.Drop{
		Pulse: currentPulse,
		JetID: info.id,
		Split: info.split,
	}

	err = m.DropModifier.Set(ctx, *block)
	if err != nil {
		return nil, nil, nil, errors.Wrap(err, "[ createDrop ] Can't SetDrop")
	}

	dropSerialized = drop.MustEncode(block)
	return
}

func (m *PulseManager) getExecutorHotData(
	ctx context.Context,
	jetID insolar.JetID,
	currentPN insolar.PulseNumber,
	newPulsePN insolar.PulseNumber,
	drop *drop.Drop,
	dropSerialized []byte,
) (*message.HotData, error) {
	ctx, span := instracer.StartSpan(ctx, "pulse.prepare_hot_data")
	defer span.End()

	pendingRequests := map[insolar.ID]recentstorage.PendingObjectContext{}

	bucks := m.IndexBucketAccessor.ForPNAndJet(ctx, currentPN, jetID)
	limitPN, err := m.PulseCalculator.Backwards(ctx, currentPN, m.options.lightChainLimit)
	if err == pulse.ErrNotFound {
		limitPN = *insolar.GenesisPulse
	} else if err != nil {
		inslogger.FromContext(ctx).Errorf("failed to fetch limit %v", err)
		return nil, err
	}

	hotIndexes := make([]message.HotIndex, len(bucks))
	for _, meta := range bucks {
		encoded, err := meta.Lifeline.Marshal()
		if err != nil {
			inslogger.FromContext(ctx).WithField("id", meta.ObjID.DebugString()).Error("failed to marshal lifeline")
			continue
		}
		if meta.LifelineLastUsed < limitPN.PulseNumber {
			continue
		}

		penMeta, err := m.PendingAccessor.MetaForObjID(ctx, currentPN, meta.ObjID)
		if err != nil {
			inslogger.FromContext(ctx).WithField("id", meta.ObjID.DebugString()).Error("failed to check open pendings")
			continue
		}
		if penMeta.PreviousPN == nil {
			penMeta.PreviousPN = &currentPN
		}

		hotIndexes = append(hotIndexes, message.HotIndex{
			LifelineLastUsed:        meta.LifelineLastUsed,
			ObjID:                   meta.ObjID,
			Index:                   encoded,
			PreviousPendingFilament: *penMeta.PreviousPN,
			ReadToUntil:             penMeta.ReadUntil,
		})
	}

	pendingStorage := m.RecentStorageProvider.GetPendingStorage(ctx, insolar.ID(jetID))
	requestCount := 0
	for objID, objContext := range pendingStorage.GetRequests() {
		if len(objContext.Requests) > 0 {
			pendingRequests[objID] = objContext
			requestCount += len(objContext.Requests)
		}
	}

	stats.Record(
		ctx,
		statHotObjectsSent.M(int64(len(hotIndexes))),
		statPendingSent.M(int64(requestCount)),
	)

	msg := &message.HotData{
		Drop:            *drop,
		PulseNumber:     newPulsePN,
		HotIndexes:      hotIndexes,
		PendingRequests: pendingRequests,
	}
	return msg, nil
}

var splitCount = 5

func (m *PulseManager) processJets(ctx context.Context, previous, current, new insolar.PulseNumber) ([]jetInfo, error) {
	ctx, span := instracer.StartSpan(ctx, "jets.process")
	defer span.End()

	m.JetModifier.Clone(ctx, current, new)

	var results []jetInfo
	ids := m.JetAccessor.All(ctx, new)
	ids, err := m.filterOtherExecutors(ctx, current, ids)
	if err != nil {
		return nil, err
	}

	var withoutSplitIntention []insolar.JetID
	for _, id := range ids {
		if m.hasSplitIntention(ctx, previous, id) {
			results = append(results, jetInfo{id: id})
		} else {
			withoutSplitIntention = append(withoutSplitIntention, id)
		}
	}

	if len(withoutSplitIntention) == 0 {
		return results, nil
	}

	indexToSplit := rand.Intn(len(withoutSplitIntention))
	for i, jetID := range withoutSplitIntention {
		info := jetInfo{id: jetID}
		if indexToSplit == i && splitCount > 0 {
			splitCount--
			info.split = true
		}
		results = append(results, info)
	}
	return results, nil
}

func (m *PulseManager) filterOtherExecutors(ctx context.Context, pulse insolar.PulseNumber, ids []insolar.JetID) ([]insolar.JetID, error) {
	me := m.JetCoordinator.Me()
	result := []insolar.JetID{}
	for _, id := range ids {
		executor, err := m.JetCoordinator.LightExecutorForJet(ctx, insolar.ID(id), pulse)
		if err != nil && err != node.ErrNoNodes {
			return nil, err
		}
		if executor == nil || err != nil {
			continue
		}

		if *executor == me {
			result = append(result, id)
		}
	}
	return result, nil
}

// Set set's new pulse and closes current jet drop.
func (m *PulseManager) Set(ctx context.Context, newPulse insolar.Pulse, persist bool) error {
	m.setLock.Lock()
	defer m.setLock.Unlock()
	if m.stopped {
		return errors.New("can't call Set method on PulseManager after stop")
	}

	ctx, span := instracer.StartSpan(
		ctx, "pulse.process", trace.WithSampler(trace.AlwaysSample()),
	)
	span.AddAttributes(
		trace.Int64Attribute("pulse.PulseNumber", int64(newPulse.PulseNumber)),
	)
	defer span.End()

	jets, oldPulse, prevPN, err := m.setUnderGilSection(ctx, newPulse, persist)
	if err != nil {
		return err
	}

	if !persist {
		return nil
	}

	logger := inslogger.FromContext(ctx)

	if oldPulse != nil && prevPN != nil {
		err = m.WriteManager.CloseAndWait(ctx, oldPulse.PulseNumber)
		if err != nil {
			logger.Error("can't close pulse for writing", err)
		}
		err = m.processEndPulse(ctx, jets, *prevPN, *oldPulse, newPulse)
		if err != nil {
			return err
		}
		m.postProcessJets(ctx, newPulse, jets)
		go m.LightReplicator.NotifyAboutPulse(ctx, newPulse.PulseNumber)
	}

	err = m.WriteManager.Open(ctx, newPulse.PulseNumber)
	if err != nil {
		logger.Error("can't open pulse for writing", err)
	}

	err = m.Bus.OnPulse(ctx, newPulse)
	if err != nil {
		inslogger.FromContext(ctx).Error(errors.Wrap(err, "MessageBus OnPulse() returns error"))
	}

	if m.MessageHandler != nil {
		m.MessageHandler.OnPulse(ctx, newPulse)
	}

	return nil
}

func (m *PulseManager) setUnderGilSection(
	ctx context.Context, newPulse insolar.Pulse, persist bool,
) (
	[]jetInfo, *insolar.Pulse, *insolar.PulseNumber, error,
) {
	var (
		oldPulse *insolar.Pulse
		prevPN   *insolar.PulseNumber
	)

	m.GIL.Acquire(ctx)
	ctx, span := instracer.StartSpan(ctx, "pulse.gil_locked")
	defer span.End()
	defer m.GIL.Release(ctx)

	// FIXME: @andreyromancev. 17.12.18. return insolar.Pulse here.
	storagePulse, err := m.PulseAccessor.Latest(ctx)
	if err != nil && err != pulse.ErrNotFound {
		return nil, nil, nil, errors.Wrap(err, "call of GetLatestPulseNumber failed")
	}

	if err != pulse.ErrNotFound {
		oldPulse = &storagePulse
		pp, err := m.PulseCalculator.Backwards(ctx, oldPulse.PulseNumber, 1)
		if err == nil {
			prevPN = &pp.PulseNumber
		} else {
			prevPN = &insolar.GenesisPulse.PulseNumber
		}
		ctx, _ = inslogger.WithField(ctx, "current_pulse", fmt.Sprintf("%d", oldPulse.PulseNumber))
	}

	logger := inslogger.FromContext(ctx)
	logger.WithFields(map[string]interface{}{
		"new_pulse": newPulse.PulseNumber,
		"persist":   persist,
	}).Debugf("received pulse")

	// swap pulse
	m.currentPulse = newPulse

	// swap active nodes
	err = m.ActiveListSwapper.MoveSyncToActive(ctx, newPulse.PulseNumber)
	if err != nil {
		return nil, nil, nil, errors.Wrap(err, "failed to apply new active node list")
	}
	if persist {
		if err := m.PulseAppender.Append(ctx, newPulse); err != nil {
			return nil, nil, nil, errors.Wrap(err, "call of AddPulse failed")
		}
		fromNetwork := m.NodeNet.GetWorkingNodes()
		toSet := make([]insolar.Node, 0, len(fromNetwork))
		for _, node := range fromNetwork {
			toSet = append(toSet, insolar.Node{ID: node.ID(), Role: node.Role()})
		}
		err = m.NodeSetter.Set(newPulse.PulseNumber, toSet)
		if err != nil {
			return nil, nil, nil, errors.Wrap(err, "call of SetActiveNodes failed")
		}
	}

	var jets []jetInfo
	if persist && prevPN != nil && oldPulse != nil {
		jets, err = m.processJets(ctx, *prevPN, oldPulse.PulseNumber, newPulse.PulseNumber)
		// We just joined to network
		if err == node.ErrNoNodes {
			return jets, oldPulse, prevPN, nil
		}
		if err != nil {
			return nil, nil, nil, errors.Wrap(err, "failed to process jets")
		}

		jets, err = m.splitJets(ctx, jets, *prevPN, oldPulse.PulseNumber, newPulse.PulseNumber)
		if err != nil {
			return nil, nil, nil, errors.Wrap(err, "failed to split jets")
		}
	}

	if oldPulse != nil && prevPN != nil {
		m.prepareArtifactManagerMessageHandlerForNextPulse(ctx, newPulse, jets)
	}

	if persist && oldPulse != nil {
		nodes, err := m.Nodes.All(oldPulse.PulseNumber)
		if err != nil {
			return nil, nil, nil, err
		}
		// No active nodes for pulse. It means there was no processing (network start).
		if len(nodes) == 0 {
			// Activate zero jet for jet tree and unlock jet waiter.
			zeroJet := insolar.NewJetID(0, nil)
			m.JetModifier.Update(ctx, newPulse.PulseNumber, true, *zeroJet)
			err := m.JetReleaser.Unlock(ctx, insolar.ID(*zeroJet))
			if err != nil {
				if err == artifactmanager.ErrWaiterNotLocked {
					inslogger.FromContext(ctx).Error(err)
				} else {
					return nil, nil, nil, errors.Wrap(err, "failed to unlock zero jet")
				}
			}
		}
	}

	return jets, oldPulse, prevPN, nil
}

func (m *PulseManager) splitJets(ctx context.Context, jets []jetInfo, previous, current, new insolar.PulseNumber) ([]jetInfo, error) {
	me := m.JetCoordinator.Me()
	logger := inslogger.FromContext(ctx).WithFields(map[string]interface{}{
		"current_pulse": current,
		"new_pulse":     new,
	})

	for i, jet := range jets {
		info := jetInfo{id: jet.id}
		if m.hasSplitIntention(ctx, previous, jet.id) {
			leftJetID, rightJetID, err := m.JetModifier.Split(
				ctx,
				new,
				jet.id,
			)

			if err != nil {
				return nil, errors.Wrap(err, "failed to split jet tree")
			}

			// Set actual because we are the last executor for jet.
			m.JetModifier.Update(ctx, new, true, leftJetID, rightJetID)
			info.left = &jetInfo{id: leftJetID}
			info.right = &jetInfo{id: rightJetID}

			nextLeftExecutor, err := m.JetCoordinator.LightExecutorForJet(ctx, insolar.ID(leftJetID), new)
			if err != nil {
				return nil, err
			}
			if *nextLeftExecutor == me {
				info.left.mineNext = true
				m.RecentStorageProvider.ClonePendingStorage(ctx, insolar.ID(jet.id), insolar.ID(leftJetID))
			}
			nextRightExecutor, err := m.JetCoordinator.LightExecutorForJet(ctx, insolar.ID(rightJetID), new)
			if err != nil {
				return nil, err
			}
			if *nextRightExecutor == me {
				info.right.mineNext = true
				m.RecentStorageProvider.ClonePendingStorage(ctx, insolar.ID(jet.id), insolar.ID(rightJetID))
			}

			logger.WithFields(map[string]interface{}{
				"left_child":  leftJetID.DebugString(),
				"right_child": rightJetID.DebugString(),
			}).Info("jet split performed")

			jets[i] = info
		} else {
			// Set actual because we are the last executor for jet.
			m.JetModifier.Update(ctx, new, true, jet.id)
			nextExecutor, err := m.JetCoordinator.LightExecutorForJet(ctx, insolar.ID(jet.id), new)
			if err != nil {
				return nil, err
			}
			if *nextExecutor == me {
				info.mineNext = true
			}
		}
	}
	return jets, nil
}

func (m *PulseManager) hasSplitIntention(ctx context.Context, previous insolar.PulseNumber, id insolar.JetID) bool {
	drop, err := m.DropAccessor.ForPulse(ctx, id, previous)
	if err != nil {
		inslogger.FromContext(ctx).WithFields(map[string]interface{}{
			"previous_pulse": previous,
			"jet_id":         id,
		}).Warn(errors.Wrapf(err, "failed to get drop by jet.id=%v previous_pulse=%v", id.DebugString(), previous))
		return false
	}
	return drop.Split
}

func (m *PulseManager) postProcessJets(ctx context.Context, newPulse insolar.Pulse, jets []jetInfo) {
	ctx, span := instracer.StartSpan(ctx, "jets.post_process")
	defer span.End()

	for _, jetInfo := range jets {
		if !jetInfo.mineNext {
			m.RecentStorageProvider.RemovePendingStorage(ctx, insolar.ID(jetInfo.id))
		}
	}
}

func (m *PulseManager) prepareArtifactManagerMessageHandlerForNextPulse(ctx context.Context, newPulse insolar.Pulse, jets []jetInfo) {
	ctx, span := instracer.StartSpan(ctx, "early.close")
	defer span.End()

	m.JetReleaser.ThrowTimeout(ctx, newPulse.PulseNumber)
}

// Start starts pulse manager
func (m *PulseManager) Start(ctx context.Context) error {
	origin := m.NodeNet.GetOrigin()
	err := m.NodeSetter.Set(insolar.FirstPulseNumber, []insolar.Node{{ID: origin.ID(), Role: origin.Role()}})
	if err != nil && err != node.ErrOverride {
		return err
	}

	return nil
}

// Stop stops PulseManager
func (m *PulseManager) Stop(ctx context.Context) error {
	// There should not to be any Set call after Stop call
	m.setLock.Lock()
	m.stopped = true
	m.setLock.Unlock()

	return nil
}<|MERGE_RESOLUTION|>--- conflicted
+++ resolved
@@ -132,11 +132,8 @@
 	recSyncAccessor object.RecordCollectionAccessor,
 	idxReplicaAccessor object.IndexBucketAccessor,
 	lightToHeavySyncer replication.LightReplicator,
-<<<<<<< HEAD
+	writeManager hot.WriteManager,
 	pendingAccessor object.PendingAccessor,
-=======
-	writeManager hot.WriteManager,
->>>>>>> 40c5909f
 ) *PulseManager {
 	pmconf := conf.PulseManager
 
@@ -155,11 +152,8 @@
 		RecSyncAccessor:     recSyncAccessor,
 		IndexBucketAccessor: idxReplicaAccessor,
 		LightReplicator:     lightToHeavySyncer,
-<<<<<<< HEAD
+		WriteManager:        writeManager,
 		PendingAccessor:     pendingAccessor,
-=======
-		WriteManager:        writeManager,
->>>>>>> 40c5909f
 	}
 	return pm
 }
