//
// Copyright 2019 Insolar Technologies GmbH
//
// Licensed under the Apache License, Version 2.0 (the "License");
// you may not use this file except in compliance with the License.
// You may obtain a copy of the License at
//
//     http://www.apache.org/licenses/LICENSE-2.0
//
// Unless required by applicable law or agreed to in writing, software
// distributed under the License is distributed on an "AS IS" BASIS,
// WITHOUT WARRANTIES OR CONDITIONS OF ANY KIND, either express or implied.
// See the License for the specific language governing permissions and
// limitations under the License.
//

package pulsemanager

import (
	"context"
	"fmt"
	"math/rand"
	"sync"

	"github.com/pkg/errors"
	"go.opencensus.io/stats"
	"go.opencensus.io/trace"
	"golang.org/x/sync/errgroup"

	"github.com/insolar/insolar/configuration"
	"github.com/insolar/insolar/insolar"
	"github.com/insolar/insolar/insolar/jet"
	"github.com/insolar/insolar/insolar/message"
	"github.com/insolar/insolar/insolar/node"
	"github.com/insolar/insolar/insolar/pulse"
	"github.com/insolar/insolar/insolar/reply"
	"github.com/insolar/insolar/instrumentation/inslogger"
	"github.com/insolar/insolar/instrumentation/instracer"
	"github.com/insolar/insolar/ledger/blob"
	"github.com/insolar/insolar/ledger/drop"
	"github.com/insolar/insolar/ledger/light/artifactmanager"
	"github.com/insolar/insolar/ledger/light/hot"
	"github.com/insolar/insolar/ledger/light/recentstorage"
	"github.com/insolar/insolar/ledger/light/replication"
	"github.com/insolar/insolar/ledger/object"
)

//go:generate minimock -i github.com/insolar/insolar/ledger/light/pulsemanager.ActiveListSwapper -o ../../../testutils -s _mock.go
type ActiveListSwapper interface {
	MoveSyncToActive(ctx context.Context, number insolar.PulseNumber) error
}

// PulseManager implements insolar.PulseManager.
type PulseManager struct {
	Bus                        insolar.MessageBus                 `inject:""`
	NodeNet                    insolar.NodeNetwork                `inject:""`
	JetCoordinator             jet.Coordinator                    `inject:""`
	GIL                        insolar.GlobalInsolarLock          `inject:""`
	CryptographyService        insolar.CryptographyService        `inject:""`
	PlatformCryptographyScheme insolar.PlatformCryptographyScheme `inject:""`
	RecentStorageProvider      recentstorage.Provider             `inject:""`
	ActiveListSwapper          ActiveListSwapper                  `inject:""`
	MessageHandler             *artifactmanager.MessageHandler

	JetReleaser hot.JetReleaser `inject:""`

	JetAccessor jet.Accessor `inject:""`
	JetModifier jet.Modifier `inject:""`

	IndexBucketAccessor object.IndexBucketAccessor

	NodeSetter node.Modifier `inject:""`
	Nodes      node.Accessor `inject:""`

	DropModifier drop.Modifier `inject:""`
	DropAccessor drop.Accessor `inject:""`
	DropCleaner  drop.Cleaner

	PulseAccessor   pulse.Accessor   `inject:""`
	PulseCalculator pulse.Calculator `inject:""`
	PulseAppender   pulse.Appender   `inject:""`
	PulseShifter    pulse.Shifter

	BlobSyncAccessor blob.CollectionAccessor
	BlobCleaner      blob.Cleaner

	RecSyncAccessor object.RecordCollectionAccessor
	RecCleaner      object.RecordCleaner

	LightReplicator replication.LightReplicator

	currentPulse insolar.Pulse

	// setLock locks Set method call.
	setLock sync.RWMutex
	// saves PM stopping mode
	stopped bool

	// stores pulse manager options
	options pmOptions
}

type jetInfo struct {
	id       insolar.JetID
	mineNext bool
	left     *jetInfo
	right    *jetInfo
	split    bool
}

// Just store ledger configuration in PM. This is not required.
type pmOptions struct {
	// enableSync            bool
	splitThreshold   uint64
	storeLightPulses int
	// heavySyncMessageLimit int
	lightChainLimit int
}

// NewPulseManager creates PulseManager instance.
func NewPulseManager(
	conf configuration.Ledger,
	dropCleaner drop.Cleaner,
	blobCleaner blob.Cleaner,
	blobSyncAccessor blob.CollectionAccessor,
	pulseShifter pulse.Shifter,
	recCleaner object.RecordCleaner,
	recSyncAccessor object.RecordCollectionAccessor,
	idxReplicaAccessor object.IndexBucketAccessor,
	lightToHeavySyncer replication.LightReplicator,
) *PulseManager {
	pmconf := conf.PulseManager

	pm := &PulseManager{
		currentPulse: *insolar.GenesisPulse,
		options: pmOptions{
			splitThreshold:   pmconf.SplitThreshold,
			storeLightPulses: conf.LightChainLimit,
			lightChainLimit:  conf.LightChainLimit,
		},
		DropCleaner:         dropCleaner,
		BlobCleaner:         blobCleaner,
		BlobSyncAccessor:    blobSyncAccessor,
		PulseShifter:        pulseShifter,
		RecCleaner:          recCleaner,
		RecSyncAccessor:     recSyncAccessor,
		IndexBucketAccessor: idxReplicaAccessor,
		LightReplicator:     lightToHeavySyncer,
	}
	return pm
}

func (m *PulseManager) processEndPulse(
	ctx context.Context,
	jets []jetInfo,
	prevPulseNumber insolar.PulseNumber,
	currentPulse, newPulse insolar.Pulse,
) error {
	var g errgroup.Group
	ctx, span := instracer.StartSpan(ctx, "pulse.process_end")
	defer span.End()

	logger := inslogger.FromContext(ctx)
	for _, i := range jets {
		info := i

		g.Go(func() error {
			drop, dropSerialized, _, err := m.createDrop(ctx, info, currentPulse.PulseNumber)
			if err != nil {
				return errors.Wrapf(err, "create drop on pulse %v failed", currentPulse.PulseNumber)
			}

			sender := func(msg message.HotData, jetID insolar.JetID) {
				ctx, span := instracer.StartSpan(ctx, "pulse.send_hot")
				defer span.End()
				msg.Jet = *insolar.NewReference(insolar.DomainID, insolar.ID(jetID))
				genericRep, err := m.Bus.Send(ctx, &msg, nil)
				if err != nil {
					logger.WithField("err", err).Error("failed to send hot data")
					return
				}
				if _, ok := genericRep.(*reply.OK); !ok {
					logger.WithField(
						"err",
						fmt.Sprintf("unexpected reply: %T", genericRep),
					).Error("failed to send hot data")
					return
				}
			}

			if info.left == nil && info.right == nil {
				msg, err := m.getExecutorHotData(
					ctx, info.id, currentPulse.PulseNumber, newPulse.PulseNumber, drop, dropSerialized,
				)
				if err != nil {
					return errors.Wrapf(err, "getExecutorData failed for jet id %v", info.id)
				}
				// No split happened.
				go sender(*msg, info.id)
			} else {
				msg, err := m.getExecutorHotData(
					ctx, info.id, currentPulse.PulseNumber, newPulse.PulseNumber, drop, dropSerialized,
				)
				if err != nil {
					return errors.Wrapf(err, "getExecutorData failed for jet id %v", info.id)
				}
				// Split happened.
				go sender(*msg, info.left.id)
				go sender(*msg, info.right.id)
			}

			m.RecentStorageProvider.RemovePendingStorage(ctx, insolar.ID(info.id))

			return nil
		})
	}
	err := g.Wait()
	if err != nil {
		return errors.Wrap(err, "got error on jets sync")
	}

	return nil
}

func (m *PulseManager) createDrop(
	ctx context.Context,
	info jetInfo,
	currentPulse insolar.PulseNumber,
) (
	block *drop.Drop,
	dropSerialized []byte,
	messages [][]byte,
	err error,
) {
	block = &drop.Drop{
		Pulse: currentPulse,
		JetID: info.id,
		Split: info.split,
	}

	err = m.DropModifier.Set(ctx, *block)
	if err != nil {
		return nil, nil, nil, errors.Wrap(err, "[ createDrop ] Can't SetDrop")
	}

	dropSerialized = drop.MustEncode(block)
	return
}

func (m *PulseManager) getExecutorHotData(
	ctx context.Context,
	jetID insolar.JetID,
	currentPN insolar.PulseNumber,
	newPulsePN insolar.PulseNumber,
	drop *drop.Drop,
	dropSerialized []byte,
) (*message.HotData, error) {
	ctx, span := instracer.StartSpan(ctx, "pulse.prepare_hot_data")
	defer span.End()

	pendingRequests := map[insolar.ID]recentstorage.PendingObjectContext{}

	bucks := m.IndexBucketAccessor.ForPNAndJet(ctx, currentPN, jetID)
	limitPN, err := m.PulseCalculator.Backwards(ctx, currentPN, m.options.lightChainLimit)
	if err == pulse.ErrNotFound {
		limitPN = *insolar.GenesisPulse
	} else if err != nil {
		inslogger.FromContext(ctx).Errorf("failed to fetch limit %v", err)
		return nil, err
	}

	hotIndexes := make([]message.HotIndex, len(bucks))
	for _, meta := range bucks {
		encoded, err := meta.Lifeline.Marshal()
		if err != nil {
			inslogger.FromContext(ctx).WithField("id", meta.ObjID.DebugString()).Error("failed to marshal lifeline")
			continue
		}
		if meta.LifelineLastUsed < limitPN.PulseNumber {
			continue
		}
		hotIndexes = append(hotIndexes, message.HotIndex{
			LastUsed: meta.LifelineLastUsed,
			ObjID:    meta.ObjID,
			Index:    encoded,
		})
	}

	pendingStorage := m.RecentStorageProvider.GetPendingStorage(ctx, insolar.ID(jetID))
	requestCount := 0
	for objID, objContext := range pendingStorage.GetRequests() {
		if len(objContext.Requests) > 0 {
			pendingRequests[objID] = objContext
			requestCount += len(objContext.Requests)
		}
	}

	stats.Record(
		ctx,
		statHotObjectsSent.M(int64(len(hotIndexes))),
		statPendingSent.M(int64(requestCount)),
	)

	msg := &message.HotData{
		Drop:            *drop,
		PulseNumber:     newPulsePN,
		HotIndexes:      hotIndexes,
		PendingRequests: pendingRequests,
	}
	return msg, nil
}

var splitCount = 5

func (m *PulseManager) processJets(ctx context.Context, currentPulse, newPulse insolar.PulseNumber) ([]jetInfo, error) {
	ctx, span := instracer.StartSpan(ctx, "jets.process")
	defer span.End()

	m.JetModifier.Clone(ctx, currentPulse, newPulse)

	if m.NodeNet.GetOrigin().Role() != insolar.StaticRoleLightMaterial {
		return nil, nil
	}

	var results []jetInfo
	jetIDs := m.JetAccessor.All(ctx, newPulse)
	me := m.JetCoordinator.Me()
	logger := inslogger.FromContext(ctx).WithFields(map[string]interface{}{
		"current_pulse": currentPulse,
		"new_pulse":     newPulse,
	})
	indexToSplit := rand.Intn(len(jetIDs))
	for i, jetID := range jetIDs {
		wasExecutor := false
		executor, err := m.JetCoordinator.LightExecutorForJet(ctx, insolar.ID(jetID), currentPulse)
		if err != nil && err != node.ErrNoNodes {
			return nil, err
		}
		if err == nil {
			wasExecutor = *executor == me
		}

		logger = logger.WithField("jetid", jetID.DebugString())
		inslogger.SetLogger(ctx, logger)
		logger.WithField("i_was_executor", wasExecutor).Debug("process jet")
		if !wasExecutor {
			continue
		}

		info := jetInfo{id: jetID}
		if indexToSplit == i && splitCount > 0 {
			splitCount--

<<<<<<< HEAD
			info.split = true
=======
			leftJetID, rightJetID, err := m.JetModifier.Split(
				ctx,
				newPulse,
				jetID,
			)
			if err != nil {
				return nil, errors.Wrap(err, "failed to split jet tree")
			}

			// Set actual because we are the last executor for jet.
			m.JetModifier.Update(ctx, newPulse, true, leftJetID, rightJetID)

			info.left = &jetInfo{id: leftJetID}
			info.right = &jetInfo{id: rightJetID}
			nextLeftExecutor, err := m.JetCoordinator.LightExecutorForJet(ctx, insolar.ID(leftJetID), newPulse)
			if err != nil {
				return nil, err
			}
			if *nextLeftExecutor == me {
				info.left.mineNext = true
				m.RecentStorageProvider.ClonePendingStorage(ctx, insolar.ID(jetID), insolar.ID(leftJetID))
			}
			nextRightExecutor, err := m.JetCoordinator.LightExecutorForJet(ctx, insolar.ID(rightJetID), newPulse)
			if err != nil {
				return nil, err
			}
			if *nextRightExecutor == me {
				info.right.mineNext = true
				m.RecentStorageProvider.ClonePendingStorage(ctx, insolar.ID(jetID), insolar.ID(rightJetID))
			}

			logger.WithFields(map[string]interface{}{
				"left_child":  leftJetID.DebugString(),
				"right_child": rightJetID.DebugString(),
			}).Info("jet split performed")
>>>>>>> beb3b6cd
		} else {
			// Set actual because we are the last executor for jet.
			m.JetModifier.Update(ctx, newPulse, true, jetID)
			nextExecutor, err := m.JetCoordinator.LightExecutorForJet(ctx, insolar.ID(jetID), newPulse)
			if err != nil {
				return nil, err
			}
			if *nextExecutor == me {
				info.mineNext = true
			}
		}
		results = append(results, info)
	}

	return results, nil
}

// Set set's new pulse and closes current jet drop.
func (m *PulseManager) Set(ctx context.Context, newPulse insolar.Pulse, persist bool) error {
	m.setLock.Lock()
	defer m.setLock.Unlock()
	if m.stopped {
		return errors.New("can't call Set method on PulseManager after stop")
	}

	ctx, span := instracer.StartSpan(
		ctx, "pulse.process", trace.WithSampler(trace.AlwaysSample()),
	)
	span.AddAttributes(
		trace.Int64Attribute("pulse.PulseNumber", int64(newPulse.PulseNumber)),
	)
	defer span.End()

	jets, oldPulse, prevPN, err := m.setUnderGilSection(ctx, newPulse, persist)
	if err != nil {
		return err
	}

	if !persist {
		return nil
	}

	// Run only on material executor.
	// execute only on material executor
	if m.NodeNet.GetOrigin().Role() == insolar.StaticRoleLightMaterial && oldPulse != nil && prevPN != nil {
		err = m.processEndPulse(ctx, jets, *prevPN, *oldPulse, newPulse)
		if err != nil {
			return err
		}
		m.postProcessJets(ctx, newPulse, jets)
		go m.LightReplicator.NotifyAboutPulse(ctx, newPulse.PulseNumber)
	}

	err = m.Bus.OnPulse(ctx, newPulse)
	if err != nil {
		inslogger.FromContext(ctx).Error(errors.Wrap(err, "MessageBus OnPulse() returns error"))
	}

	if m.MessageHandler != nil {
		m.MessageHandler.OnPulse(ctx, newPulse)
	}

	return nil
}

func (m *PulseManager) setUnderGilSection(
	ctx context.Context, newPulse insolar.Pulse, persist bool,
) (
	[]jetInfo, *insolar.Pulse, *insolar.PulseNumber, error,
) {
	var (
		oldPulse *insolar.Pulse
		prevPN   *insolar.PulseNumber
	)

	m.GIL.Acquire(ctx)
	ctx, span := instracer.StartSpan(ctx, "pulse.gil_locked")
	defer span.End()
	defer m.GIL.Release(ctx)

	// FIXME: @andreyromancev. 17.12.18. return insolar.Pulse here.
	storagePulse, err := m.PulseAccessor.Latest(ctx)
	if err != nil && err != pulse.ErrNotFound {
		return nil, nil, nil, errors.Wrap(err, "call of GetLatestPulseNumber failed")
	}

	if err != pulse.ErrNotFound {
		oldPulse = &storagePulse
		pp, err := m.PulseCalculator.Backwards(ctx, oldPulse.PulseNumber, 1)
		if err == nil {
			prevPN = &pp.PulseNumber
		} else {
			prevPN = &insolar.GenesisPulse.PulseNumber
		}
		ctx, _ = inslogger.WithField(ctx, "current_pulse", fmt.Sprintf("%d", oldPulse.PulseNumber))
	}

	logger := inslogger.FromContext(ctx)
	logger.WithFields(map[string]interface{}{
		"new_pulse": newPulse.PulseNumber,
		"persist":   persist,
	}).Debugf("received pulse")

	// swap pulse
	m.currentPulse = newPulse

	// swap active nodes
	err = m.ActiveListSwapper.MoveSyncToActive(ctx, newPulse.PulseNumber)
	if err != nil {
		return nil, nil, nil, errors.Wrap(err, "failed to apply new active node list")
	}
	if persist {
		if err := m.PulseAppender.Append(ctx, newPulse); err != nil {
			return nil, nil, nil, errors.Wrap(err, "call of AddPulse failed")
		}
		fromNetwork := m.NodeNet.GetWorkingNodes()
		toSet := make([]insolar.Node, 0, len(fromNetwork))
		for _, node := range fromNetwork {
			toSet = append(toSet, insolar.Node{ID: node.ID(), Role: node.Role()})
		}
		err = m.NodeSetter.Set(newPulse.PulseNumber, toSet)
		if err != nil {
			return nil, nil, nil, errors.Wrap(err, "call of SetActiveNodes failed")
		}
	}

	if m.NodeNet.GetOrigin().Role() == insolar.StaticRoleHeavyMaterial {
		return nil, nil, nil, nil
	}

	var jets []jetInfo
	if persist && oldPulse != nil {
		jets, err = m.processJets(ctx, oldPulse.PulseNumber, newPulse.PulseNumber)
		// We just joined to network
		if err == node.ErrNoNodes {
			return jets, oldPulse, prevPN, nil
		}
		if err != nil {
			return nil, nil, nil, errors.Wrap(err, "failed to process jets")
		}

		jets, err = m.splitJets(ctx, jets, oldPulse.PulseNumber, newPulse.PulseNumber)
		if err != nil {
			return nil, nil, nil, errors.Wrap(err, "failed to split jets")
		}
	}

	if oldPulse != nil && prevPN != nil {
		if m.NodeNet.GetOrigin().Role() == insolar.StaticRoleLightMaterial {
			m.prepareArtifactManagerMessageHandlerForNextPulse(ctx, newPulse, jets)
		}
	}

	if persist && oldPulse != nil {
		nodes, err := m.Nodes.All(oldPulse.PulseNumber)
		if err != nil {
			return nil, nil, nil, err
		}
		// No active nodes for pulse. It means there was no processing (network start).
		if len(nodes) == 0 {
			// Activate zero jet for jet tree and unlock jet waiter.
			zeroJet := insolar.NewJetID(0, nil)
			m.JetModifier.Update(ctx, newPulse.PulseNumber, true, *zeroJet)
			err := m.JetReleaser.Unlock(ctx, insolar.ID(*zeroJet))
			if err != nil {
				if err == artifactmanager.ErrWaiterNotLocked {
					inslogger.FromContext(ctx).Error(err)
				} else {
					return nil, nil, nil, errors.Wrap(err, "failed to unlock zero jet")
				}
			}
		}
	}

	return jets, oldPulse, prevPN, nil
}

func (m *PulseManager) splitJets(ctx context.Context, jets []jetInfo, old insolar.PulseNumber, new insolar.PulseNumber) ([]jetInfo, error) {
	me := m.JetCoordinator.Me()
	logger := inslogger.FromContext(ctx).WithFields(map[string]interface{}{
		"current_pulse": old,
		"new_pulse":     new,
	})

	results := make([]jetInfo, len(jets))
	for _, jet := range jets {
		drop, err := m.DropAccessor.ForPulse(ctx, jet.id, old)
		if err != nil {
			return nil, errors.Wrapf(err, "failed to get drop by jet.id: %v and pulse number: %v", jet.id, old)
		}

		info := jetInfo{id: jet.id}
		if drop.Split {
			leftJetID, rightJetID, err := m.JetModifier.Split(
				ctx,
				new,
				jet.id,
			)

			if err != nil {
				return nil, errors.Wrap(err, "failed to split jet tree")
			}

			// Set actual because we are the last executor for jet.
			m.JetModifier.Update(ctx, new, true, leftJetID, rightJetID)
			info.left = &jetInfo{id: leftJetID}
			info.right = &jetInfo{id: rightJetID}

			nextLeftExecutor, err := m.JetCoordinator.LightExecutorForJet(ctx, insolar.ID(leftJetID), new)
			if err != nil {
				return nil, err
			}
			if *nextLeftExecutor == me {
				info.left.mineNext = true
				m.rewriteHotData(ctx, jet.id, leftJetID)
			}
			nextRightExecutor, err := m.JetCoordinator.LightExecutorForJet(ctx, insolar.ID(rightJetID), new)
			if err != nil {
				return nil, err
			}
			if *nextRightExecutor == me {
				info.right.mineNext = true
				m.rewriteHotData(ctx, jet.id, rightJetID)
			}

			wasExecutor := false
			executor, err := m.JetCoordinator.LightExecutorForJet(ctx, insolar.ID(jet.id), old)
			if err != nil && err != node.ErrNoNodes {
				return nil, err
			}
			if err == nil {
				wasExecutor = *executor == me
			}
			logger = logger.WithField("jetid", jet.id.DebugString())
			inslogger.SetLogger(ctx, logger)
			logger.WithField("i_was_executor", wasExecutor).Debug("process jet")
			logger.WithFields(map[string]interface{}{
				"left_child":  leftJetID.DebugString(),
				"right_child": rightJetID.DebugString(),
			}).Info("jet split performed")
		} else {
			// Set actual because we are the last executor for jet.
			m.JetModifier.Update(ctx, new, true, jet.id)
			nextExecutor, err := m.JetCoordinator.LightExecutorForJet(ctx, insolar.ID(jet.id), new)
			if err != nil {
				return nil, err
			}
			if *nextExecutor == me {
				info.mineNext = true
			}
		}
		results = append(results, info)
	}
	return results, nil
}

func (m *PulseManager) postProcessJets(ctx context.Context, newPulse insolar.Pulse, jets []jetInfo) {
	ctx, span := instracer.StartSpan(ctx, "jets.post_process")
	defer span.End()

	for _, jetInfo := range jets {
		if !jetInfo.mineNext {
			m.RecentStorageProvider.RemovePendingStorage(ctx, insolar.ID(jetInfo.id))
		}
	}
}

func (m *PulseManager) prepareArtifactManagerMessageHandlerForNextPulse(ctx context.Context, newPulse insolar.Pulse, jets []jetInfo) {
	ctx, span := instracer.StartSpan(ctx, "early.close")
	defer span.End()

	m.JetReleaser.ThrowTimeout(ctx)
}

// Start starts pulse manager
func (m *PulseManager) Start(ctx context.Context) error {
	origin := m.NodeNet.GetOrigin()
	err := m.NodeSetter.Set(insolar.FirstPulseNumber, []insolar.Node{{ID: origin.ID(), Role: origin.Role()}})
	if err != nil && err != node.ErrOverride {
		return err
	}

	return nil
}

// Stop stops PulseManager
func (m *PulseManager) Stop(ctx context.Context) error {
	// There should not to be any Set call after Stop call
	m.setLock.Lock()
	m.stopped = true
	m.setLock.Unlock()

	return nil
}<|MERGE_RESOLUTION|>--- conflicted
+++ resolved
@@ -351,45 +351,7 @@
 		if indexToSplit == i && splitCount > 0 {
 			splitCount--
 
-<<<<<<< HEAD
 			info.split = true
-=======
-			leftJetID, rightJetID, err := m.JetModifier.Split(
-				ctx,
-				newPulse,
-				jetID,
-			)
-			if err != nil {
-				return nil, errors.Wrap(err, "failed to split jet tree")
-			}
-
-			// Set actual because we are the last executor for jet.
-			m.JetModifier.Update(ctx, newPulse, true, leftJetID, rightJetID)
-
-			info.left = &jetInfo{id: leftJetID}
-			info.right = &jetInfo{id: rightJetID}
-			nextLeftExecutor, err := m.JetCoordinator.LightExecutorForJet(ctx, insolar.ID(leftJetID), newPulse)
-			if err != nil {
-				return nil, err
-			}
-			if *nextLeftExecutor == me {
-				info.left.mineNext = true
-				m.RecentStorageProvider.ClonePendingStorage(ctx, insolar.ID(jetID), insolar.ID(leftJetID))
-			}
-			nextRightExecutor, err := m.JetCoordinator.LightExecutorForJet(ctx, insolar.ID(rightJetID), newPulse)
-			if err != nil {
-				return nil, err
-			}
-			if *nextRightExecutor == me {
-				info.right.mineNext = true
-				m.RecentStorageProvider.ClonePendingStorage(ctx, insolar.ID(jetID), insolar.ID(rightJetID))
-			}
-
-			logger.WithFields(map[string]interface{}{
-				"left_child":  leftJetID.DebugString(),
-				"right_child": rightJetID.DebugString(),
-			}).Info("jet split performed")
->>>>>>> beb3b6cd
 		} else {
 			// Set actual because we are the last executor for jet.
 			m.JetModifier.Update(ctx, newPulse, true, jetID)
@@ -531,7 +493,7 @@
 			return nil, nil, nil, errors.Wrap(err, "failed to process jets")
 		}
 
-		jets, err = m.splitJets(ctx, jets, oldPulse.PulseNumber, newPulse.PulseNumber)
+		jets, err = m.splitJets(ctx, jets, *prevPN, oldPulse.PulseNumber, newPulse.PulseNumber)
 		if err != nil {
 			return nil, nil, nil, errors.Wrap(err, "failed to split jets")
 		}
@@ -567,18 +529,17 @@
 	return jets, oldPulse, prevPN, nil
 }
 
-func (m *PulseManager) splitJets(ctx context.Context, jets []jetInfo, old insolar.PulseNumber, new insolar.PulseNumber) ([]jetInfo, error) {
+func (m *PulseManager) splitJets(ctx context.Context, jets []jetInfo, previous, current, new insolar.PulseNumber) ([]jetInfo, error) {
 	me := m.JetCoordinator.Me()
 	logger := inslogger.FromContext(ctx).WithFields(map[string]interface{}{
-		"current_pulse": old,
+		"current_pulse": current,
 		"new_pulse":     new,
 	})
 
-	results := make([]jetInfo, len(jets))
-	for _, jet := range jets {
-		drop, err := m.DropAccessor.ForPulse(ctx, jet.id, old)
+	for i, jet := range jets {
+		drop, err := m.DropAccessor.ForPulse(ctx, jet.id, previous)
 		if err != nil {
-			return nil, errors.Wrapf(err, "failed to get drop by jet.id: %v and pulse number: %v", jet.id, old)
+			continue
 		}
 
 		info := jetInfo{id: jet.id}
@@ -604,7 +565,7 @@
 			}
 			if *nextLeftExecutor == me {
 				info.left.mineNext = true
-				m.rewriteHotData(ctx, jet.id, leftJetID)
+				m.RecentStorageProvider.ClonePendingStorage(ctx, insolar.ID(jet.id), insolar.ID(leftJetID))
 			}
 			nextRightExecutor, err := m.JetCoordinator.LightExecutorForJet(ctx, insolar.ID(rightJetID), new)
 			if err != nil {
@@ -612,38 +573,17 @@
 			}
 			if *nextRightExecutor == me {
 				info.right.mineNext = true
-				m.rewriteHotData(ctx, jet.id, rightJetID)
-			}
-
-			wasExecutor := false
-			executor, err := m.JetCoordinator.LightExecutorForJet(ctx, insolar.ID(jet.id), old)
-			if err != nil && err != node.ErrNoNodes {
-				return nil, err
-			}
-			if err == nil {
-				wasExecutor = *executor == me
-			}
-			logger = logger.WithField("jetid", jet.id.DebugString())
-			inslogger.SetLogger(ctx, logger)
-			logger.WithField("i_was_executor", wasExecutor).Debug("process jet")
+				m.RecentStorageProvider.ClonePendingStorage(ctx, insolar.ID(jet.id), insolar.ID(rightJetID))
+			}
+
 			logger.WithFields(map[string]interface{}{
 				"left_child":  leftJetID.DebugString(),
 				"right_child": rightJetID.DebugString(),
 			}).Info("jet split performed")
-		} else {
-			// Set actual because we are the last executor for jet.
-			m.JetModifier.Update(ctx, new, true, jet.id)
-			nextExecutor, err := m.JetCoordinator.LightExecutorForJet(ctx, insolar.ID(jet.id), new)
-			if err != nil {
-				return nil, err
-			}
-			if *nextExecutor == me {
-				info.mineNext = true
-			}
-		}
-		results = append(results, info)
-	}
-	return results, nil
+		}
+		jets[i] = info
+	}
+	return jets, nil
 }
 
 func (m *PulseManager) postProcessJets(ctx context.Context, newPulse insolar.Pulse, jets []jetInfo) {
