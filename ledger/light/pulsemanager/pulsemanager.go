--- conflicted
+++ resolved
@@ -191,11 +191,7 @@
 		panic(errors.Wrap(err, "failed to open pulse for writing"))
 	}
 
-<<<<<<< HEAD
 	m.MessageHandler.ClosePulse(ctx, endedPulse)
 
-	return jets, endedPulse, nil
-=======
 	return jets, endedPulse.PulseNumber, justJoined, nil
->>>>>>> 7dad51bb
 }