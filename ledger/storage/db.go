--- conflicted
+++ resolved
@@ -76,13 +76,9 @@
 	nodeHistory     map[core.PulseNumber][]core.Node
 	nodeHistoryLock sync.Mutex
 
-<<<<<<< HEAD
 	addJetLock       sync.RWMutex
 	addBlockSizeLock sync.RWMutex
-=======
-	addJetLock  sync.RWMutex
-	jetTreeLock sync.Mutex
->>>>>>> acd52929
+	jetTreeLock      sync.Mutex
 }
 
 // SetTxRetiries sets number of retries on conflict in Update
