/*
 *    Copyright 2019 Insolar Technologies
 *
 *    Licensed under the Apache License, Version 2.0 (the "License");
 *    you may not use this file except in compliance with the License.
 *    You may obtain a copy of the License at
 *
 *        http://www.apache.org/licenses/LICENSE-2.0
 *
 *    Unless required by applicable law or agreed to in writing, software
 *    distributed under the License is distributed on an "AS IS" BASIS,
 *    WITHOUT WARRANTIES OR CONDITIONS OF ANY KIND, either express or implied.
 *    See the License for the specific language governing permissions and
 *    limitations under the License.
 */

package drop

import (
	"bytes"
	"context"

	"github.com/insolar/insolar/core"
<<<<<<< HEAD
	"github.com/insolar/insolar/ledger/storage"
=======
	"github.com/insolar/insolar/ledger/storage/db"
	"github.com/insolar/insolar/ledger/storage/jet"
>>>>>>> b86b7e42
)

type dropStorageDB struct {
	DB db.DB `inject:""`
}

// NewStorageDB creates a new storage, that holds data in a db.
func NewStorageDB() *dropStorageDB { // nolint: golint
	return &dropStorageDB{}
}

<<<<<<< HEAD
// ForPulse returns a jet.Drop for a provided pulse, that is stored in a db
func (ds *dropStorageDB) ForPulse(ctx context.Context, jetID core.JetID, pulse core.PulseNumber) (Drop, error) {
	prefix := jetID.Prefix()
	k := storage.JetDropPrefixKey(prefix, pulse)
=======
type dropDbKey struct {
	jetPrefix []byte
	pn        core.PulseNumber
}

func (dk *dropDbKey) Scope() db.Scope {
	return db.ScopeJetDrop
}

func (dk *dropDbKey) ID() []byte {
	return bytes.Join([][]byte{dk.jetPrefix, dk.pn.Bytes()}, nil)
}

// ForPulse returns a jet.Drop for a provided pulse, that is stored in a db.
func (ds *dropStorageDB) ForPulse(ctx context.Context, jetID core.JetID, pulse core.PulseNumber) (jet.Drop, error) {
	k := dropDbKey{jetID.Prefix(), pulse}
>>>>>>> b86b7e42

	buf, err := ds.DB.Get(&k)
	if err != nil {
		return Drop{}, err
	}
	drop, err := Decode(buf)
	if err != nil {
		return Drop{}, err
	}
	return *drop, nil
}

<<<<<<< HEAD
// Set saves a provided jet.Drop to a db
func (ds *dropStorageDB) Set(ctx context.Context, jetID core.JetID, drop Drop) error {
	prefix := jetID.Prefix()
	k := storage.JetDropPrefixKey(prefix, drop.Pulse)
	_, err := ds.DB.Get(ctx, k)
=======
// Set saves a provided jet.Drop to a db.
func (ds *dropStorageDB) Set(ctx context.Context, drop jet.Drop) error {
	k := dropDbKey{drop.JetID.Prefix(), drop.Pulse}

	_, err := ds.DB.Get(&k)
>>>>>>> b86b7e42
	if err == nil {
		return ErrOverride
	}

	encoded, err := Encode(&drop)
	if err != nil {
		return err
	}
	return ds.DB.Set(&k, encoded)
}

// Delete methods removes a drop from a storage. But the method mustn't be called for a db storage.
// Because db storage must be used only on a heavy-node.
func (ds *dropStorageDB) Delete(pulse core.PulseNumber) {
	panic("mustn't be called. because db storage must work only on a heavy node. heavy mustn't remove any data")
}<|MERGE_RESOLUTION|>--- conflicted
+++ resolved
@@ -21,12 +21,7 @@
 	"context"
 
 	"github.com/insolar/insolar/core"
-<<<<<<< HEAD
-	"github.com/insolar/insolar/ledger/storage"
-=======
 	"github.com/insolar/insolar/ledger/storage/db"
-	"github.com/insolar/insolar/ledger/storage/jet"
->>>>>>> b86b7e42
 )
 
 type dropStorageDB struct {
@@ -38,12 +33,6 @@
 	return &dropStorageDB{}
 }
 
-<<<<<<< HEAD
-// ForPulse returns a jet.Drop for a provided pulse, that is stored in a db
-func (ds *dropStorageDB) ForPulse(ctx context.Context, jetID core.JetID, pulse core.PulseNumber) (Drop, error) {
-	prefix := jetID.Prefix()
-	k := storage.JetDropPrefixKey(prefix, pulse)
-=======
 type dropDbKey struct {
 	jetPrefix []byte
 	pn        core.PulseNumber
@@ -57,10 +46,9 @@
 	return bytes.Join([][]byte{dk.jetPrefix, dk.pn.Bytes()}, nil)
 }
 
-// ForPulse returns a jet.Drop for a provided pulse, that is stored in a db.
-func (ds *dropStorageDB) ForPulse(ctx context.Context, jetID core.JetID, pulse core.PulseNumber) (jet.Drop, error) {
+// ForPulse returns a Drop for a provided pulse, that is stored in a db.
+func (ds *dropStorageDB) ForPulse(ctx context.Context, jetID core.JetID, pulse core.PulseNumber) (Drop, error) {
 	k := dropDbKey{jetID.Prefix(), pulse}
->>>>>>> b86b7e42
 
 	buf, err := ds.DB.Get(&k)
 	if err != nil {
@@ -73,19 +61,11 @@
 	return *drop, nil
 }
 
-<<<<<<< HEAD
-// Set saves a provided jet.Drop to a db
-func (ds *dropStorageDB) Set(ctx context.Context, jetID core.JetID, drop Drop) error {
-	prefix := jetID.Prefix()
-	k := storage.JetDropPrefixKey(prefix, drop.Pulse)
-	_, err := ds.DB.Get(ctx, k)
-=======
-// Set saves a provided jet.Drop to a db.
-func (ds *dropStorageDB) Set(ctx context.Context, drop jet.Drop) error {
+// Set saves a provided Drop to a db.
+func (ds *dropStorageDB) Set(ctx context.Context, drop Drop) error {
 	k := dropDbKey{drop.JetID.Prefix(), drop.Pulse}
 
 	_, err := ds.DB.Get(&k)
->>>>>>> b86b7e42
 	if err == nil {
 		return ErrOverride
 	}
