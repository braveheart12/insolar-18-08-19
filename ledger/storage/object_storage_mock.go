--- conflicted
+++ resolved
@@ -41,16 +41,7 @@
 	IterateIndexIDsPreCounter uint64
 	IterateIndexIDsMock       mObjectStorageMockIterateIndexIDs
 
-<<<<<<< HEAD
 	SetBlobFunc       func(p context.Context, p1 core.RecordID, p2 core.PulseNumber, p3 []byte) (r *core.RecordID, r1 error)
-=======
-	RemoveObjectIndexFunc       func(p context.Context, p1 insolar.ID, p2 *insolar.ID) (r error)
-	RemoveObjectIndexCounter    uint64
-	RemoveObjectIndexPreCounter uint64
-	RemoveObjectIndexMock       mObjectStorageMockRemoveObjectIndex
-
-	SetBlobFunc       func(p context.Context, p1 insolar.ID, p2 insolar.PulseNumber, p3 []byte) (r *insolar.ID, r1 error)
->>>>>>> 4a64ff02
 	SetBlobCounter    uint64
 	SetBlobPreCounter uint64
 	SetBlobMock       mObjectStorageMockSetBlob
@@ -691,8 +682,6 @@
 	return true
 }
 
-<<<<<<< HEAD
-=======
 type mObjectStorageMockRemoveObjectIndex struct {
 	mock              *ObjectStorageMock
 	mainExpectation   *ObjectStorageMockRemoveObjectIndexExpectation
@@ -706,8 +695,8 @@
 
 type ObjectStorageMockRemoveObjectIndexInput struct {
 	p  context.Context
-	p1 insolar.ID
-	p2 *insolar.ID
+	p1 core.RecordID
+	p2 *core.RecordID
 }
 
 type ObjectStorageMockRemoveObjectIndexResult struct {
@@ -715,7 +704,7 @@
 }
 
 //Expect specifies that invocation of ObjectStorage.RemoveObjectIndex is expected from 1 to Infinity times
-func (m *mObjectStorageMockRemoveObjectIndex) Expect(p context.Context, p1 insolar.ID, p2 *insolar.ID) *mObjectStorageMockRemoveObjectIndex {
+func (m *mObjectStorageMockRemoveObjectIndex) Expect(p context.Context, p1 core.RecordID, p2 *core.RecordID) *mObjectStorageMockRemoveObjectIndex {
 	m.mock.RemoveObjectIndexFunc = nil
 	m.expectationSeries = nil
 
@@ -739,7 +728,7 @@
 }
 
 //ExpectOnce specifies that invocation of ObjectStorage.RemoveObjectIndex is expected once
-func (m *mObjectStorageMockRemoveObjectIndex) ExpectOnce(p context.Context, p1 insolar.ID, p2 *insolar.ID) *ObjectStorageMockRemoveObjectIndexExpectation {
+func (m *mObjectStorageMockRemoveObjectIndex) ExpectOnce(p context.Context, p1 core.RecordID, p2 *core.RecordID) *ObjectStorageMockRemoveObjectIndexExpectation {
 	m.mock.RemoveObjectIndexFunc = nil
 	m.mainExpectation = nil
 
@@ -754,7 +743,7 @@
 }
 
 //Set uses given function f as a mock of ObjectStorage.RemoveObjectIndex method
-func (m *mObjectStorageMockRemoveObjectIndex) Set(f func(p context.Context, p1 insolar.ID, p2 *insolar.ID) (r error)) *ObjectStorageMock {
+func (m *mObjectStorageMockRemoveObjectIndex) Set(f func(p context.Context, p1 core.RecordID, p2 *core.RecordID) (r error)) *ObjectStorageMock {
 	m.mainExpectation = nil
 	m.expectationSeries = nil
 
@@ -763,7 +752,7 @@
 }
 
 //RemoveObjectIndex implements github.com/insolar/insolar/ledger/storage.ObjectStorage interface
-func (m *ObjectStorageMock) RemoveObjectIndex(p context.Context, p1 insolar.ID, p2 *insolar.ID) (r error) {
+func (m *ObjectStorageMock) RemoveObjectIndex(p context.Context, p1 core.RecordID, p2 *core.RecordID) (r error) {
 	counter := atomic.AddUint64(&m.RemoveObjectIndexPreCounter, 1)
 	defer atomic.AddUint64(&m.RemoveObjectIndexCounter, 1)
 
@@ -842,7 +831,6 @@
 	return true
 }
 
->>>>>>> 4a64ff02
 type mObjectStorageMockSetBlob struct {
 	mock              *ObjectStorageMock
 	mainExpectation   *ObjectStorageMockSetBlobExpectation
