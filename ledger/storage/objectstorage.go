--- conflicted
+++ resolved
@@ -28,16 +28,8 @@
 
 // ObjectStorage returns objects and their meta
 type ObjectStorage interface {
-<<<<<<< HEAD
-	GetRecord(ctx context.Context, jetID insolar.ID, id *insolar.ID) (object.VirtualRecord, error)
-	SetRecord(ctx context.Context, jetID insolar.ID, pulseNumber insolar.PulseNumber, rec object.VirtualRecord) (*insolar.ID, error)
-=======
-	GetBlob(ctx context.Context, jetID insolar.ID, id *insolar.ID) ([]byte, error)
-	SetBlob(ctx context.Context, jetID insolar.ID, pulseNumber insolar.PulseNumber, blob []byte) (*insolar.ID, error)
-
 	GetRecord(ctx context.Context, jetID insolar.ID, id *insolar.ID) (record.VirtualRecord, error)
 	SetRecord(ctx context.Context, jetID insolar.ID, pulseNumber insolar.PulseNumber, rec record.VirtualRecord) (*insolar.ID, error)
->>>>>>> a97f43f5
 
 	IterateIndexIDs(
 		ctx context.Context,
