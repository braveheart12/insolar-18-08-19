/*
 *    Copyright 2019 Insolar Technologies
 *
 *    Licensed under the Apache License, Version 2.0 (the "License");
 *    you may not use this file except in compliance with the License.
 *    You may obtain a copy of the License at
 *
 *        http://www.apache.org/licenses/LICENSE-2.0
 *
 *    Unless required by applicable law or agreed to in writing, software
 *    distributed under the License is distributed on an "AS IS" BASIS,
 *    WITHOUT WARRANTIES OR CONDITIONS OF ANY KIND, either express or implied.
 *    See the License for the specific language governing permissions and
 *    limitations under the License.
 */

package storage

import (
	"bytes"
	"encoding/hex"

	"github.com/insolar/insolar/core"
)

type bytes2hex []byte

func (h bytes2hex) String() string {
	return hex.EncodeToString(h)
}

func prefixkey(prefix byte, parts ...[]byte) []byte {
	tail := bytes.Join(parts, nil)
	k := make([]byte, len(tail)+1)
	k[0] = prefix
	_ = copy(k[1:], tail)
	return k
}

<<<<<<< HEAD
func JetDropPrefixKey(jp []byte, pn core.PulseNumber) []byte {
	return prefixkey(scopeIDJetDrop, jp, pn.Bytes())
}

func IDRecordPrefixKey(jp []byte, pn core.PulseNumber) []byte {
	return prefixkey(scopeIDRecord, jp, pn.Bytes())
=======
func JetListPrefixKey() []byte {
	return prefixkey(scopeIDSystem, []byte{sysJetList})
>>>>>>> b86b7e42
}

func GenesisPrefixKey() []byte {
	return prefixkey(scopeIDSystem, []byte{sysGenesis})
}

func pulseFromKey(key []byte) core.PulseNumber {
	return core.NewPulseNumber(pulseBytesFromKey(key))
}

func pulseBytesFromKey(key []byte) []byte {
	return key[core.RecordHashSize : core.RecordHashSize+core.PulseNumberSize]
}<|MERGE_RESOLUTION|>--- conflicted
+++ resolved
@@ -37,19 +37,6 @@
 	return k
 }
 
-<<<<<<< HEAD
-func JetDropPrefixKey(jp []byte, pn core.PulseNumber) []byte {
-	return prefixkey(scopeIDJetDrop, jp, pn.Bytes())
-}
-
-func IDRecordPrefixKey(jp []byte, pn core.PulseNumber) []byte {
-	return prefixkey(scopeIDRecord, jp, pn.Bytes())
-=======
-func JetListPrefixKey() []byte {
-	return prefixkey(scopeIDSystem, []byte{sysJetList})
->>>>>>> b86b7e42
-}
-
 func GenesisPrefixKey() []byte {
 	return prefixkey(scopeIDSystem, []byte{sysGenesis})
 }
