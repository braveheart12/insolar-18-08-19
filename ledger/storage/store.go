//
// Copyright 2019 Insolar Technologies GmbH
//
// Licensed under the Apache License, Version 2.0 (the "License");
// you may not use this file except in compliance with the License.
// You may obtain a copy of the License at
//
//     http://www.apache.org/licenses/LICENSE-2.0
//
// Unless required by applicable law or agreed to in writing, software
// distributed under the License is distributed on an "AS IS" BASIS,
// WITHOUT WARRANTIES OR CONDITIONS OF ANY KIND, either express or implied.
// See the License for the specific language governing permissions and
// limitations under the License.
//

package storage

import (
	"context"

	"github.com/insolar/insolar/insolar"
	"github.com/insolar/insolar/ledger/storage/object"
)

// Store is used by context unaware clients who can work inside transactions as well as outside.
type Store interface {
<<<<<<< HEAD
	GetRecord(ctx context.Context, jetID core.RecordID, ref *core.RecordID) (object.VirtualRecord, error)
	SetRecord(ctx context.Context, jetID core.RecordID, pulseNumber core.PulseNumber, rec object.VirtualRecord) (*core.RecordID, error)
	GetBlob(ctx context.Context, jetID core.RecordID, ref *core.RecordID) ([]byte, error)
	SetBlob(ctx context.Context, jetID core.RecordID, number core.PulseNumber, blob []byte) (*core.RecordID, error)
=======
	GetRecord(ctx context.Context, jetID insolar.ID, ref *insolar.ID) (object.Record, error)
	SetRecord(ctx context.Context, jetID insolar.ID, pulseNumber insolar.PulseNumber, rec object.Record) (*insolar.ID, error)
	GetBlob(ctx context.Context, jetID insolar.ID, ref *insolar.ID) ([]byte, error)
	SetBlob(ctx context.Context, jetID insolar.ID, number insolar.PulseNumber, blob []byte) (*insolar.ID, error)
>>>>>>> 0e08b585

	GetObjectIndex(ctx context.Context, jetID insolar.ID, ref *insolar.ID, forupdate bool) (*object.Lifeline, error)
	SetObjectIndex(ctx context.Context, jetID insolar.ID, ref *insolar.ID, idx *object.Lifeline) error
	RemoveObjectIndex(ctx context.Context, jetID insolar.ID, ref *insolar.ID) error

	// Deprecated: use insolar.PulseStorage.Current() instead
	GetLatestPulse(ctx context.Context) (*Pulse, error)
	GetPulse(ctx context.Context, num insolar.PulseNumber) (*Pulse, error)
}<|MERGE_RESOLUTION|>--- conflicted
+++ resolved
@@ -25,17 +25,10 @@
 
 // Store is used by context unaware clients who can work inside transactions as well as outside.
 type Store interface {
-<<<<<<< HEAD
-	GetRecord(ctx context.Context, jetID core.RecordID, ref *core.RecordID) (object.VirtualRecord, error)
-	SetRecord(ctx context.Context, jetID core.RecordID, pulseNumber core.PulseNumber, rec object.VirtualRecord) (*core.RecordID, error)
-	GetBlob(ctx context.Context, jetID core.RecordID, ref *core.RecordID) ([]byte, error)
-	SetBlob(ctx context.Context, jetID core.RecordID, number core.PulseNumber, blob []byte) (*core.RecordID, error)
-=======
-	GetRecord(ctx context.Context, jetID insolar.ID, ref *insolar.ID) (object.Record, error)
-	SetRecord(ctx context.Context, jetID insolar.ID, pulseNumber insolar.PulseNumber, rec object.Record) (*insolar.ID, error)
+	GetRecord(ctx context.Context, jetID insolar.ID, ref *insolar.ID) (object.VirtualRecord, error)
+	SetRecord(ctx context.Context, jetID insolar.ID, pulseNumber insolar.PulseNumber, rec object.VirtualRecord) (*insolar.ID, error)
 	GetBlob(ctx context.Context, jetID insolar.ID, ref *insolar.ID) ([]byte, error)
 	SetBlob(ctx context.Context, jetID insolar.ID, number insolar.PulseNumber, blob []byte) (*insolar.ID, error)
->>>>>>> 0e08b585
 
 	GetObjectIndex(ctx context.Context, jetID insolar.ID, ref *insolar.ID, forupdate bool) (*object.Lifeline, error)
 	SetObjectIndex(ctx context.Context, jetID insolar.ID, ref *insolar.ID, idx *object.Lifeline) error
