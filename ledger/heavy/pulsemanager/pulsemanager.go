//
// Copyright 2019 Insolar Technologies GmbH
//
// Licensed under the Apache License, Version 2.0 (the "License");
// you may not use this file except in compliance with the License.
// You may obtain a copy of the License at
//
//     http://www.apache.org/licenses/LICENSE-2.0
//
// Unless required by applicable law or agreed to in writing, software
// distributed under the License is distributed on an "AS IS" BASIS,
// WITHOUT WARRANTIES OR CONDITIONS OF ANY KIND, either express or implied.
// See the License for the specific language governing permissions and
// limitations under the License.
//

package pulsemanager

import (
	"context"
	"sync"

	"github.com/insolar/insolar/insolar"
	"github.com/insolar/insolar/insolar/jet"
	"github.com/insolar/insolar/insolar/node"
	"github.com/insolar/insolar/insolar/pulse"
	"github.com/insolar/insolar/instrumentation/inslogger"
	"github.com/insolar/insolar/instrumentation/instracer"
	"github.com/insolar/insolar/ledger/heavy/executor"

	"github.com/pkg/errors"
	"go.opencensus.io/trace"
)

// PulseManager implements insolar.PulseManager.
type PulseManager struct {
<<<<<<< HEAD
	Bus                insolar.MessageBus          `inject:""`
	NodeNet            insolar.NodeNetwork         `inject:""`
	GIL                insolar.GlobalInsolarLock   `inject:""`
	ActiveListSwapper  ActiveListSwapper           `inject:""`
	NodeSetter         node.Modifier               `inject:""`
	Nodes              node.Accessor               `inject:""`
	PulseAppender      pulse.Appender              `inject:""`
	PulseAccessor      pulse.Accessor              `inject:""`
	FinalizationKeeper executor.FinalizationKeeper `inject:""`
	JetModifier        jet.Modifier                `inject:""`
=======
	Bus           insolar.MessageBus        `inject:""`
	NodeNet       insolar.NodeNetwork       `inject:""`
	GIL           insolar.GlobalInsolarLock `inject:""`
	NodeSetter    node.Modifier             `inject:""`
	Nodes         node.Accessor             `inject:""`
	PulseAppender pulse.Appender            `inject:""`
	PulseAccessor pulse.Accessor            `inject:""`
	JetModifier   jet.Modifier              `inject:""`
>>>>>>> 1e0fe03c

	currentPulse insolar.Pulse

	// setLock locks Set method call.
	setLock sync.RWMutex
	// saves PM stopping mode
	stopped bool
}

// NewPulseManager creates PulseManager instance.
func NewPulseManager() *PulseManager {
	pm := &PulseManager{
		currentPulse: *insolar.GenesisPulse,
	}
	return pm
}

// Set set's new pulse.
func (m *PulseManager) Set(ctx context.Context, newPulse insolar.Pulse) error {
	m.setLock.Lock()
	defer m.setLock.Unlock()
	if m.stopped {
		return errors.New("can't call Set method on PulseManager after stop")
	}

	ctx, span := instracer.StartSpan(
		ctx, "pulse.process", trace.WithSampler(trace.AlwaysSample()),
	)
	span.AddAttributes(
		trace.Int64Attribute("pulse.PulseNumber", int64(newPulse.PulseNumber)),
	)
	defer span.End()

	err := m.FinalizationKeeper.OnPulse(ctx, newPulse.PulseNumber)
	if err != nil {
		return errors.Wrap(err, "got error calling FinalizationKeeper.OnPulse")
	}

	err = m.setUnderGilSection(ctx, newPulse)
	if err != nil {
		return err
	}

	err = m.Bus.OnPulse(ctx, newPulse)
	if err != nil {
		inslogger.FromContext(ctx).Error(errors.Wrap(err, "MessageBus OnPulse() returns error"))
	}

	return nil
}

func (m *PulseManager) setUnderGilSection(ctx context.Context, newPulse insolar.Pulse) error {
	var (
		oldPulse *insolar.Pulse
	)

	m.GIL.Acquire(ctx)
	ctx, span := instracer.StartSpan(ctx, "pulse.gil_locked")

	defer span.End()
	defer m.GIL.Release(ctx)

	storagePulse, err := m.PulseAccessor.Latest(ctx)
	if err != nil && err != pulse.ErrNotFound {
		return errors.Wrap(err, "call of m.PulseAccessor.Latest failed")
	}

	if err != pulse.ErrNotFound {
		oldPulse = &storagePulse
	}

	logger := inslogger.FromContext(ctx)
	logger.WithFields(map[string]interface{}{
		"new_pulse": newPulse.PulseNumber,
	}).Debugf("received pulse")

	// swap pulse
	m.currentPulse = newPulse

	if err := m.PulseAppender.Append(ctx, newPulse); err != nil {
		return errors.Wrap(err, "call of AddPulse failed")
	}
	fromNetwork := m.NodeNet.GetWorkingNodes()
	toSet := make([]insolar.Node, 0, len(fromNetwork))
	for _, node := range fromNetwork {
		toSet = append(toSet, insolar.Node{ID: node.ID(), Role: node.Role()})
	}
	err = m.NodeSetter.Set(newPulse.PulseNumber, toSet)
	if err != nil {
		return errors.Wrap(err, "call of SetActiveNodes failed")
	}

	futurePulse := newPulse.NextPulseNumber
	err = m.JetModifier.Clone(ctx, newPulse.PulseNumber, futurePulse)
	if err != nil {
		return errors.Wrapf(err, "failed to clone jet.Tree fromPulse=%v toPulse=%v", newPulse.PulseNumber, futurePulse)
	}

	if oldPulse != nil {
		nodes, err := m.Nodes.All(oldPulse.PulseNumber)
		if err != nil {
			return nil
		}
		// No active nodes for pulse. It means there was no processing (network start).
		if len(nodes) == 0 {
			// Activate zero jet for jet tree.
			futurePulse := newPulse.NextPulseNumber
			err := m.JetModifier.Update(ctx, futurePulse, false, insolar.ZeroJetID)
			if err != nil {
				return errors.Wrapf(err, "failed to update zeroJet")
			}
			logger.Infof("[PulseManager] activate zeroJet pulse=%v", futurePulse)
		}
	}

	return nil
}<|MERGE_RESOLUTION|>--- conflicted
+++ resolved
@@ -34,27 +34,15 @@
 
 // PulseManager implements insolar.PulseManager.
 type PulseManager struct {
-<<<<<<< HEAD
 	Bus                insolar.MessageBus          `inject:""`
 	NodeNet            insolar.NodeNetwork         `inject:""`
 	GIL                insolar.GlobalInsolarLock   `inject:""`
-	ActiveListSwapper  ActiveListSwapper           `inject:""`
 	NodeSetter         node.Modifier               `inject:""`
 	Nodes              node.Accessor               `inject:""`
 	PulseAppender      pulse.Appender              `inject:""`
 	PulseAccessor      pulse.Accessor              `inject:""`
 	FinalizationKeeper executor.FinalizationKeeper `inject:""`
 	JetModifier        jet.Modifier                `inject:""`
-=======
-	Bus           insolar.MessageBus        `inject:""`
-	NodeNet       insolar.NodeNetwork       `inject:""`
-	GIL           insolar.GlobalInsolarLock `inject:""`
-	NodeSetter    node.Modifier             `inject:""`
-	Nodes         node.Accessor             `inject:""`
-	PulseAppender pulse.Appender            `inject:""`
-	PulseAccessor pulse.Accessor            `inject:""`
-	JetModifier   jet.Modifier              `inject:""`
->>>>>>> 1e0fe03c
 
 	currentPulse insolar.Pulse
 
