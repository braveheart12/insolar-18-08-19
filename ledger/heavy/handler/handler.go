--- conflicted
+++ resolved
@@ -57,17 +57,13 @@
 	IndexLifelineAccessor object.LifelineAccessor
 	IndexBucketModifier   object.IndexBucketModifier
 	DropModifier          drop.Modifier
-<<<<<<< HEAD
 	RecordSequence        object.SequenceRecordModifier
 
-	jetID insolar.JetID
-=======
-	PulseAccessor         pulse.Accessor
-	JetModifier           jet.Modifier
-	JetKeeper             replica.JetKeeper
-	PulseValidator        consistency.PulseValidator
-	jetID                 insolar.JetID
->>>>>>> 2a3f1e67
+	jetID          insolar.JetID
+	PulseAccessor  pulse.Accessor
+	JetModifier    jet.Modifier
+	JetKeeper      replica.JetKeeper
+	PulseValidator consistency.PulseValidator
 }
 
 // New creates a new handler.
