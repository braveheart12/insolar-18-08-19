//
// Copyright 2019 Insolar Technologies GmbH
//
// Licensed under the Apache License, Version 2.0 (the "License");
// you may not use this file except in compliance with the License.
// You may obtain a copy of the License at
//
//     http://www.apache.org/licenses/LICENSE-2.0
//
// Unless required by applicable law or agreed to in writing, software
// distributed under the License is distributed on an "AS IS" BASIS,
// WITHOUT WARRANTIES OR CONDITIONS OF ANY KIND, either express or implied.
// See the License for the specific language governing permissions and
// limitations under the License.
//

package handler

import (
	"bytes"
	"context"
	"fmt"

	watermillMsg "github.com/ThreeDotsLabs/watermill/message"
	"github.com/insolar/insolar/configuration"
	"github.com/insolar/insolar/insolar/bus"
	"github.com/insolar/insolar/insolar/jet"
	"github.com/insolar/insolar/insolar/payload"
	"github.com/insolar/insolar/insolar/pulse"
	"github.com/insolar/insolar/insolar/record"
	"github.com/insolar/insolar/instrumentation/inslogger"
	"github.com/insolar/insolar/instrumentation/instracer"
	"github.com/insolar/insolar/ledger/drop"
	"github.com/insolar/insolar/ledger/heavy/executor"

	"github.com/insolar/insolar/ledger/heavy/proc"
	"github.com/pkg/errors"

	"github.com/insolar/insolar/insolar"
	"github.com/insolar/insolar/insolar/message"
	"github.com/insolar/insolar/insolar/reply"
	"github.com/insolar/insolar/ledger/object"
)

// Handler is a base struct for heavy's methods
type Handler struct {
	cfg configuration.Ledger

	Bus            insolar.MessageBus
	JetCoordinator jet.Coordinator
	PCS            insolar.PlatformCryptographyScheme
	RecordAccessor object.RecordAccessor
	RecordModifier object.RecordModifier

	IndexAccessor object.IndexAccessor
	IndexModifier object.IndexModifier

	DropModifier  drop.Modifier
	PulseAccessor pulse.Accessor
	CALC          pulse.Calculator
	JetModifier   jet.Modifier
	JetAccessor   jet.Accessor
	JetKeeper     executor.JetKeeper

	Sender bus.Sender

	jetID insolar.JetID
	dep   *proc.Dependencies
}

// New creates a new handler.
func New(cfg configuration.Ledger) *Handler {
	h := &Handler{
		cfg:   cfg,
		jetID: insolar.ZeroJetID,
	}
	dep := proc.Dependencies{
		PassState: func(p *proc.PassState) {
			p.Dep.Records = h.RecordAccessor
			p.Dep.Sender = h.Sender
		},
		GetCode: func(p *proc.GetCode) {
			p.Dep.Sender = h.Sender
			p.Dep.RecordAccessor = h.RecordAccessor
		},
		SendRequests: func(p *proc.SendRequests) {
			p.Dep(h.Sender, h.RecordAccessor, h.IndexAccessor)
		},
		GetRequest: func(p *proc.GetRequest) {
			p.Dep(h.RecordAccessor, h.Sender)
		},
		Replication: func(p *proc.Replication) {
			p.Dep(
				h.RecordModifier,
				h.IndexModifier,
				h.PCS,
				h.PulseAccessor,
				h.DropModifier,
				h.JetModifier,
				h.JetKeeper,
			)
		},
	}
	h.dep = &dep
	return h
}

func (h *Handler) Process(msg *watermillMsg.Message) ([]*watermillMsg.Message, error) {
	ctx := inslogger.ContextWithTrace(context.Background(), msg.Metadata.Get(bus.MetaTraceID))
	parentSpan, err := instracer.Deserialize([]byte(msg.Metadata.Get(bus.MetaSpanData)))
	if err == nil {
		ctx = instracer.WithParentSpan(ctx, parentSpan)
	} else {
		inslogger.FromContext(ctx).Error(err)
	}

	for k, v := range msg.Metadata {
		ctx, _ = inslogger.WithField(ctx, k, v)
	}
	logger := inslogger.FromContext(ctx)

	meta := payload.Meta{}
	err = meta.Unmarshal(msg.Payload)
	if err != nil {
		logger.Error(err)
	}

	err = h.handle(ctx, msg)
	if err != nil {
		logger.Error(errors.Wrap(err, "handle error"))
	}

	return nil, nil
}

func (h *Handler) handleParcel(ctx context.Context, msg *watermillMsg.Message) error {
	meta := payload.Meta{}
	err := meta.Unmarshal(msg.Payload)
	if err != nil {
		return errors.Wrap(err, "failed to unmarshal meta")
	}

	parcel, err := message.DeserializeParcel(bytes.NewBuffer(meta.Payload))
	if err != nil {
		return errors.Wrap(err, "can't deserialize payload to parcel")
	}

	msgType := msg.Metadata.Get(bus.MetaType)
	ctx, _ = inslogger.WithField(ctx, "msg_type", msgType)
	ctx, span := instracer.StartSpan(ctx, fmt.Sprintf("Present %v", parcel.Message().Type().String()))
	defer span.End()

	var rep insolar.Reply
	switch msgType {
	case insolar.TypeGetChildren.String():
		rep, err = h.handleGetChildren(ctx, parcel)
	case insolar.TypeGetDelegate.String():
		rep, err = h.handleGetDelegate(ctx, parcel)
	case insolar.TypeGetJet.String():
		rep, err = h.handleGetJet(ctx, parcel)
	case insolar.TypeGetObjectIndex.String():
		rep, err = h.handleGetObjectIndex(ctx, parcel)
	default:
		err = fmt.Errorf("no handler for message type %s", msgType)
	}
	if err != nil {
		h.replyError(ctx, meta, errors.Wrap(err, "error while handle parcel"))
	} else {
		resAsMsg := bus.ReplyAsMessage(ctx, rep)
		h.Sender.Reply(ctx, meta, resAsMsg)
	}
	return err
}

func (h *Handler) handle(ctx context.Context, msg *watermillMsg.Message) error {
	msgType := msg.Metadata.Get(bus.MetaType)
	if msgType != "" {
		return h.handleParcel(ctx, msg)
	}

	var err error

	meta := payload.Meta{}
	err = meta.Unmarshal(msg.Payload)
	if err != nil {
		return errors.Wrap(err, "failed to unmarshal meta")
	}
	payloadType, err := payload.UnmarshalType(meta.Payload)
	if err != nil {
		return errors.Wrap(err, "failed to unmarshal payload type")
	}
	ctx, _ = inslogger.WithField(ctx, "msg_type", payloadType.String())

	switch payloadType {
	case payload.TypeGetRequest:
		p := proc.NewGetRequest(meta)
		h.dep.GetRequest(p)
		return p.Proceed(ctx)
	case payload.TypeGetFilament:
		p := proc.NewSendRequests(meta)
		h.dep.SendRequests(p)
		return p.Proceed(ctx)
	case payload.TypePassState:
		p := proc.NewPassState(meta)
		h.dep.PassState(p)
		err = p.Proceed(ctx)
	case payload.TypeGetCode:
		p := proc.NewGetCode(meta)
		h.dep.GetCode(p)
		err = p.Proceed(ctx)
	case payload.TypePass:
		err = h.handlePass(ctx, meta)
	case payload.TypeError:
		h.handleError(ctx, meta)
<<<<<<< HEAD
	case payload.TypeGotHotConfirmation:
		h.handleGotHotConfirmation(ctx, meta)
=======
	case payload.TypeReplication:
		p := proc.NewReplication(meta, h.cfg)
		h.dep.Replication(p)
		err = p.Proceed(ctx)
>>>>>>> ac12bfa2
	default:
		err = fmt.Errorf("no handler for message type %s", payloadType.String())
	}
	if err != nil {
		h.replyError(ctx, meta, err)
	}
	return err
}

func (h *Handler) handleError(ctx context.Context, msg payload.Meta) {
	pl := payload.Error{}
	err := pl.Unmarshal(msg.Payload)
	if err != nil {
		inslogger.FromContext(ctx).Error(errors.Wrap(err, "failed to unmarshal error"))
		return
	}

	inslogger.FromContext(ctx).Error("received error: ", pl.Text)
}

func (h *Handler) handlePass(ctx context.Context, meta payload.Meta) error {
	pass := payload.Pass{}
	err := pass.Unmarshal(meta.Payload)
	if err != nil {
		return errors.Wrap(err, "failed to unmarshal pass payload")
	}

	originMeta := payload.Meta{}
	err = originMeta.Unmarshal(pass.Origin)
	if err != nil {
		return errors.Wrap(err, "failed to unmarshal origin message")
	}
	payloadType, err := payload.UnmarshalType(originMeta.Payload)
	if err != nil {
		return errors.Wrap(err, "failed to unmarshal payload type")
	}

	ctx, _ = inslogger.WithField(ctx, "msg_type_original", payloadType.String())

	switch payloadType { // nolint
	case payload.TypeGetCode:
		p := proc.NewGetCode(originMeta)
		h.dep.GetCode(p)
		err = p.Proceed(ctx)
	default:
		err = fmt.Errorf("no pass handler for message type %s", payload.Type(originMeta.Polymorph).String())
	}
	if err != nil {
		h.replyError(ctx, originMeta, err)
	}
	return err
}

func (h *Handler) replyError(ctx context.Context, replyTo payload.Meta, err error) {
	errMsg, err := payload.NewMessage(&payload.Error{Text: err.Error()})
	if err != nil {
		inslogger.FromContext(ctx).Error(errors.Wrap(err, "failed to reply error"))
	}
	go h.Sender.Reply(ctx, replyTo, errMsg)
}

func (h *Handler) Init(ctx context.Context) error {
	return nil
}

func (h *Handler) handleGetDelegate(ctx context.Context, parcel insolar.Parcel) (insolar.Reply, error) {
	msg := parcel.Message().(*message.GetDelegate)

	idx, err := h.IndexAccessor.ForID(ctx, parcel.Pulse(), *msg.Head.Record())
	if err != nil {
		return nil, errors.Wrap(err, fmt.Sprintf("failed to fetch index for %v", msg.Head.Record()))
	}

	delegateRef, ok := idx.Lifeline.DelegateByKey(msg.AsType)
	if !ok {
		return nil, errors.New("the object has no delegate for this type")
	}
	rep := reply.Delegate{
		Head: delegateRef,
	}

	return &rep, nil
}

func (h *Handler) handleGetChildren(
	ctx context.Context, parcel insolar.Parcel,
) (insolar.Reply, error) {
	msg := parcel.Message().(*message.GetChildren)

	idx, err := h.IndexAccessor.ForID(ctx, parcel.Pulse(), *msg.Parent.Record())
	if err != nil {
		return nil, errors.Wrap(err, fmt.Sprintf("failed to fetch index for %v", msg.Parent.Record()))
	}

	var (
		refs         []insolar.Reference
		currentChild *insolar.ID
	)

	// Counting from specified child or the latest.
	if msg.FromChild != nil {
		currentChild = msg.FromChild
	} else {
		currentChild = idx.Lifeline.ChildPointer
	}

	// The object has no children.
	if currentChild == nil {
		return &reply.Children{Refs: nil, NextFrom: nil}, nil
	}

	// Try to fetch the first child.
	_, err = h.RecordAccessor.ForID(ctx, *currentChild)
	if err == object.ErrNotFound {
		text := fmt.Sprintf(
			"failed to fetch child %s for %s",
			currentChild.DebugString(),
			msg.Parent.Record().DebugString(),
		)
		return nil, errors.Wrap(err, text)
	}

	counter := 0
	for currentChild != nil {
		// We have enough results.
		if counter >= msg.Amount {
			return &reply.Children{Refs: refs, NextFrom: currentChild}, nil
		}
		counter++

		rec, err := h.RecordAccessor.ForID(ctx, *currentChild)

		// We don't have this child reference. Return what was collected.
		if err == object.ErrNotFound {
			return &reply.Children{Refs: refs, NextFrom: currentChild}, nil
		}
		if err != nil {
			return nil, errors.New("failed to retrieve children")
		}

		virtRec := rec.Virtual
		concrete := record.Unwrap(virtRec)
		childRec, ok := concrete.(*record.Child)
		if !ok {
			return nil, errors.New("failed to retrieve children")
		}

		currentChild = &childRec.PrevChild

		// Skip records later than specified pulse.
		recPulse := childRec.Ref.Record().Pulse()
		if msg.FromPulse != nil && recPulse > *msg.FromPulse {
			continue
		}
		refs = append(refs, childRec.Ref)
	}

	return &reply.Children{Refs: refs, NextFrom: nil}, nil
}

func (h *Handler) handleGetJet(ctx context.Context, parcel insolar.Parcel) (insolar.Reply, error) {
	msg := parcel.Message().(*message.GetJet)
	jet, actual := h.JetAccessor.ForID(ctx, msg.Pulse, msg.Object)

	return &reply.Jet{ID: insolar.ID(jet), Actual: actual}, nil
}

func (h *Handler) handleGetObjectIndex(ctx context.Context, parcel insolar.Parcel) (insolar.Reply, error) {
	msg := parcel.Message().(*message.GetObjectIndex)

	idx, err := h.IndexAccessor.ForID(ctx, parcel.Pulse(), *msg.Object.Record())
	if err != nil {
		return nil, errors.Wrapf(err, "failed to fetch object index for %v", msg.Object.Record().String())
	}

	buf := object.EncodeLifeline(idx.Lifeline)

	return &reply.ObjectIndex{Index: buf}, nil
<<<<<<< HEAD
}

func (h *Handler) handleGotHotConfirmation(ctx context.Context, meta payload.Meta) {
	logger := inslogger.FromContext(ctx)
	confirm := payload.GotHotConfirmation{}
	err := confirm.Unmarshal(meta.Payload)
	if err != nil {
		logger.Error(errors.Wrap(err, "failed to unmarshal to GotHotConfirmation"))
		return
	}

	err = h.JetKeeper.AddHotConfirmation(ctx, confirm.Pulse, confirm.JetID)
	if err != nil {
		logger.Error(errors.Wrapf(err, "failed to add hot confitmation to JetKeeper jet=%v", confirm.String()))
	} else {
		logger.Debug("got confirmation: ", confirm.String())
	}
}

func (h *Handler) handleHeavyPayload(ctx context.Context, genericMsg insolar.Parcel) (insolar.Reply, error) {
	logger := inslogger.FromContext(ctx)
	msg := genericMsg.Message().(*message.HeavyPayload)

	storeRecords(ctx, h.RecordModifier, h.PCS, msg.PulseNum, msg.Records)
	if err := storeIndexBuckets(ctx, h.IndexModifier, msg.IndexBuckets, msg.PulseNum); err != nil {
		return &reply.HeavyError{Message: err.Error(), JetID: msg.JetID, PulseNum: msg.PulseNum}, nil
	}

	pulse, err := h.PulseAccessor.Latest(ctx)
	if err != nil {
		return &reply.HeavyError{Message: err.Error(), JetID: msg.JetID, PulseNum: msg.PulseNum}, nil
	}
	drop, err := storeDrop(ctx, h.DropModifier, msg.Drop)

	prevP, errG := h.CALC.Backwards(ctx, drop.Pulse, 1)
	logger.Debug(">>>>>>>>: HEAVYPAYLOAD: ", drop.Pulse, ". LATEST: ", pulse.PulseNumber, ". PREV_P: ", prevP.PulseNumber, ". err: ", errG)

	if err != nil {
		logger.Error(errors.Wrapf(err, "failed to store drop"))
		return &reply.HeavyError{Message: err.Error(), JetID: msg.JetID, PulseNum: msg.PulseNum}, nil
	}

	logger.Debug(">>>>>>>>>>>>>>>>>+++++: THRESHOLD: ", drop.SplitThresholdExceeded, ". OVERFLOW: ", h.cfg.JetSplit.ThresholdOverflowCount)
	if drop.SplitThresholdExceeded > h.cfg.JetSplit.ThresholdOverflowCount {
		logger.Debug(">>>>>>>>>>>>>>>>--: SPLIT: pulse: ", pulse.PulseNumber, ". JET: ", drop.JetID.DebugString())
		_, _, err = h.JetModifier.Split(ctx, pulse.PulseNumber, drop.JetID)
	} else {
		logger.Debug(">>>>>>>>>>>>>>>>--: Update: pulse: ", pulse.PulseNumber, ". JET: ", drop.JetID.DebugString())
		err = h.JetModifier.Update(ctx, pulse.PulseNumber, true, drop.JetID)
	}
	if err != nil {
		logger.Error(errors.Wrapf(err, "failed to split/update jet=%v pulse=%v", drop.JetID.DebugString(), pulse.PulseNumber))
		return &reply.HeavyError{Message: err.Error(), JetID: msg.JetID, PulseNum: msg.PulseNum}, nil
	}

	if err := h.JetKeeper.AddJet(ctx, drop.Pulse, drop.JetID); err != nil {
		logger.Error(errors.Wrapf(err, "failed to add jet to JetKeeper jet=%v", msg.JetID.DebugString()))
		return &reply.HeavyError{Message: err.Error(), JetID: msg.JetID, PulseNum: msg.PulseNum}, nil
	}

	stats.Record(ctx,
		statReceivedHeavyPayloadCount.M(1),
	)

	return &reply.OK{}, nil
=======
>>>>>>> ac12bfa2
}<|MERGE_RESOLUTION|>--- conflicted
+++ resolved
@@ -212,15 +212,12 @@
 		err = h.handlePass(ctx, meta)
 	case payload.TypeError:
 		h.handleError(ctx, meta)
-<<<<<<< HEAD
 	case payload.TypeGotHotConfirmation:
 		h.handleGotHotConfirmation(ctx, meta)
-=======
 	case payload.TypeReplication:
 		p := proc.NewReplication(meta, h.cfg)
 		h.dep.Replication(p)
 		err = p.Proceed(ctx)
->>>>>>> ac12bfa2
 	default:
 		err = fmt.Errorf("no handler for message type %s", payloadType.String())
 	}
@@ -399,7 +396,6 @@
 	buf := object.EncodeLifeline(idx.Lifeline)
 
 	return &reply.ObjectIndex{Index: buf}, nil
-<<<<<<< HEAD
 }
 
 func (h *Handler) handleGotHotConfirmation(ctx context.Context, meta payload.Meta) {
@@ -411,60 +407,12 @@
 		return
 	}
 
+	logger.Debug("-------------- handleGotHotConfirmation: pulse: ", confirm.Pulse, ". JET_ID: ", confirm.JetID.DebugString())
+
 	err = h.JetKeeper.AddHotConfirmation(ctx, confirm.Pulse, confirm.JetID)
 	if err != nil {
 		logger.Error(errors.Wrapf(err, "failed to add hot confitmation to JetKeeper jet=%v", confirm.String()))
 	} else {
 		logger.Debug("got confirmation: ", confirm.String())
 	}
-}
-
-func (h *Handler) handleHeavyPayload(ctx context.Context, genericMsg insolar.Parcel) (insolar.Reply, error) {
-	logger := inslogger.FromContext(ctx)
-	msg := genericMsg.Message().(*message.HeavyPayload)
-
-	storeRecords(ctx, h.RecordModifier, h.PCS, msg.PulseNum, msg.Records)
-	if err := storeIndexBuckets(ctx, h.IndexModifier, msg.IndexBuckets, msg.PulseNum); err != nil {
-		return &reply.HeavyError{Message: err.Error(), JetID: msg.JetID, PulseNum: msg.PulseNum}, nil
-	}
-
-	pulse, err := h.PulseAccessor.Latest(ctx)
-	if err != nil {
-		return &reply.HeavyError{Message: err.Error(), JetID: msg.JetID, PulseNum: msg.PulseNum}, nil
-	}
-	drop, err := storeDrop(ctx, h.DropModifier, msg.Drop)
-
-	prevP, errG := h.CALC.Backwards(ctx, drop.Pulse, 1)
-	logger.Debug(">>>>>>>>: HEAVYPAYLOAD: ", drop.Pulse, ". LATEST: ", pulse.PulseNumber, ". PREV_P: ", prevP.PulseNumber, ". err: ", errG)
-
-	if err != nil {
-		logger.Error(errors.Wrapf(err, "failed to store drop"))
-		return &reply.HeavyError{Message: err.Error(), JetID: msg.JetID, PulseNum: msg.PulseNum}, nil
-	}
-
-	logger.Debug(">>>>>>>>>>>>>>>>>+++++: THRESHOLD: ", drop.SplitThresholdExceeded, ". OVERFLOW: ", h.cfg.JetSplit.ThresholdOverflowCount)
-	if drop.SplitThresholdExceeded > h.cfg.JetSplit.ThresholdOverflowCount {
-		logger.Debug(">>>>>>>>>>>>>>>>--: SPLIT: pulse: ", pulse.PulseNumber, ". JET: ", drop.JetID.DebugString())
-		_, _, err = h.JetModifier.Split(ctx, pulse.PulseNumber, drop.JetID)
-	} else {
-		logger.Debug(">>>>>>>>>>>>>>>>--: Update: pulse: ", pulse.PulseNumber, ". JET: ", drop.JetID.DebugString())
-		err = h.JetModifier.Update(ctx, pulse.PulseNumber, true, drop.JetID)
-	}
-	if err != nil {
-		logger.Error(errors.Wrapf(err, "failed to split/update jet=%v pulse=%v", drop.JetID.DebugString(), pulse.PulseNumber))
-		return &reply.HeavyError{Message: err.Error(), JetID: msg.JetID, PulseNum: msg.PulseNum}, nil
-	}
-
-	if err := h.JetKeeper.AddJet(ctx, drop.Pulse, drop.JetID); err != nil {
-		logger.Error(errors.Wrapf(err, "failed to add jet to JetKeeper jet=%v", msg.JetID.DebugString()))
-		return &reply.HeavyError{Message: err.Error(), JetID: msg.JetID, PulseNum: msg.PulseNum}, nil
-	}
-
-	stats.Record(ctx,
-		statReceivedHeavyPayloadCount.M(1),
-	)
-
-	return &reply.OK{}, nil
-=======
->>>>>>> ac12bfa2
 }