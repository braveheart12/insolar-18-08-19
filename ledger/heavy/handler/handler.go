--- conflicted
+++ resolved
@@ -56,20 +56,10 @@
 	IndexLifelineAccessor object.LifelineAccessor
 	IndexBucketModifier   object.IndexBucketModifier
 	DropModifier          drop.Modifier
-<<<<<<< HEAD
-	RecordSequence        object.SequenceRecordModifier
-
-	jetID          insolar.JetID
-	PulseAccessor  pulse.Accessor
-	JetModifier    jet.Modifier
-	JetKeeper      replica.JetKeeper
-	PulseValidator consistency.PulseValidator
-=======
 	PulseAccessor         pulse.Accessor
 	JetModifier           jet.Modifier
 	JetKeeper             replica.JetKeeper
 	jetID                 insolar.JetID
->>>>>>> e74f68e5
 }
 
 // New creates a new handler.
@@ -370,7 +360,7 @@
 	logger := inslogger.FromContext(ctx)
 	msg := genericMsg.Message().(*message.HeavyPayload)
 
-	storeRecords(ctx, h.RecordModifier, h.RecordSequence, h.PCS, msg.PulseNum, msg.Records)
+	storeRecords(ctx, h.RecordModifier, h.PCS, msg.PulseNum, msg.Records)
 	if err := storeIndexBuckets(ctx, h.IndexBucketModifier, msg.IndexBuckets, msg.PulseNum); err != nil {
 		return &reply.HeavyError{Message: err.Error(), JetID: msg.JetID, PulseNum: msg.PulseNum}, nil
 	}
