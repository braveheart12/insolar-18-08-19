//
// Copyright 2019 Insolar Technologies GmbH
//
// Licensed under the Apache License, Version 2.0 (the "License");
// you may not use this file except in compliance with the License.
// You may obtain a copy of the License at
//
//     http://www.apache.org/licenses/LICENSE-2.0
//
// Unless required by applicable law or agreed to in writing, software
// distributed under the License is distributed on an "AS IS" BASIS,
// WITHOUT WARRANTIES OR CONDITIONS OF ANY KIND, either express or implied.
// See the License for the specific language governing permissions and
// limitations under the License.
//

package handler

import (
	"context"
	"fmt"

	watermillMsg "github.com/ThreeDotsLabs/watermill/message"
	"github.com/insolar/insolar/insolar/bus"
	"github.com/insolar/insolar/insolar/jet"
	"github.com/insolar/insolar/insolar/payload"
	"github.com/insolar/insolar/insolar/pulse"
	"github.com/insolar/insolar/insolar/record"
	"github.com/insolar/insolar/instrumentation/inslogger"
	"github.com/insolar/insolar/ledger/blob"
	"github.com/insolar/insolar/ledger/drop"
	"github.com/insolar/insolar/ledger/heavy/replica"

	"github.com/insolar/insolar/ledger/heavy/proc"
	"github.com/pkg/errors"
	"go.opencensus.io/stats"

	"github.com/insolar/insolar/insolar"
	"github.com/insolar/insolar/insolar/message"
	"github.com/insolar/insolar/insolar/reply"
	"github.com/insolar/insolar/ledger/object"
)

// Handler is a base struct for heavy's methods
type Handler struct {
<<<<<<< HEAD
	Bus            insolar.MessageBus
	JetCoordinator jet.Coordinator
	PCS            insolar.PlatformCryptographyScheme
	BlobAccessor   blob.Accessor
	BlobModifier   blob.Modifier
	RecordAccessor object.RecordAccessor
	RecordModifier object.RecordModifier

	IndexAccessor object.IndexAccessor
	IndexModifier object.IndexModifier

	DropModifier drop.Modifier
	Sender       bus.Sender
=======
	WmBus                 bus.Bus
	Bus                   insolar.MessageBus
	JetCoordinator        jet.Coordinator
	PCS                   insolar.PlatformCryptographyScheme
	BlobAccessor          blob.Accessor
	BlobModifier          blob.Modifier
	RecordAccessor        object.RecordAccessor
	RecordModifier        object.RecordModifier
	IndexLifelineAccessor object.LifelineAccessor
	IndexBucketModifier   object.IndexBucketModifier
	DropModifier          drop.Modifier
	PulseAccessor         pulse.Accessor
	JetModifier           jet.Modifier
	JetKeeper             replica.JetKeeper
	Sender                bus.Sender
>>>>>>> 8a217bd2

	jetID insolar.JetID
	dep   *proc.Dependencies
}

// New creates a new handler.
func New() *Handler {
	h := &Handler{
		jetID: insolar.ZeroJetID,
	}
	dep := proc.Dependencies{
		PassState: func(p *proc.PassState) {
			p.Dep.Blobs = h.BlobAccessor
			p.Dep.Records = h.RecordAccessor
			p.Dep.Sender = h.Sender
		},
		GetCode: func(p *proc.GetCode) {
			p.Dep.Sender = h.Sender
			p.Dep.RecordAccessor = h.RecordAccessor
			p.Dep.BlobAccessor = h.BlobAccessor
		},
		SendRequests: func(p *proc.SendRequests) {
			p.Dep(h.Sender, h.RecordAccessor)
		},
	}
	h.dep = &dep
	return h
}

func (h *Handler) Process(msg *watermillMsg.Message) ([]*watermillMsg.Message, error) {
	ctx := inslogger.ContextWithTrace(context.Background(), msg.Metadata.Get(bus.MetaTraceID))

	for k, v := range msg.Metadata {
		ctx, _ = inslogger.WithField(ctx, k, v)
	}
	logger := inslogger.FromContext(ctx)

	meta := payload.Meta{}
	err := meta.Unmarshal(msg.Payload)
	if err != nil {
		inslogger.FromContext(ctx).Error(err)
	}

	err = h.handle(ctx, msg)
	if err != nil {
		logger.Error(errors.Wrap(err, "handle error"))
	}

	return nil, nil
}

func (h *Handler) handle(ctx context.Context, msg *watermillMsg.Message) error {
	var err error

	meta := payload.Meta{}
	err = meta.Unmarshal(msg.Payload)
	if err != nil {
		return errors.Wrap(err, "failed to unmarshal meta")
	}
	payloadType, err := payload.UnmarshalType(meta.Payload)
	if err != nil {
		return errors.Wrap(err, "failed to unmarshal payload type")
	}
	ctx, _ = inslogger.WithField(ctx, "msg_type", payloadType.String())

	switch payloadType {
	case payload.TypeGetFilament:
		p := proc.NewSendRequests(meta)
		h.dep.SendRequests(p)
		return p.Proceed(ctx)
	case payload.TypePassState:
		p := proc.NewPassState(meta)
		h.dep.PassState(p)
		err = p.Proceed(ctx)
	case payload.TypeGetCode:
		p := proc.NewGetCode(meta)
		h.dep.GetCode(p)
		err = p.Proceed(ctx)
	case payload.TypePass:
		err = h.handlePass(ctx, meta)
	case payload.TypeError:
		h.handleError(ctx, meta)
	default:
		err = fmt.Errorf("no handler for message type %s", payloadType.String())
	}
	if err != nil {
		h.replyError(ctx, meta, err)
	}
	return err
}

func (h *Handler) handleError(ctx context.Context, msg payload.Meta) {
	pl := payload.Error{}
	err := pl.Unmarshal(msg.Payload)
	if err != nil {
		inslogger.FromContext(ctx).Error(errors.Wrap(err, "failed to unmarshal error"))
		return
	}

	inslogger.FromContext(ctx).Error("received error: ", pl.Text)
}

func (h *Handler) handlePass(ctx context.Context, meta payload.Meta) error {
	pass := payload.Pass{}
	err := pass.Unmarshal(meta.Payload)
	if err != nil {
		return errors.Wrap(err, "failed to unmarshal pass payload")
	}

	originMeta := payload.Meta{}
	err = originMeta.Unmarshal(pass.Origin)
	if err != nil {
		return errors.Wrap(err, "failed to unmarshal origin message")
	}
	payloadType, err := payload.UnmarshalType(originMeta.Payload)
	if err != nil {
		return errors.Wrap(err, "failed to unmarshal payload type")
	}

	ctx, _ = inslogger.WithField(ctx, "msg_type_original", payloadType.String())

	switch payloadType { // nolint
	case payload.TypeGetCode:
		p := proc.NewGetCode(originMeta)
		h.dep.GetCode(p)
		err = p.Proceed(ctx)
	default:
		err = fmt.Errorf("no pass handler for message type %s", payload.Type(originMeta.Polymorph).String())
	}
	if err != nil {
		h.replyError(ctx, originMeta, err)
	}
	return err
}

func (h *Handler) replyError(ctx context.Context, replyTo payload.Meta, err error) {
	errMsg, err := payload.NewMessage(&payload.Error{Text: err.Error()})
	if err != nil {
		inslogger.FromContext(ctx).Error(errors.Wrap(err, "failed to reply error"))
	}
	go h.Sender.Reply(ctx, replyTo, errMsg)
}

func (h *Handler) Init(ctx context.Context) error {
	h.Bus.MustRegister(insolar.TypeHeavyPayload, h.handleHeavyPayload)

	h.Bus.MustRegister(insolar.TypeGetDelegate, h.handleGetDelegate)
	h.Bus.MustRegister(insolar.TypeGetChildren, h.handleGetChildren)
	h.Bus.MustRegister(insolar.TypeGetObjectIndex, h.handleGetObjectIndex)
	h.Bus.MustRegister(insolar.TypeGetRequest, h.handleGetRequest)
	return nil
}

func (h *Handler) handleGetDelegate(ctx context.Context, parcel insolar.Parcel) (insolar.Reply, error) {
	msg := parcel.Message().(*message.GetDelegate)

	idx, err := h.IndexAccessor.ForID(ctx, parcel.Pulse(), *msg.Head.Record())
	if err != nil {
		return nil, errors.Wrap(err, fmt.Sprintf("failed to fetch index for %v", msg.Head.Record()))
	}

	delegateRef, ok := idx.Lifeline.DelegateByKey(msg.AsType)
	if !ok {
		return nil, errors.New("the object has no delegate for this type")
	}
	rep := reply.Delegate{
		Head: delegateRef,
	}

	return &rep, nil
}

func (h *Handler) handleGetChildren(
	ctx context.Context, parcel insolar.Parcel,
) (insolar.Reply, error) {
	msg := parcel.Message().(*message.GetChildren)

	idx, err := h.IndexAccessor.ForID(ctx, parcel.Pulse(), *msg.Parent.Record())
	if err != nil {
		return nil, errors.Wrap(err, fmt.Sprintf("failed to fetch index for %v", msg.Parent.Record()))
	}

	var (
		refs         []insolar.Reference
		currentChild *insolar.ID
	)

	// Counting from specified child or the latest.
	if msg.FromChild != nil {
		currentChild = msg.FromChild
	} else {
		currentChild = idx.Lifeline.ChildPointer
	}

	// The object has no children.
	if currentChild == nil {
		return &reply.Children{Refs: nil, NextFrom: nil}, nil
	}

	// Try to fetch the first child.
	_, err = h.RecordAccessor.ForID(ctx, *currentChild)
	if err == object.ErrNotFound {
		text := fmt.Sprintf(
			"failed to fetch child %s for %s",
			currentChild.DebugString(),
			msg.Parent.Record().DebugString(),
		)
		return nil, errors.Wrap(err, text)
	}

	counter := 0
	for currentChild != nil {
		// We have enough results.
		if counter >= msg.Amount {
			return &reply.Children{Refs: refs, NextFrom: currentChild}, nil
		}
		counter++

		rec, err := h.RecordAccessor.ForID(ctx, *currentChild)

		// We don't have this child reference. Return what was collected.
		if err == object.ErrNotFound {
			return &reply.Children{Refs: refs, NextFrom: currentChild}, nil
		}
		if err != nil {
			return nil, errors.New("failed to retrieve children")
		}

		virtRec := rec.Virtual
		concrete := record.Unwrap(virtRec)
		childRec, ok := concrete.(*record.Child)
		if !ok {
			return nil, errors.New("failed to retrieve children")
		}

		currentChild = &childRec.PrevChild

		// Skip records later than specified pulse.
		recPulse := childRec.Ref.Record().Pulse()
		if msg.FromPulse != nil && recPulse > *msg.FromPulse {
			continue
		}
		refs = append(refs, childRec.Ref)
	}

	return &reply.Children{Refs: refs, NextFrom: nil}, nil
}

func (h *Handler) handleGetRequest(ctx context.Context, parcel insolar.Parcel) (insolar.Reply, error) {
	msg := parcel.Message().(*message.GetRequest)

	rec, err := h.RecordAccessor.ForID(ctx, msg.Request)
	if err != nil {
		return nil, errors.New("failed to fetch request")
	}

	virtRec := rec.Virtual
	concrete := record.Unwrap(virtRec)
	_, ok := concrete.(*record.Request)
	if !ok {
		return nil, errors.New("failed to decode request")
	}

	data, err := virtRec.Marshal()
	if err != nil {
		return nil, errors.New("failed to serialize request")
	}

	rep := reply.Request{
		ID:     msg.Request,
		Record: data,
	}

	return &rep, nil
}

func (h *Handler) handleGetObjectIndex(ctx context.Context, parcel insolar.Parcel) (insolar.Reply, error) {
	msg := parcel.Message().(*message.GetObjectIndex)

	idx, err := h.IndexAccessor.ForID(ctx, parcel.Pulse(), *msg.Object.Record())
	if err != nil {
		return nil, errors.Wrapf(err, "failed to fetch object index for %v", msg.Object.Record().String())
	}

	buf := object.EncodeLifeline(idx.Lifeline)

	return &reply.ObjectIndex{Index: buf}, nil
}

func (h *Handler) handleHeavyPayload(ctx context.Context, genericMsg insolar.Parcel) (insolar.Reply, error) {
	logger := inslogger.FromContext(ctx)
	msg := genericMsg.Message().(*message.HeavyPayload)

	storeRecords(ctx, h.RecordModifier, h.PCS, msg.PulseNum, msg.Records)
	if err := storeIndexBuckets(ctx, h.IndexModifier, msg.IndexBuckets, msg.PulseNum); err != nil {
		return &reply.HeavyError{Message: err.Error(), JetID: msg.JetID, PulseNum: msg.PulseNum}, nil
	}

	pulse, err := h.PulseAccessor.Latest(ctx)
	if err != nil {
		return &reply.HeavyError{Message: err.Error(), JetID: msg.JetID, PulseNum: msg.PulseNum}, nil
	}
	futurePulse := pulse.NextPulseNumber
	drop, err := storeDrop(ctx, h.DropModifier, msg.Drop)
	if err != nil {
		logger.Error(errors.Wrapf(err, "failed to store drop"))
		return &reply.HeavyError{Message: err.Error(), JetID: msg.JetID, PulseNum: msg.PulseNum}, nil
	}
	if drop.Split {
		_, _, err = h.JetModifier.Split(ctx, futurePulse, drop.JetID)

	} else {
		err = h.JetModifier.Update(ctx, futurePulse, false, drop.JetID)
	}
	if err != nil {
		logger.Error(errors.Wrapf(err, "failed to split/update jet=%v pulse=%v", drop.JetID.DebugString(), futurePulse))
		return &reply.HeavyError{Message: err.Error(), JetID: msg.JetID, PulseNum: msg.PulseNum}, nil
	}

	if err := h.JetKeeper.Add(ctx, drop.Pulse, drop.JetID); err != nil {
		logger.Error(errors.Wrapf(err, "failed to add jet to JetKeeper jet=%v", msg.JetID.DebugString()))
		return &reply.HeavyError{Message: err.Error(), JetID: msg.JetID, PulseNum: msg.PulseNum}, nil
	}

	storeBlobs(ctx, h.BlobModifier, h.PCS, msg.PulseNum, msg.Blobs)

	stats.Record(ctx,
		statReceivedHeavyPayloadCount.M(1),
	)

	return &reply.OK{}, nil
}<|MERGE_RESOLUTION|>--- conflicted
+++ resolved
@@ -43,7 +43,6 @@
 
 // Handler is a base struct for heavy's methods
 type Handler struct {
-<<<<<<< HEAD
 	Bus            insolar.MessageBus
 	JetCoordinator jet.Coordinator
 	PCS            insolar.PlatformCryptographyScheme
@@ -56,24 +55,10 @@
 	IndexModifier object.IndexModifier
 
 	DropModifier drop.Modifier
-	Sender       bus.Sender
-=======
-	WmBus                 bus.Bus
-	Bus                   insolar.MessageBus
-	JetCoordinator        jet.Coordinator
-	PCS                   insolar.PlatformCryptographyScheme
-	BlobAccessor          blob.Accessor
-	BlobModifier          blob.Modifier
-	RecordAccessor        object.RecordAccessor
-	RecordModifier        object.RecordModifier
-	IndexLifelineAccessor object.LifelineAccessor
-	IndexBucketModifier   object.IndexBucketModifier
-	DropModifier          drop.Modifier
 	PulseAccessor         pulse.Accessor
 	JetModifier           jet.Modifier
 	JetKeeper             replica.JetKeeper
-	Sender                bus.Sender
->>>>>>> 8a217bd2
+	Sender       bus.Sender
 
 	jetID insolar.JetID
 	dep   *proc.Dependencies
