--- conflicted
+++ resolved
@@ -21,6 +21,7 @@
 	"context"
 	"fmt"
 
+	"github.com/ThreeDotsLabs/watermill"
 	watermillMsg "github.com/ThreeDotsLabs/watermill/message"
 	"github.com/insolar/insolar/insolar/bus"
 	"github.com/insolar/insolar/insolar/jet"
@@ -83,9 +84,6 @@
 func (h *Handler) Process(msg *watermillMsg.Message) ([]*watermillMsg.Message, error) {
 	ctx := inslogger.ContextWithTrace(context.Background(), msg.Metadata.Get(bus.MetaTraceID))
 
-<<<<<<< HEAD
-	err := h.handle(ctx, msg)
-=======
 	for k, v := range msg.Metadata {
 		ctx, _ = inslogger.WithField(ctx, k, v)
 	}
@@ -94,13 +92,12 @@
 	meta := payload.Meta{}
 	err := meta.Unmarshal(msg.Payload)
 	if err != nil {
-		inslogger.FromContext(ctx).Error(err)
+		logger.Error(err)
 	}
 
 	err = h.handle(ctx, msg)
->>>>>>> 6d4e55f7
-	if err != nil {
-		inslogger.FromContext(ctx).Error(errors.Wrap(err, "handle error"))
+	if err != nil {
+		logger.Error(errors.Wrap(err, "handle error"))
 	}
 
 	return nil, nil
@@ -114,24 +111,13 @@
 
 func (h *Handler) handle(ctx context.Context, msg *watermillMsg.Message) error {
 	var err error
-<<<<<<< HEAD
+
 	meta := payload.Meta{}
 	err = meta.Unmarshal(msg.Payload)
 	if err != nil {
-		inslogger.FromContext(ctx).Error(err)
-	}
-	ctx, _ = inslogger.WithField(ctx, "pulse", fmt.Sprint(meta.Pulse))
-
-	pl, err := payload.UnmarshalFromMeta(msg.Payload)
-=======
-
-	meta := payload.Meta{}
-	err = meta.Unmarshal(msg.Payload)
-	if err != nil {
 		return errors.Wrap(err, "failed to unmarshal meta")
 	}
 	payloadType, err := payload.UnmarshalType(meta.Payload)
->>>>>>> 6d4e55f7
 	if err != nil {
 		return errors.Wrap(err, "failed to unmarshal payload type")
 	}
@@ -146,10 +132,14 @@
 		p := proc.NewGetCode(meta)
 		h.dep.GetCode(p)
 		err = p.Proceed(ctx)
-<<<<<<< HEAD
-	case *payload.Pass:
-		err = h.handlePass(ctx, msg)
-	}
+	case payload.TypePass:
+		err = h.handlePass(ctx, meta)
+	case payload.TypeError:
+		h.handleError(ctx, meta)
+		// default:
+		// 	err = fmt.Errorf("no handler for message type %s", payloadType.String())
+	}
+
 	msgType := msg.Metadata.Get(bus.MetaType)
 	parcel, err := message.DeserializeParcel(bytes.NewBuffer(meta.Payload))
 	if err != nil {
@@ -163,19 +153,9 @@
 		rep, err = h.handleGetChildren(ctx, parcel)
 	case insolar.TypeGetDelegate.String():
 		rep, err = h.handleGetDelegate(ctx, parcel)
-=======
-	case payload.TypePass:
-		err = h.handlePass(ctx, meta)
-	case payload.TypeError:
-		h.handleError(ctx, meta)
->>>>>>> 6d4e55f7
-	default:
-		err = fmt.Errorf("no handler for message type %s", payloadType.String())
-	}
-
-	if err != nil {
-<<<<<<< HEAD
-		h.replyError(ctx, msg, err)
+	}
+	if err != nil {
+		h.replyError(ctx, meta, err)
 	} else {
 		resInBytes := reply.ToBytes(rep)
 		replyType := bus.TypeReply
@@ -184,11 +164,7 @@
 		// receiver := msg.Metadata.Get(bus.MetaSender)
 		// resAsMsg.Metadata.Set(bus.MetaReceiver, receiver)
 		// resAsMsg.Metadata.Set(bus.MetaTraceID, msg.Metadata.Get(bus.MetaTraceID))
-		go h.Sender.Reply(ctx, msg, resAsMsg)
-
-=======
-		h.replyError(ctx, meta, err)
->>>>>>> 6d4e55f7
+		go h.Sender.Reply(ctx, meta, resAsMsg)
 	}
 	return err
 }
