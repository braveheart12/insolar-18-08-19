--- conflicted
+++ resolved
@@ -37,13 +37,9 @@
 	PulseStorage               core.PulseStorage               `inject:""`
 	JetStorage                 storage.JetStorage              `inject:""`
 	PulseTracker               storage.PulseTracker            `inject:""`
-<<<<<<< HEAD
-	storage.ActiveNodesStorage `inject:""`
+	NodeStorage                storage.NodeStorage             `inject:""`
 
 	lightChainLimit int
-=======
-	NodeStorage                storage.NodeStorage             `inject:""`
->>>>>>> 53be26a5
 }
 
 // NewJetCoordinator creates new coordinator instance.
