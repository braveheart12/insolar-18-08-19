/*
 *    Copyright 2018 Insolar
 *
 *    Licensed under the Apache License, Version 2.0 (the "License");
 *    you may not use this file except in compliance with the License.
 *    You may obtain a copy of the License at
 *
 *        http://www.apache.org/licenses/LICENSE-2.0
 *
 *    Unless required by applicable law or agreed to in writing, software
 *    distributed under the License is distributed on an "AS IS" BASIS,
 *    WITHOUT WARRANTIES OR CONDITIONS OF ANY KIND, either express or implied.
 *    See the License for the specific language governing permissions and
 *    limitations under the License.
 */

package ledger

import (
	"github.com/insolar/insolar/configuration"
	"github.com/insolar/insolar/core"
	"github.com/insolar/insolar/ledger/artifactmanager"
	"github.com/insolar/insolar/ledger/jetcoordinator"
	"github.com/insolar/insolar/ledger/pulsemanager"
	"github.com/insolar/insolar/ledger/storage"
	"github.com/pkg/errors"
)

// Ledger is the global ledger handler. Other system parts communicate with ledger through it.
type Ledger struct {
	db      *storage.DB
	am      *artifactmanager.LedgerArtifactManager
	pm      *pulsemanager.PulseManager
	jc      *jetcoordinator.JetCoordinator
	handler *artifactmanager.MessageHandler
}

// GetPulseManager returns PulseManager.
func (l *Ledger) GetPulseManager() core.PulseManager {
	return l.pm
}

// GetJetCoordinator returns JetCoordinator.
func (l *Ledger) GetJetCoordinator() core.JetCoordinator {
	return l.jc
}

// GetArtifactManager returns artifact manager to work with.
func (l *Ledger) GetArtifactManager() core.ArtifactManager {
	return l.am
}

// NewLedger creates new ledger instance.
func NewLedger(conf configuration.Ledger) (*Ledger, error) {
	var err error
	db, err := storage.NewDB(conf, nil)
	if err != nil {
		return nil, errors.Wrap(err, "DB creation failed")
	}
	am, err := artifactmanager.NewArtifactManger(db)
	if err != nil {
		return nil, errors.Wrap(err, "artifact manager creation failed")
	}
	jc, err := jetcoordinator.NewJetCoordinator(db, conf.JetCoordinator)
	if err != nil {
		return nil, errors.Wrap(err, "jet coordinator creation failed")
	}
	pm, err := pulsemanager.NewPulseManager(db)
	if err != nil {
		return nil, errors.Wrap(err, "pulse manager creation failed")
	}
	handler, err := artifactmanager.NewMessageHandler(db)
	if err != nil {
		return nil, err
	}

	err = db.Bootstrap()
	if err != nil {
		return nil, err
	}

	ledger := Ledger{
		db:      db,
		am:      am,
		pm:      pm,
		jc:      jc,
		handler: handler,
	}

	return &ledger, nil
}

// NewTestLedger is the util function for creation of Ledger with provided
// private members (suitable for tests).
func NewTestLedger(
	db *storage.DB,
	am *artifactmanager.LedgerArtifactManager,
	pm *pulsemanager.PulseManager,
	jc *jetcoordinator.JetCoordinator,
	amh *artifactmanager.MessageHandler,
) *Ledger {
	return &Ledger{
		db:      db,
		am:      am,
		pm:      pm,
		jc:      jc,
		handler: amh,
	}
}

// Start initializes external ledger dependencies.
func (l *Ledger) Start(c core.Components) error {
	var err error
	if err = l.am.Link(c); err != nil {
		return err
	}
	if err = l.pm.Link(c); err != nil {
		return err
	}
	if err = l.handler.Link(c); err != nil {
		return err
	}
<<<<<<< HEAD
	if err = l.jc.Link(c); err != nil {
=======
	if err = l.pm.Link(c); err != nil {
>>>>>>> 5098ceef
		return err
	}

	return nil
}

// Stop stops Ledger gracefully.
func (l *Ledger) Stop() error {
	return l.db.Close()
}<|MERGE_RESOLUTION|>--- conflicted
+++ resolved
@@ -120,11 +120,7 @@
 	if err = l.handler.Link(c); err != nil {
 		return err
 	}
-<<<<<<< HEAD
 	if err = l.jc.Link(c); err != nil {
-=======
-	if err = l.pm.Link(c); err != nil {
->>>>>>> 5098ceef
 		return err
 	}
 
