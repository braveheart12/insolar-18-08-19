--- conflicted
+++ resolved
@@ -14,171 +14,4 @@
 // limitations under the License.
 //
 
-<<<<<<< HEAD
-package ledger
-
-import (
-	"github.com/insolar/insolar/ledger/replication/light"
-	"github.com/insolar/insolar/ledger/storage/pulse"
-	"github.com/pkg/errors"
-
-	"github.com/insolar/insolar/configuration"
-	"github.com/insolar/insolar/insolar"
-	"github.com/insolar/insolar/insolar/jet"
-	"github.com/insolar/insolar/internal/ledger/store"
-	"github.com/insolar/insolar/ledger/artifactmanager"
-	"github.com/insolar/insolar/ledger/heavy"
-	"github.com/insolar/insolar/ledger/heavyserver"
-	"github.com/insolar/insolar/ledger/jetcoordinator"
-	"github.com/insolar/insolar/ledger/pulsemanager"
-	"github.com/insolar/insolar/ledger/recentstorage"
-	"github.com/insolar/insolar/ledger/storage"
-	"github.com/insolar/insolar/ledger/storage/blob"
-	"github.com/insolar/insolar/ledger/storage/drop"
-	"github.com/insolar/insolar/ledger/storage/node"
-	"github.com/insolar/insolar/ledger/storage/object"
-)
-
-// GetLedgerComponents returns ledger components.
-func GetLedgerComponents(conf configuration.Ledger, msgBus insolar.MessageBus, certificate insolar.Certificate) []interface{} {
-	idLocker := storage.NewIDLocker()
-
-	legacyDB, err := storage.NewDB(conf, nil)
-	if err != nil {
-		panic(errors.Wrap(err, "failed to initialize DB"))
-	}
-
-	db, err := store.NewBadgerDB(conf.Storage.DataDirectoryNewDB)
-	if err != nil {
-		panic(errors.Wrap(err, "failed to initialize DB"))
-	}
-
-	jetStorage := jet.NewStore()
-	nodeStorage := node.NewStorage()
-	rsProvide := recentstorage.NewRecentStorageProvider()
-	jetCoordinator := jetcoordinator.NewJetCoordinator(conf.LightChainLimit)
-
-	var dropModifier drop.Modifier
-	var dropAccessor drop.Accessor
-	var dropCleaner drop.Cleaner
-
-	var blobCleaner blob.Cleaner
-	var blobModifier blob.Modifier
-	var blobAccessor blob.Accessor
-	var blobCollectionAccessor blob.CollectionAccessor
-
-	var pulseAccessor pulse.Accessor
-	var pulseAppender pulse.Appender
-	var pulseCalculator pulse.Calculator
-	var pulseShifter pulse.Shifter
-
-	var recordModifier object.RecordModifier
-	var recordAccessor object.RecordAccessor
-	var recSyncAccessor object.RecordCollectionAccessor
-	var recordCleaner object.RecordCleaner
-
-	var indexStorage object.IndexStorage
-	var collectionIndexAccessor object.IndexCollectionAccessor
-	var indexCleaner object.IndexCleaner
-	var lightIndexModifier object.ExtendedIndexModifier
-
-	// Comparision with insolar.StaticRoleUnknown is a hack for genesis pulse (INS-1537)
-	switch certificate.GetRole() {
-	case insolar.StaticRoleHeavyMaterial:
-		ps := pulse.NewDB(db)
-		pulseAccessor = ps
-		pulseAppender = ps
-		pulseCalculator = ps
-
-		dropDB := drop.NewDB(db)
-		dropModifier = dropDB
-		dropAccessor = dropDB
-
-		// should be replaced with db
-		blobDB := blob.NewDB(db)
-		blobModifier = blobDB
-		blobAccessor = blobDB
-
-		records := object.NewRecordDB(db)
-		recordModifier = records
-		recordAccessor = records
-
-		indexDB := object.NewIndexDB(db)
-		indexStorage = indexDB
-	default:
-		ps := pulse.NewStorageMem()
-		pulseAccessor = ps
-		pulseAppender = ps
-		pulseCalculator = ps
-		pulseShifter = ps
-
-		dropDB := drop.NewStorageMemory()
-		dropModifier = dropDB
-		dropAccessor = dropDB
-		dropCleaner = dropDB
-
-		blobDB := blob.NewStorageMemory()
-		blobModifier = blobDB
-		blobAccessor = blobDB
-		blobCleaner = blobDB
-		blobCollectionAccessor = blobDB
-
-		records := object.NewRecordMemory()
-		recordModifier = records
-		recordAccessor = records
-		recSyncAccessor = records
-		recordCleaner = records
-
-		indexDB := object.NewIndexMemory()
-		indexStorage = indexDB
-		indexCleaner = indexDB
-		lightIndexModifier = indexDB
-		collectionIndexAccessor = indexDB
-	}
-
-	dataGatherer := light.NewDataGatherer(dropAccessor, blobCollectionAccessor, recSyncAccessor, collectionIndexAccessor)
-	lightCleaner := light.NewCleaner(jetStorage, nodeStorage, dropCleaner, blobCleaner, recordCleaner, indexCleaner, rsProvide, pulseShifter, jet.NewCalculator(jetCoordinator, jetStorage), pulseCalculator, conf.LightChainLimit)
-
-	lSyncer := light.NewToHeavySyncer(jet.NewCalculator(jetCoordinator, jetStorage), dataGatherer, lightCleaner, msgBus, conf.LightToHeavySync, pulseCalculator)
-
-	pm := pulsemanager.NewPulseManager(conf, dropCleaner, blobCleaner, blobCollectionAccessor, pulseShifter, recordCleaner, recSyncAccessor, collectionIndexAccessor, indexCleaner, lSyncer)
-
-	components := []interface{}{
-		legacyDB,
-		db,
-		idLocker,
-		dropModifier,
-		dropAccessor,
-		blobModifier,
-		blobAccessor,
-		pulseAccessor,
-		pulseAppender,
-		pulseCalculator,
-		recordModifier,
-		recordAccessor,
-		indexStorage,
-		jetStorage,
-		nodeStorage,
-		storage.NewReplicaStorage(),
-		rsProvide,
-		artifactmanager.NewHotDataWaiterConcrete(),
-		jetCoordinator,
-		heavyserver.NewSync(legacyDB, recordModifier),
-	}
-
-	switch certificate.GetRole() {
-	case insolar.StaticRoleUnknown, insolar.StaticRoleLightMaterial:
-		h := artifactmanager.NewMessageHandler(indexStorage, lightIndexModifier, &conf)
-		pm.MessageHandler = h
-		components = append(components, h)
-		components = append(components, pm)
-	case insolar.StaticRoleHeavyMaterial:
-		components = append(components, pm)
-		components = append(components, heavy.Components()...)
-	}
-
-	return components
-}
-=======
-package ledger
->>>>>>> 6bb51853
+package ledger