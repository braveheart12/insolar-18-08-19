//
// Copyright 2019 Insolar Technologies GmbH
//
// Licensed under the Apache License, Version 2.0 (the "License");
// you may not use this file except in compliance with the License.
// You may obtain a copy of the License at
//
//     http://www.apache.org/licenses/LICENSE-2.0
//
// Unless required by applicable law or agreed to in writing, software
// distributed under the License is distributed on an "AS IS" BASIS,
// WITHOUT WARRANTIES OR CONDITIONS OF ANY KIND, either express or implied.
// See the License for the specific language governing permissions and
// limitations under the License.
//

package genesis

import (
	"context"

	"github.com/insolar/insolar/application/contract/nodedomain"
	"github.com/insolar/insolar/application/contract/noderecord"
	"github.com/insolar/insolar/insolar"
	"github.com/insolar/insolar/insolar/genesisrefs"
	"github.com/insolar/insolar/insolar/record"
	"github.com/insolar/insolar/insolar/rootdomain"
	"github.com/insolar/insolar/instrumentation/inslogger"
	"github.com/insolar/insolar/internal/ledger/artifact"
	"github.com/insolar/insolar/platformpolicy"
	"github.com/pkg/errors"
)

// DiscoveryNodeManager should be created by NewDiscoveryNodeManager.
type DiscoveryNodeManager struct {
	artifactManager artifact.Manager
}

// NewDiscoveryNodeManager creates new DiscoveryNodeManager instance.
func NewDiscoveryNodeManager(
	am artifact.Manager,
) *DiscoveryNodeManager {
	return &DiscoveryNodeManager{
		artifactManager: am,
	}
}

// StoreDiscoveryNodes saves discovery nodes objects and saves discovery nodes index in node domain index.
// If node domain index not empty this method does nothing.
func (nm *DiscoveryNodeManager) StoreDiscoveryNodes(ctx context.Context, discoveryNodes []insolar.DiscoveryNodeRegister) error {
	if len(discoveryNodes) == 0 {
		return nil
	}

	nodeDomainDesc, err := nm.artifactManager.GetObject(ctx, genesisrefs.ContractNodeDomain)
	if err != nil {
		return errors.Wrap(err, "failed to get node domain contract")
	}

	var ndObj nodedomain.NodeDomain
	insolar.MustDeserialize(nodeDomainDesc.Memory(), &ndObj)
	inslogger.FromContext(ctx).Debugf("get index on the node domain contract: %v", ndObj.NodeIndexPK)

	if len(ndObj.NodeIndexPK) != 0 {
		inslogger.FromContext(ctx).Info("discovery nodes already saved in the node domain index.")
		return nil
	}

	nodesInfo := make([]nodeInfo, 0, len(discoveryNodes))
	for _, n := range discoveryNodes {
		nodesInfo = append(nodesInfo, nodeInfo{
			role: insolar.GetStaticRoleFromString(n.Role),
			key:  platformpolicy.MustNormalizePublicKey([]byte(n.PublicKey)),
		})
	}
	return nm.updateDiscoveryData(ctx, nodesInfo)
}

// nodeInfo carries data for node objects required by DiscoveryNodeManager methods.
type nodeInfo struct {
	role insolar.StaticRole
	key  string
}

func (nm *DiscoveryNodeManager) updateDiscoveryData(
	ctx context.Context,
	nodes []nodeInfo,
) error {
	indexMap, err := nm.addDiscoveryNodes(ctx, nodes)
	if err != nil {
		return errors.Wrap(err, "failed to add discovery nodes")
	}

	err = nm.updateNodeDomainIndex(ctx, indexMap)
	return errors.Wrap(err, "failed to update node domain index")
}

// addDiscoveryNodes adds discovery nodeInfo's objects on ledger, returns index to store on nodeInfo domain.
func (nm *DiscoveryNodeManager) addDiscoveryNodes(
	ctx context.Context,
	nodes []nodeInfo,
) (map[string]string, error) {
	indexMap := map[string]string{}
	for _, n := range nodes {
		nodeState := &noderecord.NodeRecord{
			Record: noderecord.RecordInfo{
				PublicKey: n.key,
				Role:      n.role,
			},
		}

		contract, err := nm.activateNodeRecord(ctx, nodeState)
		if err != nil {
			return nil, errors.Wrap(err, "[ activateDiscoveryNodes ] Couldn't activateNodeRecord nodeInfo instance")
		}

		indexMap[n.key] = contract.String()
	}
	return indexMap, nil
}

func (nm *DiscoveryNodeManager) activateNodeRecord(
	ctx context.Context,
	node *noderecord.NodeRecord,
) (*insolar.Reference, error) {
	nodeData, err := insolar.Serialize(node)
	if err != nil {
		return nil, errors.Wrap(err, "failed to serialize node record data")
	}

	nodeID, err := nm.artifactManager.RegisterRequest(
		ctx,
		record.Request{
			CallType: record.CTGenesis,
			Method:   node.Record.PublicKey,
		},
	)
	if err != nil {
		return nil, errors.Wrap(err, "failed to register request for node record")
	}

<<<<<<< HEAD
	contract := insolar.NewReference(*genesisrefs.ContractRootDomain.Record(), *nodeID)
	_, err = nm.artifactManager.ActivateObject(
=======
	contract := insolar.NewReference(*nodeID)
	_, err = g.artifactManager.ActivateObject(
>>>>>>> d9c9e177
		ctx,
		insolar.Reference{},
		*contract,
		genesisrefs.ContractNodeDomain,
		rootdomain.GenesisRef(insolar.GenesisNameNodeRecord+"_proto"),
		false,
		nodeData,
	)
	if err != nil {
		return nil, errors.Wrap(err, "failed to activate object of node record")
	}

	_, err = nm.artifactManager.RegisterResult(ctx, genesisrefs.ContractRootDomain, *contract, nil)
	if err != nil {
		return nil, errors.Wrap(err, "couldn't register result for new node object")
	}
	return contract, nil
}

func (nm *DiscoveryNodeManager) updateNodeDomainIndex(
	ctx context.Context,
	indexMap map[string]string,
) error {
	nodeDomainDesc, err := nm.artifactManager.GetObject(ctx, genesisrefs.ContractNodeDomain)
	if err != nil {
		return err
	}

	updateData, err := insolar.Serialize(
		&nodedomain.NodeDomain{
			NodeIndexPK: indexMap,
		},
	)
	if err != nil {
		return errors.Wrap(err, "failed to serialize index for node domain")
	}

	_, err = nm.artifactManager.UpdateObject(
		ctx,
		genesisrefs.ContractRootDomain,
		genesisrefs.ContractNodeDomain,
		nodeDomainDesc,
		updateData,
	)
	return errors.Wrap(err, "failed to update node domain")
}<|MERGE_RESOLUTION|>--- conflicted
+++ resolved
@@ -139,13 +139,8 @@
 		return nil, errors.Wrap(err, "failed to register request for node record")
 	}
 
-<<<<<<< HEAD
-	contract := insolar.NewReference(*genesisrefs.ContractRootDomain.Record(), *nodeID)
+	contract := insolar.NewReference(*nodeID)
 	_, err = nm.artifactManager.ActivateObject(
-=======
-	contract := insolar.NewReference(*nodeID)
-	_, err = g.artifactManager.ActivateObject(
->>>>>>> d9c9e177
 		ctx,
 		insolar.Reference{},
 		*contract,
