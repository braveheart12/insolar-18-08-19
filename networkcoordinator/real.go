/*
 *    Copyright 2018 INS Ecosystem
 *
 *    Licensed under the Apache License, Version 2.0 (the "License");
 *    you may not use this file except in compliance with the License.
 *    You may obtain a copy of the License at
 *
 *        http://www.apache.org/licenses/LICENSE-2.0
 *
 *    Unless required by applicable law or agreed to in writing, software
 *    distributed under the License is distributed on an "AS IS" BASIS,
 *    WITHOUT WARRANTIES OR CONDITIONS OF ANY KIND, either express or implied.
 *    See the License for the specific language governing permissions and
 *    limitations under the License.
 */

package networkcoordinator

import (
	"context"

	"github.com/insolar/insolar/application/extractor"
	"github.com/insolar/insolar/certificate"
	"github.com/insolar/insolar/core"
	"github.com/insolar/insolar/core/message"
	"github.com/insolar/insolar/core/reply"
	"github.com/pkg/errors"
)

type realNetworkCoordinator struct {
	CertificateManager core.CertificateManager
	ContractRequester  core.ContractRequester
	MessageBus         core.MessageBus
	CS                 core.CryptographyService
<<<<<<< HEAD
=======
	PM                 core.PulseManager
>>>>>>> 80e1d2d3
}

func newRealNetworkCoordinator(
	manager core.CertificateManager,
	requester core.ContractRequester,
	msgBus core.MessageBus,
	cs core.CryptographyService,
<<<<<<< HEAD
=======
	pm core.PulseManager,
>>>>>>> 80e1d2d3
) *realNetworkCoordinator {
	return &realNetworkCoordinator{
		CertificateManager: manager,
		ContractRequester:  requester,
		MessageBus:         msgBus,
		CS:                 cs,
<<<<<<< HEAD
=======
		PM:                 pm,
>>>>>>> 80e1d2d3
	}
}

// GetCert method generates cert by requesting signs from discovery nodes
func (rnc *realNetworkCoordinator) GetCert(ctx context.Context, registeredNodeRef *core.RecordRef) (core.Certificate, error) {
	pKey, role, err := rnc.getNodeInfo(ctx, registeredNodeRef)
	if err != nil {
		return nil, errors.Wrap(err, "[ GetCert ] Couldn't get node info")
	}

	currentNodeCert := rnc.CertificateManager.GetCertificate()
	registeredNodeCert, err := rnc.CertificateManager.NewUnsignedCertificate(pKey, role, registeredNodeRef.String())
	if err != nil {
		return nil, errors.Wrap(err, "[ GetCert ] Couldn't create certificate")
	}

	for i, discoveryNode := range currentNodeCert.GetDiscoveryNodes() {
		sign, err := rnc.requestCertSign(ctx, discoveryNode, registeredNodeRef)
		if err != nil {
			return nil, errors.Wrap(err, "[ GetCert ] Couldn't request cert sign")
		}
		registeredNodeCert.(*certificate.Certificate).BootstrapNodes[i].NodeSign = sign
	}
	return registeredNodeCert, nil
}

// requestCertSign method requests sign from single discovery node
func (rnc *realNetworkCoordinator) requestCertSign(ctx context.Context, discoveryNode core.DiscoveryNode, registeredNodeRef *core.RecordRef) ([]byte, error) {
	var sign []byte
	var err error

	currentNodeCert := rnc.CertificateManager.GetCertificate()

	if discoveryNode.GetNodeRef() == currentNodeCert.GetNodeRef() {
		sign, err = rnc.signCert(ctx, registeredNodeRef)
		if err != nil {
			return nil, err
		}
	} else {
		msg := &message.NodeSignPayload{
			NodeRef: registeredNodeRef,
		}
		opts := &core.MessageSendOptions{
			Receiver: discoveryNode.GetNodeRef(),
		}
<<<<<<< HEAD
		r, err := rnc.MessageBus.Send(ctx, msg, opts)
=======
		currentPulse, err := rnc.PM.Current(ctx)
		if err != nil {
			return nil, err
		}
		r, err := rnc.MessageBus.Send(ctx, msg, *currentPulse, opts)
>>>>>>> 80e1d2d3
		if err != nil {
			return nil, err
		}
		sign = r.(reply.NodeSignInt).GetSign()
	}

	return sign, nil
}

// signCertHandler is MsgBus handler that signs certificate for some node with node own key
func (rnc *realNetworkCoordinator) signCertHandler(ctx context.Context, p core.Parcel) (core.Reply, error) {
	nodeRef := p.Message().(message.NodeSignPayloadInt).GetNodeRef()
	sign, err := rnc.signCert(ctx, nodeRef)
	if err != nil {
		return nil, errors.Wrap(err, "[ SignCert ] Couldn't extract response")
	}
	return &reply.NodeSign{
		Sign: sign,
	}, nil
}

// signCert returns certificate sign fore node
func (rnc *realNetworkCoordinator) signCert(ctx context.Context, registeredNodeRef *core.RecordRef) ([]byte, error) {
	pKey, role, err := rnc.getNodeInfo(ctx, registeredNodeRef)
	if err != nil {
		return nil, errors.Wrap(err, "[ SignCert ] Couldn't extract response")
	}

	data := []byte(pKey + registeredNodeRef.String() + role)
	sign, err := rnc.CS.Sign(data)
	if err != nil {
		return nil, errors.Wrap(err, "[ SignCert ] Couldn't sign")
	}

	return sign.Bytes(), nil
}

// getNodeInfo request info from ledger
func (rnc *realNetworkCoordinator) getNodeInfo(ctx context.Context, nodeRef *core.RecordRef) (string, string, error) {
	res, err := rnc.ContractRequester.SendRequest(ctx, nodeRef, "GetNodeInfo", []interface{}{})
	if err != nil {
		return "", "", errors.Wrap(err, "[ GetCert ] Couldn't call GetNodeInfo")
	}
	pKey, role, err := extractor.NodeInfoResponse(res.(*reply.CallMethod).Result)
	if err != nil {
		return "", "", errors.Wrap(err, "[ GetCert ] Couldn't extract response")
	}
	return pKey, role, nil
}

// TODO: remove and use SetPulse instead
func (rnc *realNetworkCoordinator) WriteActiveNodes(ctx context.Context, number core.PulseNumber, activeNodes []core.Node) error {
	return errors.New("not implemented")
}

// SetPulse uses PulseManager component for saving pulse info
func (rnc *realNetworkCoordinator) SetPulse(ctx context.Context, pulse core.Pulse) error {
	return errors.New("not implemented")
}<|MERGE_RESOLUTION|>--- conflicted
+++ resolved
@@ -32,10 +32,7 @@
 	ContractRequester  core.ContractRequester
 	MessageBus         core.MessageBus
 	CS                 core.CryptographyService
-<<<<<<< HEAD
-=======
 	PM                 core.PulseManager
->>>>>>> 80e1d2d3
 }
 
 func newRealNetworkCoordinator(
@@ -43,20 +40,14 @@
 	requester core.ContractRequester,
 	msgBus core.MessageBus,
 	cs core.CryptographyService,
-<<<<<<< HEAD
-=======
 	pm core.PulseManager,
->>>>>>> 80e1d2d3
 ) *realNetworkCoordinator {
 	return &realNetworkCoordinator{
 		CertificateManager: manager,
 		ContractRequester:  requester,
 		MessageBus:         msgBus,
 		CS:                 cs,
-<<<<<<< HEAD
-=======
 		PM:                 pm,
->>>>>>> 80e1d2d3
 	}
 }
 
@@ -102,15 +93,11 @@
 		opts := &core.MessageSendOptions{
 			Receiver: discoveryNode.GetNodeRef(),
 		}
-<<<<<<< HEAD
-		r, err := rnc.MessageBus.Send(ctx, msg, opts)
-=======
 		currentPulse, err := rnc.PM.Current(ctx)
 		if err != nil {
 			return nil, err
 		}
 		r, err := rnc.MessageBus.Send(ctx, msg, *currentPulse, opts)
->>>>>>> 80e1d2d3
 		if err != nil {
 			return nil, err
 		}
