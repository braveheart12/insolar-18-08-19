--- conflicted
+++ resolved
@@ -301,7 +301,6 @@
 		caller = ""
 	}
 
-<<<<<<< HEAD
 	var resp requester.ContractResponse
 	currentIterNum := 1
 	for ; currentIterNum <= sendRetryCount; currentIterNum++ {
@@ -311,34 +310,17 @@
 			PublicKey:  user.pubKey,
 			Test:       caller})
 
-		if err != nil {
-			return nil, err
-		}
+	if err != nil {
+		return nil, "", err
+	}
 
 		resp = requester.ContractResponse{}
 		err = json.Unmarshal(res, &resp)
 		if err != nil {
-			return nil, err
+			return nil, "", err
 		}
-=======
-	var resp requester.ContractAnswer
-	res, err := requester.Send(ctx, TestAPIURL, rootCfg, &requester.Request{
-		JSONRPC: "2.0",
-		ID:      1,
-		Method:  "api.call",
-		Params:  requester.Params{CallSite: method, CallParams: params, PublicKey: user.pubKey},
-		Test:    caller,
-	})
-
-	if err != nil {
-		return nil, "", err
-	}
->>>>>>> 66a5ae18
-
-	resp = requester.ContractAnswer{}
-	err = json.Unmarshal(res, &resp)
-	if err != nil {
-		return nil, "", err
+
+		break
 	}
 
 	if resp.Error != nil {
