/*
 *    Copyright 2018 Insolar
 *
 *    Licensed under the Apache License, Version 2.0 (the "License");
 *    you may not use this file except in compliance with the License.
 *    You may obtain a copy of the License at
 *
 *        http://www.apache.org/licenses/LICENSE-2.0
 *
 *    Unless required by applicable law or agreed to in writing, software
 *    distributed under the License is distributed on an "AS IS" BASIS,
 *    WITHOUT WARRANTIES OR CONDITIONS OF ANY KIND, either express or implied.
 *    See the License for the specific language governing permissions and
 *    limitations under the License.
 */

package functest

import (
	"testing"

	"github.com/insolar/insolar/testutils"
	"github.com/stretchr/testify/require"
)

func TestTransferMoney(t *testing.T) {
	firstMember := createMember(t, "Member1")
	secondMember := createMember(t, "Member2")
	oldFirstBalance := getBalanceNoErr(t, firstMember, firstMember.ref)
	oldSecondBalance := getBalanceNoErr(t, secondMember, secondMember.ref)

	amount := 111

	_, err := signedRequest(firstMember, "Transfer", amount, secondMember.ref)
	require.NoError(t, err)

	newFirstBalance := getBalanceNoErr(t, firstMember, firstMember.ref)
	newSecondBalance := getBalanceNoErr(t, secondMember, secondMember.ref)
	require.Equal(t, oldFirstBalance-amount, newFirstBalance)
	require.Equal(t, oldSecondBalance+amount, newSecondBalance)
}

func TestTransferMoneyFromNotExist(t *testing.T) {
	firstMember := createMember(t, "Member1")
	firstMember.ref = testutils.RandomRef().String()

	secondMember := createMember(t, "Member2")
	oldSecondBalance := getBalanceNoErr(t, secondMember, secondMember.ref)

	amount := 111

	_, err := signedRequest(firstMember, "Transfer", amount, secondMember.ref)
<<<<<<< HEAD
	require.EqualError(t, err, "Can't get public key: couldn't get object message: couldn't get object: storage object not found")
=======
	require.Contains(t, err.Error(), "Can't get public key")
>>>>>>> f69a2d7a

	newSecondBalance := getBalanceNoErr(t, secondMember, secondMember.ref)
	require.Equal(t, oldSecondBalance, newSecondBalance)
}

func TestTransferMoneyToNotExist(t *testing.T) {
	firstMember := createMember(t, "Member1")
	oldFirstBalance := getBalanceNoErr(t, firstMember, firstMember.ref)

	amount := 111

	_, err := signedRequest(firstMember, "Transfer", amount, testutils.RandomRef())
	require.EqualError(t, err, "[ Transfer ] Can't get implementation: on calling main API: failed to fetch object index: storage object not found")

	newFirstBalance := getBalanceNoErr(t, firstMember, firstMember.ref)
	require.Equal(t, oldFirstBalance, newFirstBalance)
}

func TestTransferNegativeAmount(t *testing.T) {
	firstMember := createMember(t, "Member1")
	secondMember := createMember(t, "Member2")
	oldFirstBalance := getBalanceNoErr(t, firstMember, firstMember.ref)
	oldSecondBalance := getBalanceNoErr(t, secondMember, secondMember.ref)

	amount := -111

	_, err := signedRequest(firstMember, "Transfer", amount, secondMember.ref)
	require.EqualError(t, err, "[ transferCall ] Amount must be positive")

	newFirstBalance := getBalanceNoErr(t, firstMember, firstMember.ref)
	newSecondBalance := getBalanceNoErr(t, secondMember, secondMember.ref)
	require.Equal(t, oldFirstBalance, newFirstBalance)
	require.Equal(t, oldSecondBalance, newSecondBalance)
}

func TestTransferAllAmount(t *testing.T) {
	firstMember := createMember(t, "Member1")
	secondMember := createMember(t, "Member2")
	oldFirstBalance := getBalanceNoErr(t, firstMember, firstMember.ref)
	oldSecondBalance := getBalanceNoErr(t, secondMember, secondMember.ref)

	amount := oldFirstBalance

	_, err := signedRequest(firstMember, "Transfer", amount, secondMember.ref)
	require.NoError(t, err)

	newFirstBalance := getBalanceNoErr(t, firstMember, firstMember.ref)
	newSecondBalance := getBalanceNoErr(t, secondMember, secondMember.ref)
	require.Equal(t, 0, newFirstBalance)
	require.Equal(t, oldSecondBalance+oldFirstBalance, newSecondBalance)
}

func TestTransferMoreThanAvailableAmount(t *testing.T) {
	firstMember := createMember(t, "Member1")
	secondMember := createMember(t, "Member2")
	oldFirstBalance := getBalanceNoErr(t, firstMember, firstMember.ref)
	oldSecondBalance := getBalanceNoErr(t, secondMember, secondMember.ref)

	amount := oldFirstBalance + 100

	_, err := signedRequest(firstMember, "Transfer", amount, secondMember.ref)
	require.EqualError(t, err, "[ Transfer ] Not enough balance for transfer: subtrahend must be smaller than minuend")

	newFirstBalance := getBalanceNoErr(t, firstMember, firstMember.ref)
	newSecondBalance := getBalanceNoErr(t, secondMember, secondMember.ref)
	require.Equal(t, oldFirstBalance, newFirstBalance)
	require.Equal(t, oldSecondBalance, newSecondBalance)
}

func TestTransferToMyself(t *testing.T) {
	member := createMember(t, "Member1")
	oldMemberBalance := getBalanceNoErr(t, member, member.ref)

	amount := 100

	_, err := signedRequest(member, "Transfer", amount, member.ref)
	require.EqualError(t, err, "[ transferCall ] Recipient must be different from the sender")

	newMemberBalance := getBalanceNoErr(t, member, member.ref)
	require.Equal(t, oldMemberBalance, newMemberBalance)
}

// TODO: test to check overflow of balance
// TODO: check transfer zero amount

func TestTransferTwoTimes(t *testing.T) {
	firstMember := createMember(t, "Member1")
	secondMember := createMember(t, "Member2")
	oldFirstBalance := getBalanceNoErr(t, firstMember, firstMember.ref)
	oldSecondBalance := getBalanceNoErr(t, secondMember, secondMember.ref)

	amount := 100

	_, err := signedRequest(firstMember, "Transfer", amount, secondMember.ref)
	require.NoError(t, err)
	_, err = signedRequest(firstMember, "Transfer", amount, secondMember.ref)
	require.NoError(t, err)

	newFirstBalance := getBalanceNoErr(t, firstMember, firstMember.ref)
	newSecondBalance := getBalanceNoErr(t, secondMember, secondMember.ref)
	require.Equal(t, oldFirstBalance-2*amount, newFirstBalance)
	require.Equal(t, oldSecondBalance+2*amount, newSecondBalance)
}<|MERGE_RESOLUTION|>--- conflicted
+++ resolved
@@ -50,11 +50,7 @@
 	amount := 111
 
 	_, err := signedRequest(firstMember, "Transfer", amount, secondMember.ref)
-<<<<<<< HEAD
-	require.EqualError(t, err, "Can't get public key: couldn't get object message: couldn't get object: storage object not found")
-=======
 	require.Contains(t, err.Error(), "Can't get public key")
->>>>>>> f69a2d7a
 
 	newSecondBalance := getBalanceNoErr(t, secondMember, secondMember.ref)
 	require.Equal(t, oldSecondBalance, newSecondBalance)
