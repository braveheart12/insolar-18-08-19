// +build functest

/*
 *    Copyright 2018 Insolar
 *
 *    Licensed under the Apache License, Version 2.0 (the "License");
 *    you may not use this file except in compliance with the License.
 *    You may obtain a copy of the License at
 *
 *        http://www.apache.org/licenses/LICENSE-2.0
 *
 *    Unless required by applicable law or agreed to in writing, software
 *    distributed under the License is distributed on an "AS IS" BASIS,
 *    WITHOUT WARRANTIES OR CONDITIONS OF ANY KIND, either express or implied.
 *    See the License for the specific language governing permissions and
 *    limitations under the License.
 */

package functest

import (
	"bufio"
	"bytes"
	"encoding/json"
	"fmt"
	"go/build"
	"io"
	"io/ioutil"
	"net/http"
	"os"
	"os/exec"
	"path/filepath"
	"strings"
	"syscall"
	"testing"
	"time"

	"gopkg.in/yaml.v2"

	"github.com/insolar/insolar/api/requester"
	"github.com/insolar/insolar/logicrunner/goplugin/goplugintestutils"
	"github.com/pkg/errors"
)

const HOST = "http://localhost:19191"
const TestAPIURL = HOST + "/api"
const TestRPCUrl = TestAPIURL + "/rpc"
const TestCallUrl = TestAPIURL + "/call"

const insolarRootMemberKeys = "root_member_keys.json"

const conf_dir = "../scripts/insolard/"

var cmd *exec.Cmd
var cmdCompleted = make(chan error, 1)
var stdin io.WriteCloser
var stdout io.ReadCloser
var stderr io.ReadCloser

var insolarRootMemberKeysPath = filepath.Join(conf_dir+"/configs", insolarRootMemberKeys)

var info infoResponse
var root user

type user struct {
	ref     string
	privKey string
	pubKey  string
}

func getNumberNodes() (int, error) {
	type genesisConf struct {
		DiscoverNodes []interface{} `yaml:"discovery_nodes"`
	}

	var conf genesisConf

	buff, err := ioutil.ReadFile(conf_dir + "/genesis.yaml")
	if err != nil {
		return 0, errors.Wrap(err, "[ getNumberNodes ] Can't read genesis conf")
	}

	err = yaml.Unmarshal(buff, &conf)
	if err != nil {
		return 0, errors.Wrap(err, "[ getNumberNodes ] Can't parse genesis conf")
	}

	return len(conf.DiscoverNodes), nil
}

func functestPath() string {
	p, err := build.Default.Import("github.com/insolar/insolar", "", build.FindOnly)
	if err != nil {
		panic(err)
	}
	return filepath.Join(p.Dir, "functest")
}

func createDirForContracts() error {
	return os.MkdirAll(filepath.Join(functestPath(), "contractstorage"), 0777)
}

func deleteDirForContracts() error {
	return os.RemoveAll(filepath.Join(functestPath(), "contractstorage"))
}

func loadRootKeys() error {
	text, err := ioutil.ReadFile(insolarRootMemberKeysPath)
	if err != nil {
		return errors.Wrapf(err, "[ loadRootKeys ] could't load root keys")
	}
	var data map[string]string
	err = json.Unmarshal(text, &data)
	if err != nil {
		return errors.Wrapf(err, "[ loadRootKeys ] could't unmarshal root keys")
	}
	if data["private_key"] == "" || data["public_key"] == "" {
		return errors.New("[ loadRootKeys ] could't find any keys")
	}
	root.privKey = data["private_key"]
	root.pubKey = data["public_key"]

	return nil
}

func setInfo() error {
	jsonValue, err := json.Marshal(postParams{
		"jsonrpc": "2.0",
		"method":  "info.Get",
		"id":      "",
	})
	if err != nil {
		return errors.Wrap(err, "[ setInfo ] couldn't marshal post params")
	}
	postResp, err := http.Post(TestRPCUrl, "application/json", bytes.NewBuffer(jsonValue))
	if err != nil {
		return errors.Wrapf(err, "[ setInfo ] couldn't send request to %s", TestRPCUrl)
	}
	body, err := ioutil.ReadAll(postResp.Body)
	if err != nil {
		return errors.Wrapf(err, "[ setInfo ] couldn't read answer")
	}
	infoResp := &rpcInfoResponse{}
	err = json.Unmarshal(body, infoResp)
	if err != nil {
		return errors.Wrapf(err, "[ setInfo ] couldn't unmarshall answer")
	}
	if infoResp.Error != nil {
		return errors.New(fmt.Sprintf("[ setInfo ] error in get.Info request: %s", infoResp.Error))
	}
	info = infoResp.Result
	return nil
}

var insgorundPath string

func buildGinsiderCLI() (err error) {
	insgorundPath, _, err = goplugintestutils.Build()
	return errors.Wrap(err, "[ buildGinsiderCLI ] could't build ginsider CLI: ")
}

func stopInsolard() error {
	if stdin != nil {
		defer stdin.Close()
	}
	if stdout != nil {
		defer stdout.Close()
	}

	if cmd == nil || cmd.Process == nil {
		return nil
	}

	err := cmd.Process.Signal(syscall.SIGHUP)
	if err != nil {
		return errors.Wrap(err, "[ stopInsolard ] failed to kill process:")
	}

	pState, err := cmd.Process.Wait()
	if err != nil {
		return errors.Wrap(err, "[ stopInsolard ] failed to wait process:")
	}

	fmt.Println("[ stopInsolard ] State: ", pState.String())

	return nil
}

var insgorundCleaner func()
var secondInsgorundCleaner func()

func startInsgorund(listenPort string, upstreamPort string) (func(), error) {
	// It starts on ports of "virtual" node
	cleaner, err := goplugintestutils.StartInsgorund(insgorundPath, "tcp", "127.0.0.1:"+listenPort, "tcp", "127.0.0.1:"+upstreamPort)
	if err != nil {
		return cleaner, errors.Wrap(err, "[ startInsgorund ] couldn't wait for insolard to start completely: ")
	}
	return cleaner, nil
}

func startAllInsgorunds() (err error) {
	insgorundCleaner, err = startInsgorund("18181", "18182")
	if err != nil {
		return errors.Wrap(err, "[ setup ] could't start insgorund: ")
	}
	fmt.Println("[ startAllInsgorunds ] insgorund was successfully started")

	secondInsgorundCleaner, err = startInsgorund("58181", "58182")
	if err != nil {
		return errors.Wrap(err, "[ setup ] could't start second insgorund: ")
	}
	fmt.Println("[ startAllInsgorunds ] second insgorund was successfully started")

	return nil
}

func stopAllInsgorunds() {
	if insgorundCleaner != nil {
		insgorundCleaner()
		return nil
	}
<<<<<<< HEAD
	return errors.New("[ stopInsgorund ] cleaner func not found")
=======

	if secondInsgorundCleaner != nil {
		secondInsgorundCleaner()
	}
>>>>>>> baabd7a3
}

func waitForNet() error {
	numAttempts := 90
	ports := []string{"19191", "19192", "19193"}
	numNodes := len(ports)
	currentOk := 0
	for i := 0; i < numAttempts; i++ {
		currentOk = 0
		for _, port := range ports {
			resp, err := requester.Status(fmt.Sprintf("http://127.0.0.1:%s/api", port))
			if err != nil {
				fmt.Println("[ waitForNet ] Problem with port " + port + ". Err: " + err.Error())
				break
			} else {
				fmt.Println("[ waitForNet ] Good response from port " + port + ". Response: " + resp.NetworkState)
				currentOk++
			}
		}
		if currentOk == numNodes {
			fmt.Printf("[ waitForNet ] All %d nodes have started\n", numNodes)
			break
		}

		time.Sleep(time.Second)
		fmt.Printf("[ waitForNet ] Waiting for net: attempt %d/%d\n", i, numAttempts)
	}

	if currentOk != numNodes {
		return errors.New("[ waitForNet ] Can't Start net: No attempts left")
	}

	return nil
}

func startNet() error {
	cwd, err := os.Getwd()
	if err != nil {
		return errors.Wrap(err, "[ startNet ] Can't get current working directory")
	}
	defer os.Chdir(cwd)

	err = os.Chdir("../")
	if err != nil {
		return errors.Wrap(err, "[ startNet  ] Can't change dir")
	}

	cmd = exec.Command("./scripts/insolard/launchnet.sh", "-ng")
	stdout, _ = cmd.StdoutPipe()
	if err != nil {
		return errors.Wrap(err, "[ startNet ] could't set stdout: ")
	}

	stderr, err = cmd.StderrPipe()
	if err != nil {
		return errors.Wrap(err, "[ startNet] could't set stderr: ")
	}

	err = cmd.Start()
	if err != nil {
		return errors.Wrap(err, "[ startNet ] Can't run cmd")
	}

	err = waitForLaunch()
	if err != nil {
		return errors.Wrap(err, "[ startNet ] couldn't waitForLaunch more")
	}

	err = waitForNet()
	if err != nil {
		return errors.Wrap(err, "[ startNet ] couldn't waitForNet more")
	}

	return nil

}

func waitForLaunch() error {
	done := make(chan bool, 1)
	timeout := 120 * time.Second

	go func() {
		scanner := bufio.NewScanner(stdout)
		fmt.Println("Insolard output: ")
		for scanner.Scan() {
			line := scanner.Text()
			fmt.Println(line)
			if strings.Contains(line, "start nodes ...") {
				done <- true
			}
		}
	}()
	go func() {
		scanner := bufio.NewScanner(stderr)
		for scanner.Scan() {
			line := scanner.Text()
			fmt.Println(line)
		}
	}()

	go func() { cmdCompleted <- cmd.Wait() }()
	select {
	case err := <-cmdCompleted:
		cmdCompleted <- nil
		return errors.New("[ waitForLaunch ] insolard finished unexpectedly: " + err.Error())
	case <-done:
		return nil
	case <-time.After(timeout):
		return errors.Errorf("[ waitForLaunch ] could't wait for launch: timeout of %s was exceeded", timeout)
	}
}

func setup() error {
	err := createDirForContracts()
	if err != nil {
		return errors.Wrap(err, "[ setup ] could't create dirs for test: ")
	}
	fmt.Println("[ setup ] directory for contracts cache was successfully created")

	err = buildGinsiderCLI()
	if err != nil {
		return errors.Wrap(err, "[ setup ] could't build ginsider CLI: ")
	}
	fmt.Println("[ setup ] ginsider CLI was successfully builded")

	err = startAllInsgorunds()
	if err != nil {
		return errors.Wrap(err, "[ setup ] could't start insgorund: ")
	}
	fmt.Println("[ setup ] insgorund was successfully started")

	err = startNet()
	if err != nil {
		return errors.Wrap(err, "[ setup ] could't startNet")
	}

	err = loadRootKeys()
	if err != nil {
		return errors.Wrap(err, "[ setup ] could't load root keys: ")
	}
	fmt.Println("[ setup ] root keys successfully loaded")

	numAttempts := 60
	for i := 0; i < numAttempts; i++ {
		err = setInfo()
		if err != nil {
			fmt.Printf("[ setup ] Couldn't setInfo. Attempt %d/%d. Err: %s", i, numAttempts, err)
		} else {
			break
		}
		time.Sleep(time.Second)
	}
	if err != nil {
		return errors.Wrap(err, "[ setup ] could't receive root reference ")
	}

	fmt.Println("[ setup ] root reference successfully received")
	root.ref = info.RootMember

	return nil
}

func teardown() {
	err := stopInsolard()
	if err != nil {
		fmt.Println("[ teardown ]  failed to stop insolard: ", err)
	}
	fmt.Println("[ teardown ] insolard was successfully stoped")

	stopAllInsgorunds()
	fmt.Println("[ teardown ] insgorund was successfully stoped")

	err = deleteDirForContracts()
	if err != nil {
		fmt.Println("[ teardown ] failed to remove directory for contracts cache for func tests: ", err)
	}
	fmt.Println("[ teardown ] directory for contracts cache was successfully deleted")
}

func testMainWrapper(m *testing.M) int {
	err := setup()
	defer teardown()
	if err != nil {
		fmt.Println("error while setup, skip tests: ", err)
		return 1
	}
	code := m.Run()
	return code
}

func TestMain(m *testing.M) {
	os.Exit(testMainWrapper(m))
}<|MERGE_RESOLUTION|>--- conflicted
+++ resolved
@@ -214,19 +214,13 @@
 	return nil
 }
 
-func stopAllInsgorunds() {
-	if insgorundCleaner != nil {
-		insgorundCleaner()
-		return nil
-	}
-<<<<<<< HEAD
-	return errors.New("[ stopInsgorund ] cleaner func not found")
-=======
-
-	if secondInsgorundCleaner != nil {
-		secondInsgorundCleaner()
-	}
->>>>>>> baabd7a3
+func stopAllInsgorunds() error {
+	if insgorundCleaner == nil || secondInsgorundCleaner == nil {
+		return errors.New("[ stopInsgorund ] cleaner func not found")
+	}
+	insgorundCleaner()
+	secondInsgorundCleaner()
+	return nil
 }
 
 func waitForNet() error {
