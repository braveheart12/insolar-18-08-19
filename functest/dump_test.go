/*
 *    Copyright 2018 Insolar
 *
 *    Licensed under the Apache License, Version 2.0 (the "License");
 *    you may not use this file except in compliance with the License.
 *    You may obtain a copy of the License at
 *
 *        http://www.apache.org/licenses/LICENSE-2.0
 *
 *    Unless required by applicable law or agreed to in writing, software
 *    distributed under the License is distributed on an "AS IS" BASIS,
 *    WITHOUT WARRANTIES OR CONDITIONS OF ANY KIND, either express or implied.
 *    See the License for the specific language governing permissions and
 *    limitations under the License.
 */

package functest

import (
	"encoding/base64"
	"encoding/json"
	"testing"

	"github.com/insolar/insolar/testutils"
	"github.com/stretchr/testify/require"
)

func TestDumpAllUsers(t *testing.T) {
	_ = createMember(t, "Member")

	result, err := signedRequest(&root, "DumpAllUsers")
	require.NoError(t, err)
	require.NotNil(t, result)
}

func TestDumpUser(t *testing.T) {
	member := createMember(t, "Member")

	resp, err := signedRequest(&root, "DumpUserInfo", member.ref)
	require.NoError(t, err)

	data, err := base64.StdEncoding.DecodeString(resp.(string))
	require.NoError(t, err)

	result := struct {
		Member string
		Wallet int
	}{}
	err = json.Unmarshal(data, &result)
	require.NoError(t, err)
	require.Equal(t, "Member", result.Member)
	require.Equal(t, 1000, result.Wallet)
}

func TestDumpUserWrongRef(t *testing.T) {
	_, err := signedRequest(&root, "DumpUserInfo", testutils.RandomRef())
<<<<<<< HEAD
	require.EqualError(t, err, "[ makeCall ] Error in called method: [ DumpUserInfo ] Problem with making request: [ getUserInfoMap ] Can't get implementation: on calling main API: failed to fetch object index: storage object not found")
=======
	require.Contains(t, err.Error(), "[ DumpUserInfo ] Problem with making request: [ getUserInfoMap ] Can't get implementation")
>>>>>>> 93065959
}

func TestDumpAllUsersNoRoot(t *testing.T) {
	member := createMember(t, "Member")

	_, err := signedRequest(member, "DumpAllUsers")
	require.EqualError(t, err, "[ makeCall ] Error in called method: [ DumpUserInfo ] Only root can call this method")
}

// todo fix this deadlock
func _TestDumpUserYourself(t *testing.T) {
	member := createMember(t, "Member")

	_, err := signedRequest(member, "DumpUserInfo", member.ref)
	require.NoError(t, err)
}

func TestDumpUserOther(t *testing.T) {
	member1 := createMember(t, "Member1")
	member2 := createMember(t, "Member2")

	_, err := signedRequest(member1, "DumpUserInfo", member2.ref)
	require.EqualError(t, err, "[ makeCall ] Error in called method: [ DumpUserInfo ] You can dump only yourself")
}<|MERGE_RESOLUTION|>--- conflicted
+++ resolved
@@ -54,18 +54,14 @@
 
 func TestDumpUserWrongRef(t *testing.T) {
 	_, err := signedRequest(&root, "DumpUserInfo", testutils.RandomRef())
-<<<<<<< HEAD
-	require.EqualError(t, err, "[ makeCall ] Error in called method: [ DumpUserInfo ] Problem with making request: [ getUserInfoMap ] Can't get implementation: on calling main API: failed to fetch object index: storage object not found")
-=======
 	require.Contains(t, err.Error(), "[ DumpUserInfo ] Problem with making request: [ getUserInfoMap ] Can't get implementation")
->>>>>>> 93065959
 }
 
 func TestDumpAllUsersNoRoot(t *testing.T) {
 	member := createMember(t, "Member")
 
 	_, err := signedRequest(member, "DumpAllUsers")
-	require.EqualError(t, err, "[ makeCall ] Error in called method: [ DumpUserInfo ] Only root can call this method")
+	require.EqualError(t, err, "[ DumpUserInfo ] Only root can call this method")
 }
 
 // todo fix this deadlock
@@ -81,5 +77,5 @@
 	member2 := createMember(t, "Member2")
 
 	_, err := signedRequest(member1, "DumpUserInfo", member2.ref)
-	require.EqualError(t, err, "[ makeCall ] Error in called method: [ DumpUserInfo ] You can dump only yourself")
+	require.EqualError(t, err, "[ DumpUserInfo ] You can dump only yourself")
 }