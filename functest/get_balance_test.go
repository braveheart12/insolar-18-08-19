--- conflicted
+++ resolved
@@ -31,9 +31,5 @@
 
 func TestGetBalanceWrongRef(t *testing.T) {
 	_, err := getBalance(&root, testutils.RandomRef().String())
-<<<<<<< HEAD
-	require.EqualError(t, err, "[ makeCall ] Error in called method: [ getBalance ] : on calling main API: failed to fetch object index: storage object not found")
-=======
 	require.Contains(t, err.Error(), "[ getBalance ] : on calling main API")
->>>>>>> 93065959
 }