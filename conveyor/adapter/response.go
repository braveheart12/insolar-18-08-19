/*
 *    Copyright 2019 Insolar Technologies
 *
 *    Licensed under the Apache License, Version 2.0 (the "License");
 *    you may not use this file except in compliance with the License.
 *    You may obtain a copy of the License at
 *
 *        http://www.apache.org/licenses/LICENSE-2.0
 *
 *    Unless required by applicable law or agreed to in writing, software
 *    distributed under the License is distributed on an "AS IS" BASIS,
 *    WITHOUT WARRANTIES OR CONDITIONS OF ANY KIND, either express or implied.
 *    See the License for the specific language governing permissions and
 *    limitations under the License.
 */

package adapter

import (
	"fmt"

	"github.com/insolar/insolar/conveyor/interfaces/slot"
	"github.com/insolar/insolar/core"
	"github.com/insolar/insolar/log"
	"github.com/pkg/errors"
)

// NewResponseSendAdapter creates new instance of adapter for sending response
func NewResponseSendAdapter() PulseConveyorAdapterTaskSink {
	return NewAdapterWithQueue(NewSendResponseProcessor())
}

// SendResponseTask is task for adapter for sending response
type SendResponseTask struct {
	Future core.ConveyorFuture
	Result core.Reply
}

// SendResponseProcessor is worker for adapter for sending response
type SendResponseProcessor struct{}

// NewResponseSender returns new instance of worker which sending response
func NewSendResponseProcessor() Processor {
	return &SendResponseProcessor{}
}

// Process implements Processor interface
func (rs *SendResponseProcessor) Process(task AdapterTask, nestedEventHelper NestedEventHelper, cancelInfo CancelInfo) interface{} {
	payload, ok := task.TaskPayload.(SendResponseTask)
	var msg interface{}

	if !ok {
		msg = errors.Errorf("[ SendResponseProcessor.Process ] Incorrect payload type: %T", task.TaskPayload)
		return msg
	}

	res := payload.Result
	f := payload.Future
	f.SetResult(res)

<<<<<<< HEAD
	select {
	case <-cancelInfo.Cancel():
		log.Info("[ ResponseSender.Process ] Cancel. Return Nil as Response")
		msg = nil
	case <-cancelInfo.Flush():
		log.Info("[ ResponseSender.Process ] Flush. DON'T Return Response")
		return Events{Flushed: true}
	case <-done:
		msg = fmt.Sprintf("Response was send successfully")
	}

	log.Info("[ ResponseSender.Process ] response message is", msg)
	return Events{RespPayload: msg}
}

// ResponseSenderHelper is helper for ResponseSender
type ResponseSenderHelper struct{}

// SendResponse makes correct message and send it to adapter
func (r *ResponseSenderHelper) SendResponse(element slot.SlotElementHelper, result core.Reply, respHandlerID uint32) error {

	pendingMsg, ok := element.GetInputEvent().(core.ConveyorPendingMessage)
	if !ok {
		return errors.New(fmt.Sprintf("[ ResponseSenderHelper.SendResponse ] Input event is not core.ConveyorPendingMessage: %T", element.GetInputEvent()))
	}

	response := ResponseSenderTask{
		Future: pendingMsg.Future,
		Result: result,
	}
	err := element.SendTask(uint32(ResponseSenderAdapterID), response, respHandlerID)
	return errors.Wrap(err, "[ ResponseSenderHelper.SendResponse ] Can't SendTask")
=======
	msg = fmt.Sprintf("Response was send successfully")
	log.Info("[ SendResponseProcessor.Process ] response message is", msg)
	return msg
>>>>>>> 8f652955
}<|MERGE_RESOLUTION|>--- conflicted
+++ resolved
@@ -58,20 +58,9 @@
 	f := payload.Future
 	f.SetResult(res)
 
-<<<<<<< HEAD
-	select {
-	case <-cancelInfo.Cancel():
-		log.Info("[ ResponseSender.Process ] Cancel. Return Nil as Response")
-		msg = nil
-	case <-cancelInfo.Flush():
-		log.Info("[ ResponseSender.Process ] Flush. DON'T Return Response")
-		return Events{Flushed: true}
-	case <-done:
-		msg = fmt.Sprintf("Response was send successfully")
-	}
-
-	log.Info("[ ResponseSender.Process ] response message is", msg)
-	return Events{RespPayload: msg}
+	msg = fmt.Sprintf("Response was send successfully")
+	log.Info("[ SendResponseProcessor.Process ] response message is", msg)
+	return msg
 }
 
 // ResponseSenderHelper is helper for ResponseSender
@@ -91,9 +80,4 @@
 	}
 	err := element.SendTask(uint32(ResponseSenderAdapterID), response, respHandlerID)
 	return errors.Wrap(err, "[ ResponseSenderHelper.SendResponse ] Can't SendTask")
-=======
-	msg = fmt.Sprintf("Response was send successfully")
-	log.Info("[ SendResponseProcessor.Process ] response message is", msg)
-	return msg
->>>>>>> 8f652955
 }