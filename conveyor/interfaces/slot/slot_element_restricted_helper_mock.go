package slot

/*
DO NOT EDIT!
This code was generated automatically using github.com/gojuno/minimock v1.9
The original interface "SlotElementRestrictedHelper" can be found in github.com/insolar/insolar/conveyor/interfaces/slot
*/
import (
	"sync/atomic"
	"time"

	"github.com/gojuno/minimock"
)

//SlotElementRestrictedHelperMock implements github.com/insolar/insolar/conveyor/interfaces/slot.SlotElementRestrictedHelper
type SlotElementRestrictedHelperMock struct {
	t minimock.Tester

	GetElementIDFunc       func() (r uint32)
	GetElementIDCounter    uint64
	GetElementIDPreCounter uint64
	GetElementIDMock       mSlotElementRestrictedHelperMockGetElementID

	GetInputEventFunc       func() (r interface{})
	GetInputEventCounter    uint64
	GetInputEventPreCounter uint64
	GetInputEventMock       mSlotElementRestrictedHelperMockGetInputEvent

	GetNodeIDFunc       func() (r uint32)
	GetNodeIDCounter    uint64
	GetNodeIDPreCounter uint64
	GetNodeIDMock       mSlotElementRestrictedHelperMockGetNodeID

	GetParentElementIDFunc       func() (r uint32)
	GetParentElementIDCounter    uint64
	GetParentElementIDPreCounter uint64
	GetParentElementIDMock       mSlotElementRestrictedHelperMockGetParentElementID

	GetPayloadFunc       func() (r interface{})
	GetPayloadCounter    uint64
	GetPayloadPreCounter uint64
	GetPayloadMock       mSlotElementRestrictedHelperMockGetPayload

<<<<<<< HEAD
	GetStateFunc       func() (r int)
=======
	GetStateFunc       func() (r uint32)
>>>>>>> 058696a2
	GetStateCounter    uint64
	GetStatePreCounter uint64
	GetStateMock       mSlotElementRestrictedHelperMockGetState

	GetTypeFunc       func() (r int)
	GetTypeCounter    uint64
	GetTypePreCounter uint64
	GetTypeMock       mSlotElementRestrictedHelperMockGetType

	LeaveSequenceFunc       func()
	LeaveSequenceCounter    uint64
	LeaveSequencePreCounter uint64
	LeaveSequenceMock       mSlotElementRestrictedHelperMockLeaveSequence

	ReactivateFunc       func()
	ReactivateCounter    uint64
	ReactivatePreCounter uint64
	ReactivateMock       mSlotElementRestrictedHelperMockReactivate
}

//NewSlotElementRestrictedHelperMock returns a mock for github.com/insolar/insolar/conveyor/interfaces/slot.SlotElementRestrictedHelper
func NewSlotElementRestrictedHelperMock(t minimock.Tester) *SlotElementRestrictedHelperMock {
	m := &SlotElementRestrictedHelperMock{t: t}

	if controller, ok := t.(minimock.MockController); ok {
		controller.RegisterMocker(m)
	}

	m.GetElementIDMock = mSlotElementRestrictedHelperMockGetElementID{mock: m}
	m.GetInputEventMock = mSlotElementRestrictedHelperMockGetInputEvent{mock: m}
	m.GetNodeIDMock = mSlotElementRestrictedHelperMockGetNodeID{mock: m}
	m.GetParentElementIDMock = mSlotElementRestrictedHelperMockGetParentElementID{mock: m}
	m.GetPayloadMock = mSlotElementRestrictedHelperMockGetPayload{mock: m}
	m.GetStateMock = mSlotElementRestrictedHelperMockGetState{mock: m}
	m.GetTypeMock = mSlotElementRestrictedHelperMockGetType{mock: m}
	m.LeaveSequenceMock = mSlotElementRestrictedHelperMockLeaveSequence{mock: m}
	m.ReactivateMock = mSlotElementRestrictedHelperMockReactivate{mock: m}

	return m
}

type mSlotElementRestrictedHelperMockGetElementID struct {
	mock              *SlotElementRestrictedHelperMock
	mainExpectation   *SlotElementRestrictedHelperMockGetElementIDExpectation
	expectationSeries []*SlotElementRestrictedHelperMockGetElementIDExpectation
}

type SlotElementRestrictedHelperMockGetElementIDExpectation struct {
	result *SlotElementRestrictedHelperMockGetElementIDResult
}

type SlotElementRestrictedHelperMockGetElementIDResult struct {
	r uint32
}

//Expect specifies that invocation of SlotElementRestrictedHelper.GetElementID is expected from 1 to Infinity times
func (m *mSlotElementRestrictedHelperMockGetElementID) Expect() *mSlotElementRestrictedHelperMockGetElementID {
	m.mock.GetElementIDFunc = nil
	m.expectationSeries = nil

	if m.mainExpectation == nil {
		m.mainExpectation = &SlotElementRestrictedHelperMockGetElementIDExpectation{}
	}

	return m
}

//Return specifies results of invocation of SlotElementRestrictedHelper.GetElementID
func (m *mSlotElementRestrictedHelperMockGetElementID) Return(r uint32) *SlotElementRestrictedHelperMock {
	m.mock.GetElementIDFunc = nil
	m.expectationSeries = nil

	if m.mainExpectation == nil {
		m.mainExpectation = &SlotElementRestrictedHelperMockGetElementIDExpectation{}
	}
	m.mainExpectation.result = &SlotElementRestrictedHelperMockGetElementIDResult{r}
	return m.mock
}

//ExpectOnce specifies that invocation of SlotElementRestrictedHelper.GetElementID is expected once
func (m *mSlotElementRestrictedHelperMockGetElementID) ExpectOnce() *SlotElementRestrictedHelperMockGetElementIDExpectation {
	m.mock.GetElementIDFunc = nil
	m.mainExpectation = nil

	expectation := &SlotElementRestrictedHelperMockGetElementIDExpectation{}

	m.expectationSeries = append(m.expectationSeries, expectation)
	return expectation
}

func (e *SlotElementRestrictedHelperMockGetElementIDExpectation) Return(r uint32) {
	e.result = &SlotElementRestrictedHelperMockGetElementIDResult{r}
}

//Set uses given function f as a mock of SlotElementRestrictedHelper.GetElementID method
func (m *mSlotElementRestrictedHelperMockGetElementID) Set(f func() (r uint32)) *SlotElementRestrictedHelperMock {
	m.mainExpectation = nil
	m.expectationSeries = nil

	m.mock.GetElementIDFunc = f
	return m.mock
}

//GetElementID implements github.com/insolar/insolar/conveyor/interfaces/slot.SlotElementRestrictedHelper interface
func (m *SlotElementRestrictedHelperMock) GetElementID() (r uint32) {
	counter := atomic.AddUint64(&m.GetElementIDPreCounter, 1)
	defer atomic.AddUint64(&m.GetElementIDCounter, 1)

	if len(m.GetElementIDMock.expectationSeries) > 0 {
		if counter > uint64(len(m.GetElementIDMock.expectationSeries)) {
			m.t.Fatalf("Unexpected call to SlotElementRestrictedHelperMock.GetElementID.")
			return
		}

		result := m.GetElementIDMock.expectationSeries[counter-1].result
		if result == nil {
			m.t.Fatal("No results are set for the SlotElementRestrictedHelperMock.GetElementID")
			return
		}

		r = result.r

		return
	}

	if m.GetElementIDMock.mainExpectation != nil {

		result := m.GetElementIDMock.mainExpectation.result
		if result == nil {
			m.t.Fatal("No results are set for the SlotElementRestrictedHelperMock.GetElementID")
		}

		r = result.r

		return
	}

	if m.GetElementIDFunc == nil {
		m.t.Fatalf("Unexpected call to SlotElementRestrictedHelperMock.GetElementID.")
		return
	}

	return m.GetElementIDFunc()
}

//GetElementIDMinimockCounter returns a count of SlotElementRestrictedHelperMock.GetElementIDFunc invocations
func (m *SlotElementRestrictedHelperMock) GetElementIDMinimockCounter() uint64 {
	return atomic.LoadUint64(&m.GetElementIDCounter)
}

//GetElementIDMinimockPreCounter returns the value of SlotElementRestrictedHelperMock.GetElementID invocations
func (m *SlotElementRestrictedHelperMock) GetElementIDMinimockPreCounter() uint64 {
	return atomic.LoadUint64(&m.GetElementIDPreCounter)
}

//GetElementIDFinished returns true if mock invocations count is ok
func (m *SlotElementRestrictedHelperMock) GetElementIDFinished() bool {
	// if expectation series were set then invocations count should be equal to expectations count
	if len(m.GetElementIDMock.expectationSeries) > 0 {
		return atomic.LoadUint64(&m.GetElementIDCounter) == uint64(len(m.GetElementIDMock.expectationSeries))
	}

	// if main expectation was set then invocations count should be greater than zero
	if m.GetElementIDMock.mainExpectation != nil {
		return atomic.LoadUint64(&m.GetElementIDCounter) > 0
	}

	// if func was set then invocations count should be greater than zero
	if m.GetElementIDFunc != nil {
		return atomic.LoadUint64(&m.GetElementIDCounter) > 0
	}

	return true
}

type mSlotElementRestrictedHelperMockGetInputEvent struct {
	mock              *SlotElementRestrictedHelperMock
	mainExpectation   *SlotElementRestrictedHelperMockGetInputEventExpectation
	expectationSeries []*SlotElementRestrictedHelperMockGetInputEventExpectation
}

type SlotElementRestrictedHelperMockGetInputEventExpectation struct {
	result *SlotElementRestrictedHelperMockGetInputEventResult
}

type SlotElementRestrictedHelperMockGetInputEventResult struct {
	r interface{}
}

//Expect specifies that invocation of SlotElementRestrictedHelper.GetInputEvent is expected from 1 to Infinity times
func (m *mSlotElementRestrictedHelperMockGetInputEvent) Expect() *mSlotElementRestrictedHelperMockGetInputEvent {
	m.mock.GetInputEventFunc = nil
	m.expectationSeries = nil

	if m.mainExpectation == nil {
		m.mainExpectation = &SlotElementRestrictedHelperMockGetInputEventExpectation{}
	}

	return m
}

//Return specifies results of invocation of SlotElementRestrictedHelper.GetInputEvent
func (m *mSlotElementRestrictedHelperMockGetInputEvent) Return(r interface{}) *SlotElementRestrictedHelperMock {
	m.mock.GetInputEventFunc = nil
	m.expectationSeries = nil

	if m.mainExpectation == nil {
		m.mainExpectation = &SlotElementRestrictedHelperMockGetInputEventExpectation{}
	}
	m.mainExpectation.result = &SlotElementRestrictedHelperMockGetInputEventResult{r}
	return m.mock
}

//ExpectOnce specifies that invocation of SlotElementRestrictedHelper.GetInputEvent is expected once
func (m *mSlotElementRestrictedHelperMockGetInputEvent) ExpectOnce() *SlotElementRestrictedHelperMockGetInputEventExpectation {
	m.mock.GetInputEventFunc = nil
	m.mainExpectation = nil

	expectation := &SlotElementRestrictedHelperMockGetInputEventExpectation{}

	m.expectationSeries = append(m.expectationSeries, expectation)
	return expectation
}

func (e *SlotElementRestrictedHelperMockGetInputEventExpectation) Return(r interface{}) {
	e.result = &SlotElementRestrictedHelperMockGetInputEventResult{r}
}

//Set uses given function f as a mock of SlotElementRestrictedHelper.GetInputEvent method
func (m *mSlotElementRestrictedHelperMockGetInputEvent) Set(f func() (r interface{})) *SlotElementRestrictedHelperMock {
	m.mainExpectation = nil
	m.expectationSeries = nil

	m.mock.GetInputEventFunc = f
	return m.mock
}

//GetInputEvent implements github.com/insolar/insolar/conveyor/interfaces/slot.SlotElementRestrictedHelper interface
func (m *SlotElementRestrictedHelperMock) GetInputEvent() (r interface{}) {
	counter := atomic.AddUint64(&m.GetInputEventPreCounter, 1)
	defer atomic.AddUint64(&m.GetInputEventCounter, 1)

	if len(m.GetInputEventMock.expectationSeries) > 0 {
		if counter > uint64(len(m.GetInputEventMock.expectationSeries)) {
			m.t.Fatalf("Unexpected call to SlotElementRestrictedHelperMock.GetInputEvent.")
			return
		}

		result := m.GetInputEventMock.expectationSeries[counter-1].result
		if result == nil {
			m.t.Fatal("No results are set for the SlotElementRestrictedHelperMock.GetInputEvent")
			return
		}

		r = result.r

		return
	}

	if m.GetInputEventMock.mainExpectation != nil {

		result := m.GetInputEventMock.mainExpectation.result
		if result == nil {
			m.t.Fatal("No results are set for the SlotElementRestrictedHelperMock.GetInputEvent")
		}

		r = result.r

		return
	}

	if m.GetInputEventFunc == nil {
		m.t.Fatalf("Unexpected call to SlotElementRestrictedHelperMock.GetInputEvent.")
		return
	}

	return m.GetInputEventFunc()
}

//GetInputEventMinimockCounter returns a count of SlotElementRestrictedHelperMock.GetInputEventFunc invocations
func (m *SlotElementRestrictedHelperMock) GetInputEventMinimockCounter() uint64 {
	return atomic.LoadUint64(&m.GetInputEventCounter)
}

//GetInputEventMinimockPreCounter returns the value of SlotElementRestrictedHelperMock.GetInputEvent invocations
func (m *SlotElementRestrictedHelperMock) GetInputEventMinimockPreCounter() uint64 {
	return atomic.LoadUint64(&m.GetInputEventPreCounter)
}

//GetInputEventFinished returns true if mock invocations count is ok
func (m *SlotElementRestrictedHelperMock) GetInputEventFinished() bool {
	// if expectation series were set then invocations count should be equal to expectations count
	if len(m.GetInputEventMock.expectationSeries) > 0 {
		return atomic.LoadUint64(&m.GetInputEventCounter) == uint64(len(m.GetInputEventMock.expectationSeries))
	}

	// if main expectation was set then invocations count should be greater than zero
	if m.GetInputEventMock.mainExpectation != nil {
		return atomic.LoadUint64(&m.GetInputEventCounter) > 0
	}

	// if func was set then invocations count should be greater than zero
	if m.GetInputEventFunc != nil {
		return atomic.LoadUint64(&m.GetInputEventCounter) > 0
	}

	return true
}

type mSlotElementRestrictedHelperMockGetNodeID struct {
	mock              *SlotElementRestrictedHelperMock
	mainExpectation   *SlotElementRestrictedHelperMockGetNodeIDExpectation
	expectationSeries []*SlotElementRestrictedHelperMockGetNodeIDExpectation
}

type SlotElementRestrictedHelperMockGetNodeIDExpectation struct {
	result *SlotElementRestrictedHelperMockGetNodeIDResult
}

type SlotElementRestrictedHelperMockGetNodeIDResult struct {
	r uint32
}

//Expect specifies that invocation of SlotElementRestrictedHelper.GetNodeID is expected from 1 to Infinity times
func (m *mSlotElementRestrictedHelperMockGetNodeID) Expect() *mSlotElementRestrictedHelperMockGetNodeID {
	m.mock.GetNodeIDFunc = nil
	m.expectationSeries = nil

	if m.mainExpectation == nil {
		m.mainExpectation = &SlotElementRestrictedHelperMockGetNodeIDExpectation{}
	}

	return m
}

//Return specifies results of invocation of SlotElementRestrictedHelper.GetNodeID
func (m *mSlotElementRestrictedHelperMockGetNodeID) Return(r uint32) *SlotElementRestrictedHelperMock {
	m.mock.GetNodeIDFunc = nil
	m.expectationSeries = nil

	if m.mainExpectation == nil {
		m.mainExpectation = &SlotElementRestrictedHelperMockGetNodeIDExpectation{}
	}
	m.mainExpectation.result = &SlotElementRestrictedHelperMockGetNodeIDResult{r}
	return m.mock
}

//ExpectOnce specifies that invocation of SlotElementRestrictedHelper.GetNodeID is expected once
func (m *mSlotElementRestrictedHelperMockGetNodeID) ExpectOnce() *SlotElementRestrictedHelperMockGetNodeIDExpectation {
	m.mock.GetNodeIDFunc = nil
	m.mainExpectation = nil

	expectation := &SlotElementRestrictedHelperMockGetNodeIDExpectation{}

	m.expectationSeries = append(m.expectationSeries, expectation)
	return expectation
}

func (e *SlotElementRestrictedHelperMockGetNodeIDExpectation) Return(r uint32) {
	e.result = &SlotElementRestrictedHelperMockGetNodeIDResult{r}
}

//Set uses given function f as a mock of SlotElementRestrictedHelper.GetNodeID method
func (m *mSlotElementRestrictedHelperMockGetNodeID) Set(f func() (r uint32)) *SlotElementRestrictedHelperMock {
	m.mainExpectation = nil
	m.expectationSeries = nil

	m.mock.GetNodeIDFunc = f
	return m.mock
}

//GetNodeID implements github.com/insolar/insolar/conveyor/interfaces/slot.SlotElementRestrictedHelper interface
func (m *SlotElementRestrictedHelperMock) GetNodeID() (r uint32) {
	counter := atomic.AddUint64(&m.GetNodeIDPreCounter, 1)
	defer atomic.AddUint64(&m.GetNodeIDCounter, 1)

	if len(m.GetNodeIDMock.expectationSeries) > 0 {
		if counter > uint64(len(m.GetNodeIDMock.expectationSeries)) {
			m.t.Fatalf("Unexpected call to SlotElementRestrictedHelperMock.GetNodeID.")
			return
		}

		result := m.GetNodeIDMock.expectationSeries[counter-1].result
		if result == nil {
			m.t.Fatal("No results are set for the SlotElementRestrictedHelperMock.GetNodeID")
			return
		}

		r = result.r

		return
	}

	if m.GetNodeIDMock.mainExpectation != nil {

		result := m.GetNodeIDMock.mainExpectation.result
		if result == nil {
			m.t.Fatal("No results are set for the SlotElementRestrictedHelperMock.GetNodeID")
		}

		r = result.r

		return
	}

	if m.GetNodeIDFunc == nil {
		m.t.Fatalf("Unexpected call to SlotElementRestrictedHelperMock.GetNodeID.")
		return
	}

	return m.GetNodeIDFunc()
}

//GetNodeIDMinimockCounter returns a count of SlotElementRestrictedHelperMock.GetNodeIDFunc invocations
func (m *SlotElementRestrictedHelperMock) GetNodeIDMinimockCounter() uint64 {
	return atomic.LoadUint64(&m.GetNodeIDCounter)
}

//GetNodeIDMinimockPreCounter returns the value of SlotElementRestrictedHelperMock.GetNodeID invocations
func (m *SlotElementRestrictedHelperMock) GetNodeIDMinimockPreCounter() uint64 {
	return atomic.LoadUint64(&m.GetNodeIDPreCounter)
}

//GetNodeIDFinished returns true if mock invocations count is ok
func (m *SlotElementRestrictedHelperMock) GetNodeIDFinished() bool {
	// if expectation series were set then invocations count should be equal to expectations count
	if len(m.GetNodeIDMock.expectationSeries) > 0 {
		return atomic.LoadUint64(&m.GetNodeIDCounter) == uint64(len(m.GetNodeIDMock.expectationSeries))
	}

	// if main expectation was set then invocations count should be greater than zero
	if m.GetNodeIDMock.mainExpectation != nil {
		return atomic.LoadUint64(&m.GetNodeIDCounter) > 0
	}

	// if func was set then invocations count should be greater than zero
	if m.GetNodeIDFunc != nil {
		return atomic.LoadUint64(&m.GetNodeIDCounter) > 0
	}

	return true
}

type mSlotElementRestrictedHelperMockGetParentElementID struct {
	mock              *SlotElementRestrictedHelperMock
	mainExpectation   *SlotElementRestrictedHelperMockGetParentElementIDExpectation
	expectationSeries []*SlotElementRestrictedHelperMockGetParentElementIDExpectation
}

type SlotElementRestrictedHelperMockGetParentElementIDExpectation struct {
	result *SlotElementRestrictedHelperMockGetParentElementIDResult
}

type SlotElementRestrictedHelperMockGetParentElementIDResult struct {
	r uint32
}

//Expect specifies that invocation of SlotElementRestrictedHelper.GetParentElementID is expected from 1 to Infinity times
func (m *mSlotElementRestrictedHelperMockGetParentElementID) Expect() *mSlotElementRestrictedHelperMockGetParentElementID {
	m.mock.GetParentElementIDFunc = nil
	m.expectationSeries = nil

	if m.mainExpectation == nil {
		m.mainExpectation = &SlotElementRestrictedHelperMockGetParentElementIDExpectation{}
	}

	return m
}

//Return specifies results of invocation of SlotElementRestrictedHelper.GetParentElementID
func (m *mSlotElementRestrictedHelperMockGetParentElementID) Return(r uint32) *SlotElementRestrictedHelperMock {
	m.mock.GetParentElementIDFunc = nil
	m.expectationSeries = nil

	if m.mainExpectation == nil {
		m.mainExpectation = &SlotElementRestrictedHelperMockGetParentElementIDExpectation{}
	}
	m.mainExpectation.result = &SlotElementRestrictedHelperMockGetParentElementIDResult{r}
	return m.mock
}

//ExpectOnce specifies that invocation of SlotElementRestrictedHelper.GetParentElementID is expected once
func (m *mSlotElementRestrictedHelperMockGetParentElementID) ExpectOnce() *SlotElementRestrictedHelperMockGetParentElementIDExpectation {
	m.mock.GetParentElementIDFunc = nil
	m.mainExpectation = nil

	expectation := &SlotElementRestrictedHelperMockGetParentElementIDExpectation{}

	m.expectationSeries = append(m.expectationSeries, expectation)
	return expectation
}

func (e *SlotElementRestrictedHelperMockGetParentElementIDExpectation) Return(r uint32) {
	e.result = &SlotElementRestrictedHelperMockGetParentElementIDResult{r}
}

//Set uses given function f as a mock of SlotElementRestrictedHelper.GetParentElementID method
func (m *mSlotElementRestrictedHelperMockGetParentElementID) Set(f func() (r uint32)) *SlotElementRestrictedHelperMock {
	m.mainExpectation = nil
	m.expectationSeries = nil

	m.mock.GetParentElementIDFunc = f
	return m.mock
}

//GetParentElementID implements github.com/insolar/insolar/conveyor/interfaces/slot.SlotElementRestrictedHelper interface
func (m *SlotElementRestrictedHelperMock) GetParentElementID() (r uint32) {
	counter := atomic.AddUint64(&m.GetParentElementIDPreCounter, 1)
	defer atomic.AddUint64(&m.GetParentElementIDCounter, 1)

	if len(m.GetParentElementIDMock.expectationSeries) > 0 {
		if counter > uint64(len(m.GetParentElementIDMock.expectationSeries)) {
			m.t.Fatalf("Unexpected call to SlotElementRestrictedHelperMock.GetParentElementID.")
			return
		}

		result := m.GetParentElementIDMock.expectationSeries[counter-1].result
		if result == nil {
			m.t.Fatal("No results are set for the SlotElementRestrictedHelperMock.GetParentElementID")
			return
		}

		r = result.r

		return
	}

	if m.GetParentElementIDMock.mainExpectation != nil {

		result := m.GetParentElementIDMock.mainExpectation.result
		if result == nil {
			m.t.Fatal("No results are set for the SlotElementRestrictedHelperMock.GetParentElementID")
		}

		r = result.r

		return
	}

	if m.GetParentElementIDFunc == nil {
		m.t.Fatalf("Unexpected call to SlotElementRestrictedHelperMock.GetParentElementID.")
		return
	}

	return m.GetParentElementIDFunc()
}

//GetParentElementIDMinimockCounter returns a count of SlotElementRestrictedHelperMock.GetParentElementIDFunc invocations
func (m *SlotElementRestrictedHelperMock) GetParentElementIDMinimockCounter() uint64 {
	return atomic.LoadUint64(&m.GetParentElementIDCounter)
}

//GetParentElementIDMinimockPreCounter returns the value of SlotElementRestrictedHelperMock.GetParentElementID invocations
func (m *SlotElementRestrictedHelperMock) GetParentElementIDMinimockPreCounter() uint64 {
	return atomic.LoadUint64(&m.GetParentElementIDPreCounter)
}

//GetParentElementIDFinished returns true if mock invocations count is ok
func (m *SlotElementRestrictedHelperMock) GetParentElementIDFinished() bool {
	// if expectation series were set then invocations count should be equal to expectations count
	if len(m.GetParentElementIDMock.expectationSeries) > 0 {
		return atomic.LoadUint64(&m.GetParentElementIDCounter) == uint64(len(m.GetParentElementIDMock.expectationSeries))
	}

	// if main expectation was set then invocations count should be greater than zero
	if m.GetParentElementIDMock.mainExpectation != nil {
		return atomic.LoadUint64(&m.GetParentElementIDCounter) > 0
	}

	// if func was set then invocations count should be greater than zero
	if m.GetParentElementIDFunc != nil {
		return atomic.LoadUint64(&m.GetParentElementIDCounter) > 0
	}

	return true
}

type mSlotElementRestrictedHelperMockGetPayload struct {
	mock              *SlotElementRestrictedHelperMock
	mainExpectation   *SlotElementRestrictedHelperMockGetPayloadExpectation
	expectationSeries []*SlotElementRestrictedHelperMockGetPayloadExpectation
}

type SlotElementRestrictedHelperMockGetPayloadExpectation struct {
	result *SlotElementRestrictedHelperMockGetPayloadResult
}

type SlotElementRestrictedHelperMockGetPayloadResult struct {
	r interface{}
}

//Expect specifies that invocation of SlotElementRestrictedHelper.GetPayload is expected from 1 to Infinity times
func (m *mSlotElementRestrictedHelperMockGetPayload) Expect() *mSlotElementRestrictedHelperMockGetPayload {
	m.mock.GetPayloadFunc = nil
	m.expectationSeries = nil

	if m.mainExpectation == nil {
		m.mainExpectation = &SlotElementRestrictedHelperMockGetPayloadExpectation{}
	}

	return m
}

//Return specifies results of invocation of SlotElementRestrictedHelper.GetPayload
func (m *mSlotElementRestrictedHelperMockGetPayload) Return(r interface{}) *SlotElementRestrictedHelperMock {
	m.mock.GetPayloadFunc = nil
	m.expectationSeries = nil

	if m.mainExpectation == nil {
		m.mainExpectation = &SlotElementRestrictedHelperMockGetPayloadExpectation{}
	}
	m.mainExpectation.result = &SlotElementRestrictedHelperMockGetPayloadResult{r}
	return m.mock
}

//ExpectOnce specifies that invocation of SlotElementRestrictedHelper.GetPayload is expected once
func (m *mSlotElementRestrictedHelperMockGetPayload) ExpectOnce() *SlotElementRestrictedHelperMockGetPayloadExpectation {
	m.mock.GetPayloadFunc = nil
	m.mainExpectation = nil

	expectation := &SlotElementRestrictedHelperMockGetPayloadExpectation{}

	m.expectationSeries = append(m.expectationSeries, expectation)
	return expectation
}

func (e *SlotElementRestrictedHelperMockGetPayloadExpectation) Return(r interface{}) {
	e.result = &SlotElementRestrictedHelperMockGetPayloadResult{r}
}

//Set uses given function f as a mock of SlotElementRestrictedHelper.GetPayload method
func (m *mSlotElementRestrictedHelperMockGetPayload) Set(f func() (r interface{})) *SlotElementRestrictedHelperMock {
	m.mainExpectation = nil
	m.expectationSeries = nil

	m.mock.GetPayloadFunc = f
	return m.mock
}

//GetPayload implements github.com/insolar/insolar/conveyor/interfaces/slot.SlotElementRestrictedHelper interface
func (m *SlotElementRestrictedHelperMock) GetPayload() (r interface{}) {
	counter := atomic.AddUint64(&m.GetPayloadPreCounter, 1)
	defer atomic.AddUint64(&m.GetPayloadCounter, 1)

	if len(m.GetPayloadMock.expectationSeries) > 0 {
		if counter > uint64(len(m.GetPayloadMock.expectationSeries)) {
			m.t.Fatalf("Unexpected call to SlotElementRestrictedHelperMock.GetPayload.")
			return
		}

		result := m.GetPayloadMock.expectationSeries[counter-1].result
		if result == nil {
			m.t.Fatal("No results are set for the SlotElementRestrictedHelperMock.GetPayload")
			return
		}

		r = result.r

		return
	}

	if m.GetPayloadMock.mainExpectation != nil {

		result := m.GetPayloadMock.mainExpectation.result
		if result == nil {
			m.t.Fatal("No results are set for the SlotElementRestrictedHelperMock.GetPayload")
		}

		r = result.r

		return
	}

	if m.GetPayloadFunc == nil {
		m.t.Fatalf("Unexpected call to SlotElementRestrictedHelperMock.GetPayload.")
		return
	}

	return m.GetPayloadFunc()
}

//GetPayloadMinimockCounter returns a count of SlotElementRestrictedHelperMock.GetPayloadFunc invocations
func (m *SlotElementRestrictedHelperMock) GetPayloadMinimockCounter() uint64 {
	return atomic.LoadUint64(&m.GetPayloadCounter)
}

//GetPayloadMinimockPreCounter returns the value of SlotElementRestrictedHelperMock.GetPayload invocations
func (m *SlotElementRestrictedHelperMock) GetPayloadMinimockPreCounter() uint64 {
	return atomic.LoadUint64(&m.GetPayloadPreCounter)
}

//GetPayloadFinished returns true if mock invocations count is ok
func (m *SlotElementRestrictedHelperMock) GetPayloadFinished() bool {
	// if expectation series were set then invocations count should be equal to expectations count
	if len(m.GetPayloadMock.expectationSeries) > 0 {
		return atomic.LoadUint64(&m.GetPayloadCounter) == uint64(len(m.GetPayloadMock.expectationSeries))
	}

	// if main expectation was set then invocations count should be greater than zero
	if m.GetPayloadMock.mainExpectation != nil {
		return atomic.LoadUint64(&m.GetPayloadCounter) > 0
	}

	// if func was set then invocations count should be greater than zero
	if m.GetPayloadFunc != nil {
		return atomic.LoadUint64(&m.GetPayloadCounter) > 0
	}

	return true
}

type mSlotElementRestrictedHelperMockGetState struct {
	mock              *SlotElementRestrictedHelperMock
	mainExpectation   *SlotElementRestrictedHelperMockGetStateExpectation
	expectationSeries []*SlotElementRestrictedHelperMockGetStateExpectation
}

type SlotElementRestrictedHelperMockGetStateExpectation struct {
	result *SlotElementRestrictedHelperMockGetStateResult
}

type SlotElementRestrictedHelperMockGetStateResult struct {
<<<<<<< HEAD
	r int
=======
	r uint32
>>>>>>> 058696a2
}

//Expect specifies that invocation of SlotElementRestrictedHelper.GetState is expected from 1 to Infinity times
func (m *mSlotElementRestrictedHelperMockGetState) Expect() *mSlotElementRestrictedHelperMockGetState {
	m.mock.GetStateFunc = nil
	m.expectationSeries = nil

	if m.mainExpectation == nil {
		m.mainExpectation = &SlotElementRestrictedHelperMockGetStateExpectation{}
	}

	return m
}

//Return specifies results of invocation of SlotElementRestrictedHelper.GetState
<<<<<<< HEAD
func (m *mSlotElementRestrictedHelperMockGetState) Return(r int) *SlotElementRestrictedHelperMock {
=======
func (m *mSlotElementRestrictedHelperMockGetState) Return(r uint32) *SlotElementRestrictedHelperMock {
>>>>>>> 058696a2
	m.mock.GetStateFunc = nil
	m.expectationSeries = nil

	if m.mainExpectation == nil {
		m.mainExpectation = &SlotElementRestrictedHelperMockGetStateExpectation{}
	}
	m.mainExpectation.result = &SlotElementRestrictedHelperMockGetStateResult{r}
	return m.mock
}

//ExpectOnce specifies that invocation of SlotElementRestrictedHelper.GetState is expected once
func (m *mSlotElementRestrictedHelperMockGetState) ExpectOnce() *SlotElementRestrictedHelperMockGetStateExpectation {
	m.mock.GetStateFunc = nil
	m.mainExpectation = nil

	expectation := &SlotElementRestrictedHelperMockGetStateExpectation{}

	m.expectationSeries = append(m.expectationSeries, expectation)
	return expectation
}

<<<<<<< HEAD
func (e *SlotElementRestrictedHelperMockGetStateExpectation) Return(r int) {
=======
func (e *SlotElementRestrictedHelperMockGetStateExpectation) Return(r uint32) {
>>>>>>> 058696a2
	e.result = &SlotElementRestrictedHelperMockGetStateResult{r}
}

//Set uses given function f as a mock of SlotElementRestrictedHelper.GetState method
<<<<<<< HEAD
func (m *mSlotElementRestrictedHelperMockGetState) Set(f func() (r int)) *SlotElementRestrictedHelperMock {
=======
func (m *mSlotElementRestrictedHelperMockGetState) Set(f func() (r uint32)) *SlotElementRestrictedHelperMock {
>>>>>>> 058696a2
	m.mainExpectation = nil
	m.expectationSeries = nil

	m.mock.GetStateFunc = f
	return m.mock
}

//GetState implements github.com/insolar/insolar/conveyor/interfaces/slot.SlotElementRestrictedHelper interface
<<<<<<< HEAD
func (m *SlotElementRestrictedHelperMock) GetState() (r int) {
=======
func (m *SlotElementRestrictedHelperMock) GetState() (r uint32) {
>>>>>>> 058696a2
	counter := atomic.AddUint64(&m.GetStatePreCounter, 1)
	defer atomic.AddUint64(&m.GetStateCounter, 1)

	if len(m.GetStateMock.expectationSeries) > 0 {
		if counter > uint64(len(m.GetStateMock.expectationSeries)) {
			m.t.Fatalf("Unexpected call to SlotElementRestrictedHelperMock.GetState.")
			return
		}

		result := m.GetStateMock.expectationSeries[counter-1].result
		if result == nil {
			m.t.Fatal("No results are set for the SlotElementRestrictedHelperMock.GetState")
			return
		}

		r = result.r

		return
	}

	if m.GetStateMock.mainExpectation != nil {

		result := m.GetStateMock.mainExpectation.result
		if result == nil {
			m.t.Fatal("No results are set for the SlotElementRestrictedHelperMock.GetState")
		}

		r = result.r

		return
	}

	if m.GetStateFunc == nil {
		m.t.Fatalf("Unexpected call to SlotElementRestrictedHelperMock.GetState.")
		return
	}

	return m.GetStateFunc()
}

//GetStateMinimockCounter returns a count of SlotElementRestrictedHelperMock.GetStateFunc invocations
func (m *SlotElementRestrictedHelperMock) GetStateMinimockCounter() uint64 {
	return atomic.LoadUint64(&m.GetStateCounter)
}

//GetStateMinimockPreCounter returns the value of SlotElementRestrictedHelperMock.GetState invocations
func (m *SlotElementRestrictedHelperMock) GetStateMinimockPreCounter() uint64 {
	return atomic.LoadUint64(&m.GetStatePreCounter)
}

//GetStateFinished returns true if mock invocations count is ok
func (m *SlotElementRestrictedHelperMock) GetStateFinished() bool {
	// if expectation series were set then invocations count should be equal to expectations count
	if len(m.GetStateMock.expectationSeries) > 0 {
		return atomic.LoadUint64(&m.GetStateCounter) == uint64(len(m.GetStateMock.expectationSeries))
	}

	// if main expectation was set then invocations count should be greater than zero
	if m.GetStateMock.mainExpectation != nil {
		return atomic.LoadUint64(&m.GetStateCounter) > 0
	}

	// if func was set then invocations count should be greater than zero
	if m.GetStateFunc != nil {
		return atomic.LoadUint64(&m.GetStateCounter) > 0
	}

	return true
}

type mSlotElementRestrictedHelperMockGetType struct {
	mock              *SlotElementRestrictedHelperMock
	mainExpectation   *SlotElementRestrictedHelperMockGetTypeExpectation
	expectationSeries []*SlotElementRestrictedHelperMockGetTypeExpectation
}

type SlotElementRestrictedHelperMockGetTypeExpectation struct {
	result *SlotElementRestrictedHelperMockGetTypeResult
}

type SlotElementRestrictedHelperMockGetTypeResult struct {
	r int
}

//Expect specifies that invocation of SlotElementRestrictedHelper.GetType is expected from 1 to Infinity times
func (m *mSlotElementRestrictedHelperMockGetType) Expect() *mSlotElementRestrictedHelperMockGetType {
	m.mock.GetTypeFunc = nil
	m.expectationSeries = nil

	if m.mainExpectation == nil {
		m.mainExpectation = &SlotElementRestrictedHelperMockGetTypeExpectation{}
	}

	return m
}

//Return specifies results of invocation of SlotElementRestrictedHelper.GetType
func (m *mSlotElementRestrictedHelperMockGetType) Return(r int) *SlotElementRestrictedHelperMock {
	m.mock.GetTypeFunc = nil
	m.expectationSeries = nil

	if m.mainExpectation == nil {
		m.mainExpectation = &SlotElementRestrictedHelperMockGetTypeExpectation{}
	}
	m.mainExpectation.result = &SlotElementRestrictedHelperMockGetTypeResult{r}
	return m.mock
}

//ExpectOnce specifies that invocation of SlotElementRestrictedHelper.GetType is expected once
func (m *mSlotElementRestrictedHelperMockGetType) ExpectOnce() *SlotElementRestrictedHelperMockGetTypeExpectation {
	m.mock.GetTypeFunc = nil
	m.mainExpectation = nil

	expectation := &SlotElementRestrictedHelperMockGetTypeExpectation{}

	m.expectationSeries = append(m.expectationSeries, expectation)
	return expectation
}

func (e *SlotElementRestrictedHelperMockGetTypeExpectation) Return(r int) {
	e.result = &SlotElementRestrictedHelperMockGetTypeResult{r}
}

//Set uses given function f as a mock of SlotElementRestrictedHelper.GetType method
func (m *mSlotElementRestrictedHelperMockGetType) Set(f func() (r int)) *SlotElementRestrictedHelperMock {
	m.mainExpectation = nil
	m.expectationSeries = nil

	m.mock.GetTypeFunc = f
	return m.mock
}

//GetType implements github.com/insolar/insolar/conveyor/interfaces/slot.SlotElementRestrictedHelper interface
func (m *SlotElementRestrictedHelperMock) GetType() (r int) {
	counter := atomic.AddUint64(&m.GetTypePreCounter, 1)
	defer atomic.AddUint64(&m.GetTypeCounter, 1)

	if len(m.GetTypeMock.expectationSeries) > 0 {
		if counter > uint64(len(m.GetTypeMock.expectationSeries)) {
			m.t.Fatalf("Unexpected call to SlotElementRestrictedHelperMock.GetType.")
			return
		}

		result := m.GetTypeMock.expectationSeries[counter-1].result
		if result == nil {
			m.t.Fatal("No results are set for the SlotElementRestrictedHelperMock.GetType")
			return
		}

		r = result.r

		return
	}

	if m.GetTypeMock.mainExpectation != nil {

		result := m.GetTypeMock.mainExpectation.result
		if result == nil {
			m.t.Fatal("No results are set for the SlotElementRestrictedHelperMock.GetType")
		}

		r = result.r

		return
	}

	if m.GetTypeFunc == nil {
		m.t.Fatalf("Unexpected call to SlotElementRestrictedHelperMock.GetType.")
		return
	}

	return m.GetTypeFunc()
}

//GetTypeMinimockCounter returns a count of SlotElementRestrictedHelperMock.GetTypeFunc invocations
func (m *SlotElementRestrictedHelperMock) GetTypeMinimockCounter() uint64 {
	return atomic.LoadUint64(&m.GetTypeCounter)
}

//GetTypeMinimockPreCounter returns the value of SlotElementRestrictedHelperMock.GetType invocations
func (m *SlotElementRestrictedHelperMock) GetTypeMinimockPreCounter() uint64 {
	return atomic.LoadUint64(&m.GetTypePreCounter)
}

//GetTypeFinished returns true if mock invocations count is ok
func (m *SlotElementRestrictedHelperMock) GetTypeFinished() bool {
	// if expectation series were set then invocations count should be equal to expectations count
	if len(m.GetTypeMock.expectationSeries) > 0 {
		return atomic.LoadUint64(&m.GetTypeCounter) == uint64(len(m.GetTypeMock.expectationSeries))
	}

	// if main expectation was set then invocations count should be greater than zero
	if m.GetTypeMock.mainExpectation != nil {
		return atomic.LoadUint64(&m.GetTypeCounter) > 0
	}

	// if func was set then invocations count should be greater than zero
	if m.GetTypeFunc != nil {
		return atomic.LoadUint64(&m.GetTypeCounter) > 0
	}

	return true
}

type mSlotElementRestrictedHelperMockLeaveSequence struct {
	mock              *SlotElementRestrictedHelperMock
	mainExpectation   *SlotElementRestrictedHelperMockLeaveSequenceExpectation
	expectationSeries []*SlotElementRestrictedHelperMockLeaveSequenceExpectation
}

type SlotElementRestrictedHelperMockLeaveSequenceExpectation struct {
}

//Expect specifies that invocation of SlotElementRestrictedHelper.LeaveSequence is expected from 1 to Infinity times
func (m *mSlotElementRestrictedHelperMockLeaveSequence) Expect() *mSlotElementRestrictedHelperMockLeaveSequence {
	m.mock.LeaveSequenceFunc = nil
	m.expectationSeries = nil

	if m.mainExpectation == nil {
		m.mainExpectation = &SlotElementRestrictedHelperMockLeaveSequenceExpectation{}
	}

	return m
}

//Return specifies results of invocation of SlotElementRestrictedHelper.LeaveSequence
func (m *mSlotElementRestrictedHelperMockLeaveSequence) Return() *SlotElementRestrictedHelperMock {
	m.mock.LeaveSequenceFunc = nil
	m.expectationSeries = nil

	if m.mainExpectation == nil {
		m.mainExpectation = &SlotElementRestrictedHelperMockLeaveSequenceExpectation{}
	}

	return m.mock
}

//ExpectOnce specifies that invocation of SlotElementRestrictedHelper.LeaveSequence is expected once
func (m *mSlotElementRestrictedHelperMockLeaveSequence) ExpectOnce() *SlotElementRestrictedHelperMockLeaveSequenceExpectation {
	m.mock.LeaveSequenceFunc = nil
	m.mainExpectation = nil

	expectation := &SlotElementRestrictedHelperMockLeaveSequenceExpectation{}

	m.expectationSeries = append(m.expectationSeries, expectation)
	return expectation
}

//Set uses given function f as a mock of SlotElementRestrictedHelper.LeaveSequence method
func (m *mSlotElementRestrictedHelperMockLeaveSequence) Set(f func()) *SlotElementRestrictedHelperMock {
	m.mainExpectation = nil
	m.expectationSeries = nil

	m.mock.LeaveSequenceFunc = f
	return m.mock
}

//LeaveSequence implements github.com/insolar/insolar/conveyor/interfaces/slot.SlotElementRestrictedHelper interface
func (m *SlotElementRestrictedHelperMock) LeaveSequence() {
	counter := atomic.AddUint64(&m.LeaveSequencePreCounter, 1)
	defer atomic.AddUint64(&m.LeaveSequenceCounter, 1)

	if len(m.LeaveSequenceMock.expectationSeries) > 0 {
		if counter > uint64(len(m.LeaveSequenceMock.expectationSeries)) {
			m.t.Fatalf("Unexpected call to SlotElementRestrictedHelperMock.LeaveSequence.")
			return
		}

		return
	}

	if m.LeaveSequenceMock.mainExpectation != nil {

		return
	}

	if m.LeaveSequenceFunc == nil {
		m.t.Fatalf("Unexpected call to SlotElementRestrictedHelperMock.LeaveSequence.")
		return
	}

	m.LeaveSequenceFunc()
}

//LeaveSequenceMinimockCounter returns a count of SlotElementRestrictedHelperMock.LeaveSequenceFunc invocations
func (m *SlotElementRestrictedHelperMock) LeaveSequenceMinimockCounter() uint64 {
	return atomic.LoadUint64(&m.LeaveSequenceCounter)
}

//LeaveSequenceMinimockPreCounter returns the value of SlotElementRestrictedHelperMock.LeaveSequence invocations
func (m *SlotElementRestrictedHelperMock) LeaveSequenceMinimockPreCounter() uint64 {
	return atomic.LoadUint64(&m.LeaveSequencePreCounter)
}

//LeaveSequenceFinished returns true if mock invocations count is ok
func (m *SlotElementRestrictedHelperMock) LeaveSequenceFinished() bool {
	// if expectation series were set then invocations count should be equal to expectations count
	if len(m.LeaveSequenceMock.expectationSeries) > 0 {
		return atomic.LoadUint64(&m.LeaveSequenceCounter) == uint64(len(m.LeaveSequenceMock.expectationSeries))
	}

	// if main expectation was set then invocations count should be greater than zero
	if m.LeaveSequenceMock.mainExpectation != nil {
		return atomic.LoadUint64(&m.LeaveSequenceCounter) > 0
	}

	// if func was set then invocations count should be greater than zero
	if m.LeaveSequenceFunc != nil {
		return atomic.LoadUint64(&m.LeaveSequenceCounter) > 0
	}

	return true
}

type mSlotElementRestrictedHelperMockReactivate struct {
	mock              *SlotElementRestrictedHelperMock
	mainExpectation   *SlotElementRestrictedHelperMockReactivateExpectation
	expectationSeries []*SlotElementRestrictedHelperMockReactivateExpectation
}

type SlotElementRestrictedHelperMockReactivateExpectation struct {
}

//Expect specifies that invocation of SlotElementRestrictedHelper.Reactivate is expected from 1 to Infinity times
func (m *mSlotElementRestrictedHelperMockReactivate) Expect() *mSlotElementRestrictedHelperMockReactivate {
	m.mock.ReactivateFunc = nil
	m.expectationSeries = nil

	if m.mainExpectation == nil {
		m.mainExpectation = &SlotElementRestrictedHelperMockReactivateExpectation{}
	}

	return m
}

//Return specifies results of invocation of SlotElementRestrictedHelper.Reactivate
func (m *mSlotElementRestrictedHelperMockReactivate) Return() *SlotElementRestrictedHelperMock {
	m.mock.ReactivateFunc = nil
	m.expectationSeries = nil

	if m.mainExpectation == nil {
		m.mainExpectation = &SlotElementRestrictedHelperMockReactivateExpectation{}
	}

	return m.mock
}

//ExpectOnce specifies that invocation of SlotElementRestrictedHelper.Reactivate is expected once
func (m *mSlotElementRestrictedHelperMockReactivate) ExpectOnce() *SlotElementRestrictedHelperMockReactivateExpectation {
	m.mock.ReactivateFunc = nil
	m.mainExpectation = nil

	expectation := &SlotElementRestrictedHelperMockReactivateExpectation{}

	m.expectationSeries = append(m.expectationSeries, expectation)
	return expectation
}

//Set uses given function f as a mock of SlotElementRestrictedHelper.Reactivate method
func (m *mSlotElementRestrictedHelperMockReactivate) Set(f func()) *SlotElementRestrictedHelperMock {
	m.mainExpectation = nil
	m.expectationSeries = nil

	m.mock.ReactivateFunc = f
	return m.mock
}

//Reactivate implements github.com/insolar/insolar/conveyor/interfaces/slot.SlotElementRestrictedHelper interface
func (m *SlotElementRestrictedHelperMock) Reactivate() {
	counter := atomic.AddUint64(&m.ReactivatePreCounter, 1)
	defer atomic.AddUint64(&m.ReactivateCounter, 1)

	if len(m.ReactivateMock.expectationSeries) > 0 {
		if counter > uint64(len(m.ReactivateMock.expectationSeries)) {
			m.t.Fatalf("Unexpected call to SlotElementRestrictedHelperMock.Reactivate.")
			return
		}

		return
	}

	if m.ReactivateMock.mainExpectation != nil {

		return
	}

	if m.ReactivateFunc == nil {
		m.t.Fatalf("Unexpected call to SlotElementRestrictedHelperMock.Reactivate.")
		return
	}

	m.ReactivateFunc()
}

//ReactivateMinimockCounter returns a count of SlotElementRestrictedHelperMock.ReactivateFunc invocations
func (m *SlotElementRestrictedHelperMock) ReactivateMinimockCounter() uint64 {
	return atomic.LoadUint64(&m.ReactivateCounter)
}

//ReactivateMinimockPreCounter returns the value of SlotElementRestrictedHelperMock.Reactivate invocations
func (m *SlotElementRestrictedHelperMock) ReactivateMinimockPreCounter() uint64 {
	return atomic.LoadUint64(&m.ReactivatePreCounter)
}

//ReactivateFinished returns true if mock invocations count is ok
func (m *SlotElementRestrictedHelperMock) ReactivateFinished() bool {
	// if expectation series were set then invocations count should be equal to expectations count
	if len(m.ReactivateMock.expectationSeries) > 0 {
		return atomic.LoadUint64(&m.ReactivateCounter) == uint64(len(m.ReactivateMock.expectationSeries))
	}

	// if main expectation was set then invocations count should be greater than zero
	if m.ReactivateMock.mainExpectation != nil {
		return atomic.LoadUint64(&m.ReactivateCounter) > 0
	}

	// if func was set then invocations count should be greater than zero
	if m.ReactivateFunc != nil {
		return atomic.LoadUint64(&m.ReactivateCounter) > 0
	}

	return true
}

//ValidateCallCounters checks that all mocked methods of the interface have been called at least once
//Deprecated: please use MinimockFinish method or use Finish method of minimock.Controller
func (m *SlotElementRestrictedHelperMock) ValidateCallCounters() {

	if !m.GetElementIDFinished() {
		m.t.Fatal("Expected call to SlotElementRestrictedHelperMock.GetElementID")
	}

	if !m.GetInputEventFinished() {
		m.t.Fatal("Expected call to SlotElementRestrictedHelperMock.GetInputEvent")
	}

	if !m.GetNodeIDFinished() {
		m.t.Fatal("Expected call to SlotElementRestrictedHelperMock.GetNodeID")
	}

	if !m.GetParentElementIDFinished() {
		m.t.Fatal("Expected call to SlotElementRestrictedHelperMock.GetParentElementID")
	}

	if !m.GetPayloadFinished() {
		m.t.Fatal("Expected call to SlotElementRestrictedHelperMock.GetPayload")
	}

	if !m.GetStateFinished() {
		m.t.Fatal("Expected call to SlotElementRestrictedHelperMock.GetState")
	}

	if !m.GetTypeFinished() {
		m.t.Fatal("Expected call to SlotElementRestrictedHelperMock.GetType")
	}

	if !m.LeaveSequenceFinished() {
		m.t.Fatal("Expected call to SlotElementRestrictedHelperMock.LeaveSequence")
	}

	if !m.ReactivateFinished() {
		m.t.Fatal("Expected call to SlotElementRestrictedHelperMock.Reactivate")
	}

}

//CheckMocksCalled checks that all mocked methods of the interface have been called at least once
//Deprecated: please use MinimockFinish method or use Finish method of minimock.Controller
func (m *SlotElementRestrictedHelperMock) CheckMocksCalled() {
	m.Finish()
}

//Finish checks that all mocked methods of the interface have been called at least once
//Deprecated: please use MinimockFinish or use Finish method of minimock.Controller
func (m *SlotElementRestrictedHelperMock) Finish() {
	m.MinimockFinish()
}

//MinimockFinish checks that all mocked methods of the interface have been called at least once
func (m *SlotElementRestrictedHelperMock) MinimockFinish() {

	if !m.GetElementIDFinished() {
		m.t.Fatal("Expected call to SlotElementRestrictedHelperMock.GetElementID")
	}

	if !m.GetInputEventFinished() {
		m.t.Fatal("Expected call to SlotElementRestrictedHelperMock.GetInputEvent")
	}

	if !m.GetNodeIDFinished() {
		m.t.Fatal("Expected call to SlotElementRestrictedHelperMock.GetNodeID")
	}

	if !m.GetParentElementIDFinished() {
		m.t.Fatal("Expected call to SlotElementRestrictedHelperMock.GetParentElementID")
	}

	if !m.GetPayloadFinished() {
		m.t.Fatal("Expected call to SlotElementRestrictedHelperMock.GetPayload")
	}

	if !m.GetStateFinished() {
		m.t.Fatal("Expected call to SlotElementRestrictedHelperMock.GetState")
	}

	if !m.GetTypeFinished() {
		m.t.Fatal("Expected call to SlotElementRestrictedHelperMock.GetType")
	}

	if !m.LeaveSequenceFinished() {
		m.t.Fatal("Expected call to SlotElementRestrictedHelperMock.LeaveSequence")
	}

	if !m.ReactivateFinished() {
		m.t.Fatal("Expected call to SlotElementRestrictedHelperMock.Reactivate")
	}

}

//Wait waits for all mocked methods to be called at least once
//Deprecated: please use MinimockWait or use Wait method of minimock.Controller
func (m *SlotElementRestrictedHelperMock) Wait(timeout time.Duration) {
	m.MinimockWait(timeout)
}

//MinimockWait waits for all mocked methods to be called at least once
//this method is called by minimock.Controller
func (m *SlotElementRestrictedHelperMock) MinimockWait(timeout time.Duration) {
	timeoutCh := time.After(timeout)
	for {
		ok := true
		ok = ok && m.GetElementIDFinished()
		ok = ok && m.GetInputEventFinished()
		ok = ok && m.GetNodeIDFinished()
		ok = ok && m.GetParentElementIDFinished()
		ok = ok && m.GetPayloadFinished()
		ok = ok && m.GetStateFinished()
		ok = ok && m.GetTypeFinished()
		ok = ok && m.LeaveSequenceFinished()
		ok = ok && m.ReactivateFinished()

		if ok {
			return
		}

		select {
		case <-timeoutCh:

			if !m.GetElementIDFinished() {
				m.t.Error("Expected call to SlotElementRestrictedHelperMock.GetElementID")
			}

			if !m.GetInputEventFinished() {
				m.t.Error("Expected call to SlotElementRestrictedHelperMock.GetInputEvent")
			}

			if !m.GetNodeIDFinished() {
				m.t.Error("Expected call to SlotElementRestrictedHelperMock.GetNodeID")
			}

			if !m.GetParentElementIDFinished() {
				m.t.Error("Expected call to SlotElementRestrictedHelperMock.GetParentElementID")
			}

			if !m.GetPayloadFinished() {
				m.t.Error("Expected call to SlotElementRestrictedHelperMock.GetPayload")
			}

			if !m.GetStateFinished() {
				m.t.Error("Expected call to SlotElementRestrictedHelperMock.GetState")
			}

			if !m.GetTypeFinished() {
				m.t.Error("Expected call to SlotElementRestrictedHelperMock.GetType")
			}

			if !m.LeaveSequenceFinished() {
				m.t.Error("Expected call to SlotElementRestrictedHelperMock.LeaveSequence")
			}

			if !m.ReactivateFinished() {
				m.t.Error("Expected call to SlotElementRestrictedHelperMock.Reactivate")
			}

			m.t.Fatalf("Some mocks were not called on time: %s", timeout)
			return
		default:
			time.Sleep(time.Millisecond)
		}
	}
}

//AllMocksCalled returns true if all mocked methods were called before the execution of AllMocksCalled,
//it can be used with assert/require, i.e. assert.True(mock.AllMocksCalled())
func (m *SlotElementRestrictedHelperMock) AllMocksCalled() bool {

	if !m.GetElementIDFinished() {
		return false
	}

	if !m.GetInputEventFinished() {
		return false
	}

	if !m.GetNodeIDFinished() {
		return false
	}

	if !m.GetParentElementIDFinished() {
		return false
	}

	if !m.GetPayloadFinished() {
		return false
	}

	if !m.GetStateFinished() {
		return false
	}

	if !m.GetTypeFinished() {
		return false
	}

	if !m.LeaveSequenceFinished() {
		return false
	}

	if !m.ReactivateFinished() {
		return false
	}

	return true
}<|MERGE_RESOLUTION|>--- conflicted
+++ resolved
@@ -41,11 +41,7 @@
 	GetPayloadPreCounter uint64
 	GetPayloadMock       mSlotElementRestrictedHelperMockGetPayload
 
-<<<<<<< HEAD
-	GetStateFunc       func() (r int)
-=======
 	GetStateFunc       func() (r uint32)
->>>>>>> 058696a2
 	GetStateCounter    uint64
 	GetStatePreCounter uint64
 	GetStateMock       mSlotElementRestrictedHelperMockGetState
@@ -768,11 +764,7 @@
 }
 
 type SlotElementRestrictedHelperMockGetStateResult struct {
-<<<<<<< HEAD
-	r int
-=======
 	r uint32
->>>>>>> 058696a2
 }
 
 //Expect specifies that invocation of SlotElementRestrictedHelper.GetState is expected from 1 to Infinity times
@@ -788,11 +780,7 @@
 }
 
 //Return specifies results of invocation of SlotElementRestrictedHelper.GetState
-<<<<<<< HEAD
-func (m *mSlotElementRestrictedHelperMockGetState) Return(r int) *SlotElementRestrictedHelperMock {
-=======
 func (m *mSlotElementRestrictedHelperMockGetState) Return(r uint32) *SlotElementRestrictedHelperMock {
->>>>>>> 058696a2
 	m.mock.GetStateFunc = nil
 	m.expectationSeries = nil
 
@@ -814,20 +802,12 @@
 	return expectation
 }
 
-<<<<<<< HEAD
-func (e *SlotElementRestrictedHelperMockGetStateExpectation) Return(r int) {
-=======
 func (e *SlotElementRestrictedHelperMockGetStateExpectation) Return(r uint32) {
->>>>>>> 058696a2
 	e.result = &SlotElementRestrictedHelperMockGetStateResult{r}
 }
 
 //Set uses given function f as a mock of SlotElementRestrictedHelper.GetState method
-<<<<<<< HEAD
-func (m *mSlotElementRestrictedHelperMockGetState) Set(f func() (r int)) *SlotElementRestrictedHelperMock {
-=======
 func (m *mSlotElementRestrictedHelperMockGetState) Set(f func() (r uint32)) *SlotElementRestrictedHelperMock {
->>>>>>> 058696a2
 	m.mainExpectation = nil
 	m.expectationSeries = nil
 
@@ -836,11 +816,7 @@
 }
 
 //GetState implements github.com/insolar/insolar/conveyor/interfaces/slot.SlotElementRestrictedHelper interface
-<<<<<<< HEAD
-func (m *SlotElementRestrictedHelperMock) GetState() (r int) {
-=======
 func (m *SlotElementRestrictedHelperMock) GetState() (r uint32) {
->>>>>>> 058696a2
 	counter := atomic.AddUint64(&m.GetStatePreCounter, 1)
 	defer atomic.AddUint64(&m.GetStateCounter, 1)
 
