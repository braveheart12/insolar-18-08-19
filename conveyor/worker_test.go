/*
 *    Copyright 2019 Insolar Technologies
 *
 *    Licensed under the Apache License, Version 2.0 (the "License");
 *    you may not use this file except in compliance with the License.
 *    You may obtain a copy of the License at
 *
 *        http://www.apache.org/licenses/LICENSE-2.0
 *
 *    Unless required by applicable law or agreed to in writing, software
 *    distributed under the License is distributed on an "AS IS" BASIS,
 *    WITHOUT WARRANTIES OR CONDITIONS OF ANY KIND, either express or implied.
 *    See the License for the specific language governing permissions and
 *    limitations under the License.
 */

package conveyor

import (
	"encoding/hex"
	"os"
	"testing"
	"time"

	"github.com/insolar/insolar/conveyor/adapter"
	"github.com/insolar/insolar/conveyor/generator/matrix"
	"github.com/insolar/insolar/conveyor/handler"
	"github.com/insolar/insolar/insolar"

	"github.com/insolar/insolar/conveyor/fsm"
	"github.com/insolar/insolar/conveyor/queue"
	"github.com/pkg/errors"
	"github.com/stretchr/testify/require"
)

type mockStateMachineSet struct {
	stateMachine matrix.StateMachine
}

func (s *mockStateMachineSet) GetStateMachineByID(id int) matrix.StateMachine {
	return s.stateMachine
}

type mockStateMachineHolder struct{}

func (m *mockStateMachineHolder) makeSetAccessor() matrix.SetAccessor {
	return &mockStateMachineSet{
		stateMachine: m.GetStateMachinesByType(),
	}
}

func (m *mockStateMachineHolder) GetFutureConfig() matrix.SetAccessor {
	return m.makeSetAccessor()
}

func (m *mockStateMachineHolder) GetPresentConfig() matrix.SetAccessor {
	return m.makeSetAccessor()
}

func (m *mockStateMachineHolder) GetPastConfig() matrix.SetAccessor {
	return m.makeSetAccessor()
}

func (m *mockStateMachineHolder) GetInitialStateMachine() matrix.StateMachine {
	return m.GetStateMachinesByType()
}

func (m *mockStateMachineHolder) GetStateMachinesByType() matrix.StateMachine {

	sm := matrix.NewStateMachineMock(&testing.T{})
	sm.GetMigrationHandlerFunc = func(s fsm.StateID) (r handler.MigrationHandler) {
		return func(element fsm.SlotElementHelper) (interface{}, fsm.ElementState, error) {
			if s > maxState {
				s /= 2
			}
			return element.GetElementID(), fsm.NewElementState(fsm.ID(s%3), s+1), nil
		}
	}

	sm.GetTransitionHandlerFunc = func(s fsm.StateID) (r handler.TransitHandler) {
		return func(element fsm.SlotElementHelper) (interface{}, fsm.ElementState, error) {
			if s > maxState {
				s /= 2
			}
			return element.GetElementID(), fsm.NewElementState(fsm.ID(s%3), s+1), nil
		}
	}

	sm.GetResponseHandlerFunc = func(s fsm.StateID) (r handler.AdapterResponseHandler) {
		return func(element fsm.SlotElementHelper, response interface{}) (interface{}, fsm.ElementState, error) {
			if s > maxState {
				s /= 2
			}
			return element.GetPayload(), fsm.NewElementState(fsm.ID(s%3), s+1), nil
		}
	}

	return sm
}

func mockHandlerStorage() matrix.StateMachineHolder {
	return &mockStateMachineHolder{}
}

func setup() {
	HandlerStorage = mockHandlerStorage()
}

func testMainWrapper(m *testing.M) int {
	setup()
	code := m.Run()
	return code
}

func TestMain(m *testing.M) {
	os.Exit(testMainWrapper(m))
}

var testPulseStates = []PulseState{Future, Present, Past, Antique}
var testPulseStatesWithoutFuture = []PulseState{Present, Past, Antique}

func makeSlotAndWorker(pulseState PulseState, pulseNumber insolar.PulseNumber) (*Slot, worker) {
	slot := newSlot(pulseState, pulseNumber, nil)
	worker := newWorker(slot)
	slot.removeSlotCallback = func(number insolar.PulseNumber) {}

	return slot, worker
}

func Test_changePulseState(t *testing.T) {
	slot, worker := makeSlotAndWorker(Future, 22)

	worker.changePulseState()
	require.Equal(t, Present, slot.pulseState)

	worker.changePulseState()
	require.Equal(t, Past, slot.pulseState)

	worker.changePulseState()
	require.Equal(t, Past, slot.pulseState)

	slot.pulseState = 99999
	require.PanicsWithValue(t, "[ changePulseState ] Unknown state: PulseState(99999)", worker.changePulseState)
}

func areSlotStatesEqual(s1 *Slot, s2 *Slot, t *testing.T, excludePulseStateCheck bool) {
	if !excludePulseStateCheck {
		require.Equal(t, s1.pulseState, s2.pulseState)
	}
	require.Equal(t, s1.stateMachine, s2.stateMachine)
	require.Equal(t, s1.pulse, s2.pulse)
	require.Equal(t, s1.slotState, s2.slotState)
}

// ---- processSignalsWorking

func Test_processSignalsWorking_EmptyInput(t *testing.T) {

	for _, tt := range testPulseStates {
		t.Run(tt.String(), func(t *testing.T) {
			slot, worker := makeSlotAndWorker(tt, 22)

			oldSlot := *slot
			require.Equal(t, 0, worker.processSignalsWorking([]queue.OutputElement{}))
			areSlotStatesEqual(&oldSlot, slot, t, false)
		})
	}
}

func Test_processSignalsWorking_NonSignals(t *testing.T) {

	for _, tt := range testPulseStates {
		t.Run(tt.String(), func(t *testing.T) {
			slot, worker := makeSlotAndWorker(tt, 22)
			oldSlot := *slot

			nonSignals := []queue.OutputElement{
				*queue.NewOutputElement(emptySyncDone{}, 0),
				*queue.NewOutputElement(emptySyncDone{}, 0),
				*queue.NewOutputElement(emptySyncDone{}, 0),
			}
			require.Equal(t, 0, worker.processSignalsWorking(nonSignals))

			areSlotStatesEqual(&oldSlot, slot, t, false)
		})
	}
}

func Test_processSignalsWorking_BadSignal(t *testing.T) {

	for _, tt := range testPulseStates {
		t.Run(tt.String(), func(t *testing.T) {
			slot, worker := makeSlotAndWorker(tt, 22)
			oldSlot := *slot

			badSignal := []queue.OutputElement{*queue.NewOutputElement(emptySyncDone{}, 9999999)}
			require.PanicsWithValue(t, "[ processSignalsWorking ] Unknown signal: 9999999", func() {
				worker.processSignalsWorking(badSignal)
			})
			areSlotStatesEqual(&oldSlot, slot, t, false)
		})
	}
}

func Test_processSignalsWorking_PendingPulseSignal(t *testing.T) {

	for _, tt := range testPulseStates {
		t.Run(tt.String(), func(t *testing.T) {
			slot, worker := makeSlotAndWorker(tt, 22)
			pendingSignal := []queue.OutputElement{*queue.NewOutputElement(emptySyncDone{}, PendingPulseSignal)}
			require.Equal(t, 1, worker.processSignalsWorking(pendingSignal))
			require.Equal(t, Suspending, slot.slotState)
		})
	}
}

type emptySyncDone struct{}

func (m emptySyncDone) Done()                        {}
func (m emptySyncDone) SetResult(result interface{}) {}

func Test_processSignalsWorking_ActivatePulseSignal(t *testing.T) {

	for _, tt := range testPulseStates {
		t.Run(tt.String(), func(t *testing.T) {
			slot, worker := makeSlotAndWorker(tt, 22)
			oldSlot := *slot
			activateSignal := []queue.OutputElement{*queue.NewOutputElement(emptySyncDone{}, ActivatePulseSignal)}
			require.Equal(t, 1, worker.processSignalsWorking(activateSignal))

			areSlotStatesEqual(&oldSlot, slot, t, false)
		})
	}
}

func Test_processSignalsWorking_ActivateAndPendingPulseSignals(t *testing.T) {

	for _, tt := range testPulseStates {
		t.Run(tt.String(), func(t *testing.T) {
			slot, worker := makeSlotAndWorker(tt, 22)
			signals := []queue.OutputElement{
				*queue.NewOutputElement(emptySyncDone{}, ActivatePulseSignal),
				*queue.NewOutputElement(emptySyncDone{}, PendingPulseSignal),
			}

			require.Equal(t, 2, worker.processSignalsWorking(signals))
			require.Equal(t, Suspending, slot.slotState)
			inputElements := slot.inputQueue.RemoveAll()
			require.Len(t, inputElements, 1)
			require.Equal(t, ActivatePulseSignal, int(inputElements[0].GetItemType()))
		})
	}
}

// ---- readInputQueueWorking

func Test_readInputQueueWorking_EmptyInputQueue(t *testing.T) {

	for _, tt := range testPulseStates {
		t.Run(tt.String(), func(t *testing.T) {
			slot, worker := makeSlotAndWorker(tt, 22)
			oldSlot := *slot
			require.NoError(t, worker.readInputQueueWorking())

			areSlotStatesEqual(&oldSlot, slot, t, false)
		})
	}
}

func Test_readInputQueueWorking_SignalOnly(t *testing.T) {

	for _, tt := range testPulseStates {
		t.Run(tt.String(), func(t *testing.T) {

			slot, worker := makeSlotAndWorker(tt, 22)
			oldSlot := *slot

			require.NoError(t, slot.inputQueue.PushSignal(ActivatePulseSignal, mockCallback()))
			require.NoError(t, worker.readInputQueueWorking())
			areSlotStatesEqual(&oldSlot, slot, t, false)
		})
	}
}

func Test_readInputQueueWorking_EventOnly(t *testing.T) {

	for _, tt := range testPulseStates {
		t.Run(tt.String(), func(t *testing.T) {
			slot, worker := makeSlotAndWorker(tt, 22)
			oldSlot := *slot
			var payload interface{}
			payload = 99
			require.NoError(t, slot.inputQueue.SinkPush(payload))
			require.NoError(t, worker.readInputQueueWorking())

			areSlotStatesEqual(&oldSlot, slot, t, false)
			el := slot.popElement(ActiveElement)
			require.Equal(t, payload, el.payload)
		})
	}
}

func Test_readInputQueueWorking_SignalsAndEvents(t *testing.T) {

	for _, tt := range testPulseStates {
		t.Run(tt.String(), func(t *testing.T) {
			slot, worker := makeSlotAndWorker(tt, 22)
			oldSlot := *slot

			slot.inputQueue.PushSignal(ActivatePulseSignal, mockCallback())

			numElements := 20
			for i := 0; i < numElements; i++ {
				require.NoError(t, slot.inputQueue.SinkPush(i))
			}

			require.NoError(t, worker.readInputQueueWorking())
			areSlotStatesEqual(&oldSlot, slot, t, false)

			for i := 0; i < numElements; i++ {
				el := slot.popElement(ActiveElement)
				require.Equal(t, i, el.payload)
			}
		})
	}
}

// ---- processSignalsSuspending

func Test_processSignalsSuspending_EmptyInput(t *testing.T) {

	for _, tt := range testPulseStates {
		t.Run(tt.String(), func(t *testing.T) {
			slot, worker := makeSlotAndWorker(tt, 22)

			oldSlot := *slot
			require.Equal(t, 0, worker.processSignalsSuspending([]queue.OutputElement{}))
			areSlotStatesEqual(&oldSlot, slot, t, false)
		})
	}
}

func Test_processSignalsSuspending_NonSignals(t *testing.T) {

	for _, tt := range testPulseStates {
		t.Run(tt.String(), func(t *testing.T) {
			slot, worker := makeSlotAndWorker(tt, 22)
			oldSlot := *slot

			nonSignals := []queue.OutputElement{
				*queue.NewOutputElement(1, 0),
				*queue.NewOutputElement(2, 0),
				*queue.NewOutputElement(3, 0),
			}
			require.Equal(t, 0, worker.processSignalsSuspending(nonSignals))

			areSlotStatesEqual(&oldSlot, slot, t, false)
		})
	}
}

func Test_processSignalsSuspending_BadSignal(t *testing.T) {

	for _, tt := range testPulseStates {
		t.Run(tt.String(), func(t *testing.T) {
			slot, worker := makeSlotAndWorker(tt, 22)
			oldSlot := *slot

			badSignal := []queue.OutputElement{*queue.NewOutputElement(1, 9999999)}
			require.PanicsWithValue(t, "[ processSignalsSuspending ] Unknown signal: 9999999", func() {
				worker.processSignalsSuspending(badSignal)
			})
			areSlotStatesEqual(&oldSlot, slot, t, false)
		})
	}
}

func Test_processSignalsSuspending_PendingPulseSignal(t *testing.T) {

	for _, tt := range testPulseStates {
		t.Run(tt.String(), func(t *testing.T) {
			slot, worker := makeSlotAndWorker(tt, 22)
			oldSlot := *slot
			pendingSignal := []queue.OutputElement{*queue.NewOutputElement(1, PendingPulseSignal)}
			require.Equal(t, 1, worker.processSignalsSuspending(pendingSignal))
			areSlotStatesEqual(&oldSlot, slot, t, false)
		})
	}
}

func Test_processSignalsSuspending_ActivatePulseSignal(t *testing.T) {

	for _, tt := range testPulseStates {
		t.Run(tt.String(), func(t *testing.T) {
			slot, worker := makeSlotAndWorker(tt, 22)
			activateSignal := []queue.OutputElement{*queue.NewOutputElement(emptySyncDone{}, ActivatePulseSignal)}
			require.Equal(t, 1, worker.processSignalsSuspending(activateSignal))

			require.Equal(t, Initializing, slot.slotState)
		})
	}
}

// ---- readInputQueueWorking

func Test_readInputQueueSuspending_EmptyInputQueue(t *testing.T) {

	for _, tt := range testPulseStates {
		t.Run(tt.String(), func(t *testing.T) {
			slot, worker := makeSlotAndWorker(tt, 22)
			oldSlot := *slot
			require.NoError(t, worker.readInputQueueSuspending())

			areSlotStatesEqual(&oldSlot, slot, t, false)
		})
	}
}

func Test_readInputQueueSuspending_SignalOnly(t *testing.T) {

	for _, tt := range testPulseStates {
		t.Run(tt.String(), func(t *testing.T) {
			slot, worker := makeSlotAndWorker(tt, 22)
			oldSlot := *slot

			require.NoError(t, slot.inputQueue.PushSignal(PendingPulseSignal, mockCallback()))
			require.NoError(t, worker.readInputQueueSuspending())
			areSlotStatesEqual(&oldSlot, slot, t, false)
		})
	}
}

func Test_readInputQueueSuspending_EventOnly(t *testing.T) {

	tests := []PulseState{Future, Present}

	for _, tt := range tests {
		t.Run(tt.String(), func(t *testing.T) {
			slot, worker := makeSlotAndWorker(tt, 22)
			oldSlot := *slot
			var payload interface{}
			payload = 99
			require.NoError(t, slot.inputQueue.SinkPush(payload))
			require.NoError(t, worker.readInputQueueSuspending())

			areSlotStatesEqual(&oldSlot, slot, t, false)
			el := slot.popElement(ActiveElement)
			require.Equal(t, payload, el.payload)
		})
	}
}

func Test_readInputQueueSuspending_EventOnly_Past(t *testing.T) {
	slot, worker := makeSlotAndWorker(Past, 4444)
	var payload interface{}
	payload = 99
	require.NoError(t, slot.inputQueue.SinkPush(payload))
	require.NoError(t, worker.readInputQueueSuspending())

	require.Equal(t, Working, slot.slotState)

	el := slot.popElement(ActiveElement)
	require.Equal(t, payload, el.payload)
}

func Test_readInputQueueSuspending_SignalsAndEvents(t *testing.T) {
	tests := []PulseState{Future, Present}

	for _, tt := range tests {
		t.Run(tt.String(), func(t *testing.T) {
			slot, worker := makeSlotAndWorker(tt, 4444)
			oldSlot := *slot

			slot.inputQueue.PushSignal(PendingPulseSignal, mockCallback())

			numElements := 20
			for i := 0; i < numElements; i++ {
				require.NoError(t, slot.inputQueue.SinkPush(i))
			}

			require.NoError(t, worker.readInputQueueSuspending())
			areSlotStatesEqual(&oldSlot, slot, t, false)

			for i := 0; i < numElements; i++ {
				el := slot.popElement(ActiveElement)
				require.Equal(t, i, el.payload)
			}
		})
	}
}

func Test_readInputQueueSuspending_SignalsAndEvents_Past(t *testing.T) {
	slot, worker := makeSlotAndWorker(Past, 44444)
	slot.inputQueue.PushSignal(ActivatePulseSignal, mockCallback())

	numElements := 20
	for i := 0; i < numElements; i++ {
		require.NoError(t, slot.inputQueue.SinkPush(i))
	}

	require.NoError(t, worker.readInputQueueSuspending())

	for i := 0; i < numElements; i++ {
		el := slot.popElement(ActiveElement)
		require.Equal(t, i, el.payload)
	}

	require.Equal(t, Working, slot.slotState)

}

// ---- migrate

var testActivationStatus = []ActivationStatus{ActiveElement, NotActiveElement}

func Test_migrate_EmptyList(t *testing.T) {
	for _, tps := range testPulseStates {
		t.Run(tps.String(), func(t *testing.T) {

			for _, tas := range testActivationStatus {
				t.Run(tas.String(), func(t *testing.T) {

					_, worker := makeSlotAndWorker(tps, 44444)
					require.NoError(t, worker.migrate(tas))
				})
			}
		})
	}
}

func Test_migrate_NoMigrationHandler(t *testing.T) {
	sm := matrix.NewStateMachineMock(t)
	sm.GetMigrationHandlerFunc = func(s fsm.StateID) (r handler.MigrationHandler) {
		return nil
	}

	for _, tps := range testPulseStates {
		t.Run(tps.String(), func(t *testing.T) {
			for _, tas := range testActivationStatus {
				t.Run(tas.String(), func(t *testing.T) {

					slot, worker := makeSlotAndWorker(tps, 44444)
					oldSlot := *slot

					_, err := slot.createElement(sm, 0, queue.OutputElement{})
					require.NoError(t, err)
					numActiveElements := slot.len(tas)
					require.NoError(t, worker.migrate(tas))
					areSlotStatesEqual(&oldSlot, slot, t, false)
					require.Equal(t, numActiveElements, slot.len(tas))
				})
			}
		})
	}
}

// pop element and move it to targetStatus list
func moveLastElementToState(slot *Slot, targetStatus ActivationStatus, t *testing.T) {
	element := slot.popElement(ActiveElement)
	require.NotNil(t, element)
	element.activationStatus = targetStatus
	err := slot.pushElement(element)
	require.NoError(t, err)
}

func Test_migrate_MigrationHandlerOk(t *testing.T) {
	initState := fsm.StateID(44)
	migrationState := fsm.StateID(initState + 1)
	initPayLoad := 99
	migrationPayLoad := initPayLoad + 1
	sm := matrix.NewStateMachineMock(t)
	sm.GetMigrationHandlerFunc = func(s fsm.StateID) (r handler.MigrationHandler) {
		return func(element fsm.SlotElementHelper) (interface{}, fsm.ElementState, error) {
			return migrationPayLoad, fsm.NewElementState(0, migrationState), nil
		}
	}

	for _, tps := range testPulseStates {
		t.Run(tps.String(), func(t *testing.T) {
			for _, tas := range testActivationStatus {
				t.Run(tas.String(), func(t *testing.T) {

					slot, worker := makeSlotAndWorker(tps, 4444)
					event := queue.NewOutputElement(initPayLoad, 0)

					_, err := slot.createElement(sm, initState, *event)
					require.NoError(t, err)

					moveLastElementToState(slot, tas, t)

					require.NoError(t, worker.migrate(tas))
					element := slot.popElement(tas)
					require.NotNil(t, element)
					require.Equal(t, migrationState, element.state)
					require.Equal(t, migrationPayLoad, element.payload)
				})
			}
		})
	}
}

func Test_migrate_MigrationHandler_LastStateOfStateMachine(t *testing.T) {
	sm := matrix.NewStateMachineMock(t)
	sm.GetMigrationHandlerFunc = func(s fsm.StateID) (r handler.MigrationHandler) {
		return func(element fsm.SlotElementHelper) (interface{}, fsm.ElementState, error) {
			return element.GetPayload(), 0, nil
		}
	}

	for _, tps := range testPulseStates {
		t.Run(tps.String(), func(t *testing.T) {
			for _, tas := range testActivationStatus {
				t.Run(tas.String(), func(t *testing.T) {

					slot, worker := makeSlotAndWorker(tps, 444)
					_, err := slot.createElement(sm, 0, queue.OutputElement{})
					require.NoError(t, err)
					oldSlot := *slot

					moveLastElementToState(slot, tas, t)

					numEmptyElements := slot.len(EmptyElement)
					require.NoError(t, worker.migrate(tas))

					areSlotStatesEqual(&oldSlot, slot, t, false)

					element := slot.popElement(tas)
					require.Nil(t, element)
					require.Equal(t, numEmptyElements+1, slot.len(EmptyElement))
				})
			}
		})
	}
}

func Test_migrate_MigrationHandler_Error(t *testing.T) {
	sm := matrix.NewStateMachineMock(t)
	sm.GetMigrationHandlerFunc = func(s fsm.StateID) (r handler.MigrationHandler) {
		return func(element fsm.SlotElementHelper) (interface{}, fsm.ElementState, error) {
			return element.GetPayload(), 0, errors.New("Test Error")
		}
	}

	transitionErrorState := fsm.StateID(999)
	transitionErrorPayLoad := 777
	sm.GetTransitionErrorHandlerFunc = func(s fsm.StateID) (r handler.TransitionErrorHandler) {
		return func(element fsm.SlotElementHelper, err error) (interface{}, fsm.ElementState) {
			return transitionErrorPayLoad, fsm.NewElementState(0, transitionErrorState)
		}
	}

	for _, tps := range testPulseStates {
		t.Run(tps.String(), func(t *testing.T) {
			for _, tas := range testActivationStatus {
				t.Run(tas.String(), func(t *testing.T) {

					slot, worker := makeSlotAndWorker(tps, 22)
					_, err := slot.createElement(sm, 0, queue.OutputElement{})
					require.NoError(t, err)
					moveLastElementToState(slot, tas, t)

					require.NoError(t, worker.migrate(tas))
					element := slot.popElement(tas)
					require.NotNil(t, element)
					require.Equal(t, transitionErrorState, element.state)
					require.Equal(t, transitionErrorPayLoad, element.payload)
				})
			}
		})
	}
}

// ---- suspending

func Test_suspending_Past(t *testing.T) {
	slot, worker := makeSlotAndWorker(Past, 22)
	removeSlot := false
	slot.removeSlotCallback = func(number insolar.PulseNumber) {
		removeSlot = true
	}
	oldSlot := *slot

	// to predict infinite loop
	require.NoError(t, slot.inputQueue.PushSignal(ActivatePulseSignal, mockCallback()))

	slot.slotState = Suspending
	worker.suspending()
	areSlotStatesEqual(&oldSlot, slot, t, false)
	require.True(t, removeSlot)
}

func Test_suspending_Present(t *testing.T) {
<<<<<<< HEAD
	initComponents(t)
	slot, worker := makeSlotAndWorker(constant.Present, 22)
=======
	slot, worker := makeSlotAndWorker(Present, 22)
>>>>>>> e304be69
	oldSlot := *slot

	callback := mockCallback()

	// to predict infinite loop
	require.NoError(t, slot.inputQueue.PushSignal(ActivatePulseSignal, callback))

	worker.preparePulseSync = callback
	require.Equal(t, 0, callback.(*mockSyncDone).doneCount)
	slot.slotState = Suspending
	worker.suspending()
	require.Equal(t, 1, callback.(*mockSyncDone).doneCount)
	areSlotStatesEqual(&oldSlot, slot, t, true)
}

func Test_suspending_Future(t *testing.T) {
	slot, worker := makeSlotAndWorker(Future, 22)
	oldSlot := *slot

	callback := mockCallback()

	// to predict infinite loop
	require.NoError(t, slot.inputQueue.PushSignal(ActivatePulseSignal, callback))

	worker.preparePulseSync = callback
	slot.slotState = Suspending
	worker.suspending()
	areSlotStatesEqual(&oldSlot, slot, t, true)
	expectedHash, _ := hex.DecodeString(
		"0c60ae04fbb17fe36f4e84631a5b8f3cd6d0cd46e80056bdfec97fd305f764daadef8ae1adc89b203043d7e2af1fb341df0ce5f66dfe3204ec3a9831532a8e4c",
	)
	require.Equal(t, expectedHash, callback.(*mockSyncDone).GetResult())
}

func Test_suspending_ReadInputQueue(t *testing.T) {
	slot, worker := makeSlotAndWorker(Present, 22)

	callback := mockCallback()
	// to predict infinite loop
	require.NoError(t, slot.inputQueue.PushSignal(ActivatePulseSignal, callback))

	worker.preparePulseSync = callback
	require.Equal(t, 0, callback.(*mockSyncDone).doneCount)
	slot.slotState = Suspending
	worker.suspending()
<<<<<<< HEAD
	require.Equal(t, 1, callback.(*mockSyncDone).doneCount)
	require.Equal(t, constant.Past, slot.pulseState)
=======
	require.Equal(t, Past, slot.pulseState)
	require.Equal(t, 555, callback.(*mockSyncDone).GetResult())
>>>>>>> e304be69
}

// ---- working

func Test_working_ChangeStateToSuspending(t *testing.T) {
	for _, tt := range testPulseStates {
		t.Run(tt.String(), func(t *testing.T) {
			slot, worker := makeSlotAndWorker(tt, 22)
			slot.slotState = Working

			require.NoError(t, slot.inputQueue.PushSignal(PendingPulseSignal, mockCallback()))
			require.NoError(t, slot.inputQueue.PushSignal(ActivatePulseSignal, mockCallback()))
			worker.working()

			require.Equal(t, Suspending, slot.slotState)
			require.Equal(t, tt, slot.pulseState)
		})
	}
}

// ---- processingElements

func Test_processingElements_NoElementsInPast(t *testing.T) {
	slot, worker := makeSlotAndWorker(Past, 22)

	worker.processingElements()
	require.Equal(t, Suspending, slot.slotState)
}

func Test_processingElements_AlreadyHasSignal(t *testing.T) {
	slot, worker := makeSlotAndWorker(Present, 22)
	oldSlot := *slot

	require.NoError(t, slot.inputQueue.PushSignal(ActivatePulseSignal, mockCallback()))
	worker.processingElements()

	areSlotStatesEqual(&oldSlot, slot, t, false)
}

func Test_processingElements_OneEvent(t *testing.T) {

	transitionState := fsm.StateID(433)
	transitionPayload := 556

	sm := matrix.NewStateMachineMock(t)
	sm.GetTransitionHandlerFunc = func(s fsm.StateID) (r handler.TransitHandler) {
		return func(element fsm.SlotElementHelper) (interface{}, fsm.ElementState, error) {
			return transitionPayload, fsm.NewElementState(0, transitionState), nil
		}
	}

	for _, tps := range testPulseStates {
		t.Run(tps.String(), func(t *testing.T) {

			slot, worker := makeSlotAndWorker(tps, 22)
			oldSlot := *slot
			_, err := slot.createElement(sm, 0, queue.OutputElement{})
			require.NoError(t, err)

			worker.processingElements()

			areSlotStatesEqual(&oldSlot, slot, t, false)

			element := slot.popElement(ActiveElement)
			require.NotNil(t, element)

			require.Equal(t, transitionState, element.state)
			require.Equal(t, transitionPayload, element.payload)
		})
	}
}

func Test_processingElements_LastStateOfStateMachine(t *testing.T) {
	sm := matrix.NewStateMachineMock(t)
	sm.GetTransitionHandlerFunc = func(s fsm.StateID) (r handler.TransitHandler) {
		return func(element fsm.SlotElementHelper) (interface{}, fsm.ElementState, error) {
			return element.GetPayload(), 0, nil
		}
	}

	for _, tps := range testPulseStates {
		t.Run(tps.String(), func(t *testing.T) {

			slot, worker := makeSlotAndWorker(tps, 22)
			oldSlot := *slot

			_, err := slot.createElement(sm, 0, queue.OutputElement{})
			require.NoError(t, err)

			numEmptyElements := slot.len(EmptyElement)
			worker.processingElements()
			element := slot.popElement(ActiveElement)
			require.Nil(t, element)

			require.Equal(t, numEmptyElements+1, slot.len(EmptyElement))
			areSlotStatesEqual(&oldSlot, slot, t, false)
		})
	}
}

func Test_processingElements_TransitionHandlerError(t *testing.T) {
	sm := matrix.NewStateMachineMock(t)
	sm.GetTransitionHandlerFunc = func(s fsm.StateID) (r handler.TransitHandler) {
		return func(element fsm.SlotElementHelper) (interface{}, fsm.ElementState, error) {
			return nil, 0, errors.New("Test Error")
		}
	}

	transitionErrorState := fsm.StateID(999)
	transitionErrorPayLoad := 777

	sm.GetTransitionErrorHandlerFunc = func(s fsm.StateID) (r handler.TransitionErrorHandler) {
		return func(element fsm.SlotElementHelper, err error) (interface{}, fsm.ElementState) {
			return transitionErrorPayLoad, fsm.NewElementState(0, transitionErrorState)
		}
	}

	for _, tps := range testPulseStates {
		t.Run(tps.String(), func(t *testing.T) {

			slot, worker := makeSlotAndWorker(tps, 22)

			oldSlot := *slot

			_, err := slot.createElement(sm, 0, queue.OutputElement{})
			require.NoError(t, err)

			worker.processingElements()
			element := slot.popElement(ActiveElement)
			require.NotNil(t, element)

			require.Equal(t, transitionErrorState, element.state)
			require.Equal(t, transitionErrorPayLoad, element.payload)

			areSlotStatesEqual(&oldSlot, slot, t, false)
		})
	}
}

// ---- readResponseQueue

func Test_readResponseQueue_EmptyResponseQueue(t *testing.T) {
	for _, tt := range testPulseStates {
		t.Run(tt.String(), func(t *testing.T) {
			slot, worker := makeSlotAndWorker(tt, 22)
			oldSlot := *slot

			require.Empty(t, worker.postponedResponses)
			require.NoError(t, worker.readResponseQueue())
			require.Empty(t, worker.postponedResponses)
			areSlotStatesEqual(&oldSlot, slot, t, false)
		})
	}
}

func Test_readResponseQueue_OneEvent_Future(t *testing.T) {
	slot, worker := makeSlotAndWorker(Future, 22)
	oldSlot := *slot
	require.NoError(t, worker.readResponseQueue())

	areSlotStatesEqual(&oldSlot, slot, t, false)
}

func Test_readResponseQueue_OneEvent(t *testing.T) {
	responseState := fsm.StateID(446)
	sm := matrix.NewStateMachineMock(t)
	sm.GetResponseHandlerFunc = func(s fsm.StateID) (r handler.AdapterResponseHandler) {
		return func(element fsm.SlotElementHelper, response interface{}) (interface{}, fsm.ElementState, error) {
			return element.GetPayload(), fsm.NewElementState(0, responseState), nil
		}
	}

	for _, tt := range []PulseState{Past, Present} {
		t.Run(tt.String(), func(t *testing.T) {
			slot, worker := makeSlotAndWorker(tt, 22)
			oldSlot := *slot

			resp := &adapter.AdapterResponse{}
			slot.responseQueue.SinkPush(resp)

			_, err := slot.createElement(sm, 0, queue.OutputElement{})
			require.NoError(t, err)

			require.Empty(t, worker.postponedResponses)
			require.NoError(t, worker.readResponseQueue())
			require.Empty(t, worker.postponedResponses)
			areSlotStatesEqual(&oldSlot, slot, t, false)

			element := slot.popElement(ActiveElement)
			require.NotEmpty(t, element)
			require.Equal(t, responseState, element.state)

		})
	}
}

func Test_readResponseQueue_BadTypeInResponseQueue(t *testing.T) {
	for _, tt := range testPulseStatesWithoutFuture {
		t.Run(tt.String(), func(t *testing.T) {
			slot, worker := makeSlotAndWorker(tt, 22)

			slot.responseQueue.SinkPush(76576)
			require.PanicsWithValue(t, "[ processResponse ] Bad type in adapter response queue: int", func() {
				worker.readResponseQueue()
			})
		})
	}
}

func Test_readResponseQueue_BadTypeInResponseQueue_Future(t *testing.T) {
	slot, worker := makeSlotAndWorker(Future, 22)
	oldSlot := *slot

	require.Empty(t, worker.postponedResponses)
	slot.responseQueue.SinkPush(76576)
	require.Empty(t, worker.postponedResponses)
	areSlotStatesEqual(&oldSlot, slot, t, false)
}

func Test_readResponseQueue_BadElementIdInResponse(t *testing.T) {
	for _, tt := range testPulseStates {
		t.Run(tt.String(), func(t *testing.T) {
			slot, worker := makeSlotAndWorker(tt, 22)
			oldSlot := *slot
			resp := &adapter.AdapterResponse{}
			slot.responseQueue.SinkPush(resp)

			_, err := slot.createElement(nil, 0, queue.OutputElement{})
			require.NoError(t, err)

			// it changes element id
			{
				element := slot.popElement(ActiveElement)
				require.NotNil(t, element)
				element.setDeleteState()
				require.NoError(t, slot.pushElement(element))
			}

			require.NoError(t, worker.readResponseQueue())
			worker.readResponseQueue()

			require.Empty(t, worker.postponedResponses)
			areSlotStatesEqual(&oldSlot, slot, t, false)

		})
	}
}

func Test_readResponseQueue_ResponseHandlerError(t *testing.T) {
	sm := matrix.NewStateMachineMock(t)
	sm.GetResponseHandlerFunc = func(s fsm.StateID) (r handler.AdapterResponseHandler) {
		return func(element fsm.SlotElementHelper, response interface{}) (interface{}, fsm.ElementState, error) {
			return element.GetPayload(), 0, errors.New("Test Error")
		}
	}

	responseState := fsm.StateID(564)
	responsePayload := uint32(345)
	sm.GetResponseErrorHandlerFunc = func(s fsm.StateID) (r handler.ResponseErrorHandler) {
		return func(element fsm.SlotElementHelper, response interface{}, err error) (interface{}, fsm.ElementState) {
			return responsePayload, fsm.NewElementState(0, responseState)
		}
	}

	for _, tt := range testPulseStates {
		t.Run(tt.String(), func(t *testing.T) {
			slot, worker := makeSlotAndWorker(tt, 22)
			oldSlot := *slot
			resp := &adapter.AdapterResponse{}
			slot.responseQueue.SinkPush(resp)

			_, err := slot.createElement(sm, 0, queue.OutputElement{})
			require.NoError(t, err)

			require.NoError(t, worker.readResponseQueue())
			require.Empty(t, worker.postponedResponses)
			areSlotStatesEqual(&oldSlot, slot, t, false)

			element := slot.popElement(ActiveElement)
			require.NotNil(t, element)

			require.Equal(t, responseState, element.state)
			require.Equal(t, responsePayload, element.payload)
		})
	}
}

func Test_readResponseQueue_NestedEventNotImplementedYet(t *testing.T) {
	for _, tt := range testPulseStates {
		t.Run(tt.String(), func(t *testing.T) {
			slot, worker := makeSlotAndWorker(tt, 22)
			slot.responseQueue.PushSignal(10000, mockCallback())
			require.PanicsWithValue(t, "Nested request is Not implemented", func() {
				require.NoError(t, worker.readResponseQueue())
			})
		})
	}
}

// ---- initializing

func Test_initializing_EmptySlot(t *testing.T) {
	for _, tt := range testPulseStates {
		t.Run(tt.String(), func(t *testing.T) {
			slot, worker := makeSlotAndWorker(tt, 22)
			oldSlot := *slot
			worker.initializing()
			areSlotStatesEqual(&oldSlot, slot, t, false)
		})
	}
}

func Test_initializing_NotEmptySlot(t *testing.T) {
	migrationPayLoad := 555
	migrationState := fsm.StateID(99)
	sm := matrix.NewStateMachineMock(t)
	sm.GetMigrationHandlerFunc = func(s fsm.StateID) (r handler.MigrationHandler) {
		return func(element fsm.SlotElementHelper) (interface{}, fsm.ElementState, error) {
			return migrationPayLoad, fsm.NewElementState(0, migrationState), nil
		}
	}

	for _, tt := range testPulseStates {
		t.Run(tt.String(), func(t *testing.T) {
			slot, worker := makeSlotAndWorker(tt, 22)
			oldSlot := *slot

			element, err := slot.createElement(sm, 0, queue.OutputElement{})
			require.NoError(t, err)
			require.NotNil(t, element)

			worker.initializing()
			areSlotStatesEqual(&oldSlot, slot, t, false)
		})
	}
}

func Test_CallCallbackOfSignal(t *testing.T) {
	for _, tt := range []PulseState{Present, Future} {
		t.Run(tt.String(), func(t *testing.T) {
			slot, worker := makeSlotAndWorker(tt, 22)
			callback := mockCallback()
			slot.inputQueue.PushSignal(PendingPulseSignal, callback)

			go worker.run()

			callback.(*mockSyncDone).GetResult()

			callback = mockCallback()
			slot.inputQueue.PushSignal(ActivatePulseSignal, callback)
			callback.(*mockSyncDone).GetResult()
		})
	}
}

const maxState = fsm.StateID(1000)

// ---- run

func Test_run(t *testing.T) {

	for _, tt := range testPulseStates {
		t.Run(tt.String(), func(t *testing.T) {
			slot, worker := makeSlotAndWorker(tt, 22)
			for i := 1; i < 8000; i++ {
				state := fsm.StateID(i)
				if state > maxState {
					state /= maxState
				}
				element, err := slot.createElement(HandlerStorage.GetInitialStateMachine(), fsm.StateID(state), queue.OutputElement{})
				require.NoError(t, err)
				require.NotNil(t, element)
			}

			go func() {
				for i := 1; i < 10; i++ {
					resp := adapter.NewAdapterResponse(0, uint32(i), 0, 0)
					slot.responseQueue.SinkPush(resp)
					time.Sleep(time.Millisecond * 50)
				}
			}()

			go func() {
				time.Sleep(time.Millisecond * 400)
				slot.inputQueue.PushSignal(PendingPulseSignal, mockCallback())
			}()

			go func() {
				time.Sleep(time.Millisecond * 600)
				slot.inputQueue.PushSignal(ActivatePulseSignal, mockCallback())
			}()

			go func() {
				time.Sleep(time.Millisecond * 800)
				slot.inputQueue.PushSignal(CancelSignal, mockCallback())
			}()

			worker.run()

		})
	}

}<|MERGE_RESOLUTION|>--- conflicted
+++ resolved
@@ -690,12 +690,8 @@
 }
 
 func Test_suspending_Present(t *testing.T) {
-<<<<<<< HEAD
 	initComponents(t)
-	slot, worker := makeSlotAndWorker(constant.Present, 22)
-=======
 	slot, worker := makeSlotAndWorker(Present, 22)
->>>>>>> e304be69
 	oldSlot := *slot
 
 	callback := mockCallback()
@@ -741,13 +737,8 @@
 	require.Equal(t, 0, callback.(*mockSyncDone).doneCount)
 	slot.slotState = Suspending
 	worker.suspending()
-<<<<<<< HEAD
 	require.Equal(t, 1, callback.(*mockSyncDone).doneCount)
-	require.Equal(t, constant.Past, slot.pulseState)
-=======
 	require.Equal(t, Past, slot.pulseState)
-	require.Equal(t, 555, callback.(*mockSyncDone).GetResult())
->>>>>>> e304be69
 }
 
 // ---- working
