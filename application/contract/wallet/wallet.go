//
// Copyright 2019 Insolar Technologies GmbH
//
// Licensed under the Apache License, Version 2.0 (the "License");
// you may not use this file except in compliance with the License.
// You may obtain a copy of the License at
//
//     http://www.apache.org/licenses/LICENSE-2.0
//
// Unless required by applicable law or agreed to in writing, software
// distributed under the License is distributed on an "AS IS" BASIS,
// WITHOUT WARRANTIES OR CONDITIONS OF ANY KIND, either express or implied.
// See the License for the specific language governing permissions and
// limitations under the License.
//

package wallet

import (
	"fmt"
	"math/big"

	"github.com/insolar/insolar/application/contract/wallet/safemath"
	"github.com/insolar/insolar/application/proxy/wallet"
	"github.com/insolar/insolar/insolar"
	"github.com/insolar/insolar/logicrunner/goplugin/foundation"
)

// Wallet - basic wallet contract
type Wallet struct {
	foundation.BaseContract
	Balance string
}

// New creates new wallet
func New(balance string) (*Wallet, error) {
	return &Wallet{
		Balance: balance,
	}, nil
}

// Transfer transfers money to given wallet
<<<<<<< HEAD
func (w *Wallet) Transfer(amountStr string, toMember *insolar.Reference) error {

	amount, ok := new(big.Int).SetString(amountStr, 10)
	if !ok {
		return fmt.Errorf("[ Transfer ] can't parse returned balance")
	}
	balance, ok := new(big.Int).SetString(w.Balance, 10)
	if !ok {
		return fmt.Errorf("[ Transfer ] can't parse returned balance")
	}

	toWallet, err := wallet.GetImplementationFrom(*toMember)
	if err != nil {
		return fmt.Errorf("[ Transfer ] Can't get implementation: %s", err.Error())
	}

	newBalance, err := safemath.Sub(balance, amount)
=======
func (w *Wallet) Transfer(amountStr string, toMember *insolar.Reference) (interface{}, error) {

	amount, ok := new(big.Int).SetString(amountStr, 10)
	if !ok {
		return nil, fmt.Errorf("can't parse input amount")
	}
	zero, _ := new(big.Int).SetString("0", 10)
	if amount.Cmp(zero) == -1 {
		return nil, fmt.Errorf("amount must be larger then zero")
	}

	balance, ok := new(big.Int).SetString(w.Balance, 10)
	if !ok {
		return nil, fmt.Errorf("can't parse wallet balance")
	}

	toWallet, err := wallet.GetImplementationFrom(*toMember)
>>>>>>> f19ea2bc
	if err != nil {
		return nil, fmt.Errorf("failed to get implementation: %s", err.Error())
	}
	w.Balance = newBalance.String()

<<<<<<< HEAD
	acceptErr := toWallet.Accept(amount.String())
	if acceptErr != nil {
		newBalance, err := safemath.Add(balance, amount)
		if err != nil {
			return fmt.Errorf("[ Transfer ] Couldn't add amount back to balance: %s", err.Error())
		}
		w.Balance = newBalance.String()

		return fmt.Errorf("[ Transfer ] Cant accept balance to wallet: %s", acceptErr.Error())
	} else {
		return nil
	}
}

// Accept transfer to balance
func (w *Wallet) Accept(amountStr string) (err error) {

	amount := new(big.Int)
	amount, ok := amount.SetString(amountStr, 10)
	if !ok {
		return fmt.Errorf("[ Accept ] can't parse returned balance")
	}

	balance := new(big.Int)
	balance, ok = balance.SetString(w.Balance, 10)
	if !ok {
		return fmt.Errorf("[ Accept ] can't parse returned balance")
	}

	b, err := safemath.Add(balance, amount)
	if err != nil {
		return fmt.Errorf("[ Accept ] Couldn't add amount to balance: %s", err.Error())
	}
	w.Balance = b.String()

	return nil
}

=======
	newBalance, err := safemath.Sub(balance, amount)
	if err != nil {
		return nil, fmt.Errorf("not enough balance for transfer: %s", err.Error())
	}
	w.Balance = newBalance.String()

	acceptErr := toWallet.Accept(amount.String())
	if acceptErr == nil {
		return "", nil
	}

	newBalance, err = safemath.Add(balance, amount)
	if err != nil {
		return nil, fmt.Errorf("failed to add amount back to balance: %s", err.Error())
	}
	w.Balance = newBalance.String()

	return nil, fmt.Errorf("failed to accept balance to wallet: %s", acceptErr.Error())
}

// Accept transfer to balance
func (w *Wallet) Accept(amountStr string) (err error) {

	amount := new(big.Int)
	amount, ok := amount.SetString(amountStr, 10)
	if !ok {
		return fmt.Errorf("can't parse input amount")
	}

	balance := new(big.Int)
	balance, ok = balance.SetString(w.Balance, 10)
	if !ok {
		return fmt.Errorf("can't parse wallet balance")
	}

	b, err := safemath.Add(balance, amount)
	if err != nil {
		return fmt.Errorf("failed to add amount to balance: %s", err.Error())
	}
	w.Balance = b.String()

	return nil
}

>>>>>>> f19ea2bc
// GetBalance gets total balance
func (w *Wallet) GetBalance() (string, error) {
	return w.Balance, nil
}<|MERGE_RESOLUTION|>--- conflicted
+++ resolved
@@ -40,25 +40,6 @@
 }
 
 // Transfer transfers money to given wallet
-<<<<<<< HEAD
-func (w *Wallet) Transfer(amountStr string, toMember *insolar.Reference) error {
-
-	amount, ok := new(big.Int).SetString(amountStr, 10)
-	if !ok {
-		return fmt.Errorf("[ Transfer ] can't parse returned balance")
-	}
-	balance, ok := new(big.Int).SetString(w.Balance, 10)
-	if !ok {
-		return fmt.Errorf("[ Transfer ] can't parse returned balance")
-	}
-
-	toWallet, err := wallet.GetImplementationFrom(*toMember)
-	if err != nil {
-		return fmt.Errorf("[ Transfer ] Can't get implementation: %s", err.Error())
-	}
-
-	newBalance, err := safemath.Sub(balance, amount)
-=======
 func (w *Wallet) Transfer(amountStr string, toMember *insolar.Reference) (interface{}, error) {
 
 	amount, ok := new(big.Int).SetString(amountStr, 10)
@@ -76,52 +57,10 @@
 	}
 
 	toWallet, err := wallet.GetImplementationFrom(*toMember)
->>>>>>> f19ea2bc
 	if err != nil {
 		return nil, fmt.Errorf("failed to get implementation: %s", err.Error())
 	}
-	w.Balance = newBalance.String()
 
-<<<<<<< HEAD
-	acceptErr := toWallet.Accept(amount.String())
-	if acceptErr != nil {
-		newBalance, err := safemath.Add(balance, amount)
-		if err != nil {
-			return fmt.Errorf("[ Transfer ] Couldn't add amount back to balance: %s", err.Error())
-		}
-		w.Balance = newBalance.String()
-
-		return fmt.Errorf("[ Transfer ] Cant accept balance to wallet: %s", acceptErr.Error())
-	} else {
-		return nil
-	}
-}
-
-// Accept transfer to balance
-func (w *Wallet) Accept(amountStr string) (err error) {
-
-	amount := new(big.Int)
-	amount, ok := amount.SetString(amountStr, 10)
-	if !ok {
-		return fmt.Errorf("[ Accept ] can't parse returned balance")
-	}
-
-	balance := new(big.Int)
-	balance, ok = balance.SetString(w.Balance, 10)
-	if !ok {
-		return fmt.Errorf("[ Accept ] can't parse returned balance")
-	}
-
-	b, err := safemath.Add(balance, amount)
-	if err != nil {
-		return fmt.Errorf("[ Accept ] Couldn't add amount to balance: %s", err.Error())
-	}
-	w.Balance = b.String()
-
-	return nil
-}
-
-=======
 	newBalance, err := safemath.Sub(balance, amount)
 	if err != nil {
 		return nil, fmt.Errorf("not enough balance for transfer: %s", err.Error())
@@ -166,7 +105,6 @@
 	return nil
 }
 
->>>>>>> f19ea2bc
 // GetBalance gets total balance
 func (w *Wallet) GetBalance() (string, error) {
 	return w.Balance, nil
