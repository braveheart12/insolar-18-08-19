//
// Copyright 2019 Insolar Technologies GmbH
//
// Licensed under the Apache License, Version 2.0 (the "License");
// you may not use this file except in compliance with the License.
// You may obtain a copy of the License at
//
//     http://www.apache.org/licenses/LICENSE-2.0
//
// Unless required by applicable law or agreed to in writing, software
// distributed under the License is distributed on an "AS IS" BASIS,
// WITHOUT WARRANTIES OR CONDITIONS OF ANY KIND, either express or implied.
// See the License for the specific language governing permissions and
// limitations under the License.
//

package rootdomain

import (
	"encoding/json"
	"fmt"
	"strings"

<<<<<<< HEAD
	"github.com/insolar/insolar/application/contract/rootdomain/util"
=======
>>>>>>> f19ea2bc
	"github.com/insolar/insolar/insolar"
	"github.com/insolar/insolar/logicrunner/goplugin/foundation"
)

// RootDomain is smart contract representing entrance point to system
type RootDomain struct {
	foundation.BaseContract
<<<<<<< HEAD
	RootMember            insolar.Reference
	MigrationDamonMembers []insolar.Reference
	MigrationAdminMember  insolar.Reference
	MigrationWallet       insolar.Reference
	CostCenter            insolar.Reference
	CommissionWallet      insolar.Reference
	BurnAddressMap        map[string]insolar.Reference
	PublicKeyMap          map[string]insolar.Reference
	FreeBurnAddresses     []string
	NodeDomain            insolar.Reference
}

var INSATTR_CreateMember_API = true

// NewRootDomain creates new RootDomain
func NewRootDomain() (*RootDomain, error) {
	return &RootDomain{}, nil
}

=======
	RootMember             insolar.Reference
	MigrationDaemonMembers []insolar.Reference
	MigrationAdminMember   insolar.Reference
	MigrationWallet        insolar.Reference
	CostCenter             insolar.Reference
	CommissionWallet       insolar.Reference
	BurnAddressMap         map[string]insolar.Reference
	PublicKeyMap           map[string]insolar.Reference
	FreeBurnAddresses      []string
	NodeDomain             insolar.Reference
}

>>>>>>> f19ea2bc
func (rd RootDomain) GetMigrationAdminMemberRef() (*insolar.Reference, error) {
	return &rd.MigrationAdminMember, nil
}

func (rd RootDomain) GetMigrationWalletRef() (*insolar.Reference, error) {
	return &rd.MigrationWallet, nil
}

<<<<<<< HEAD
func (rd RootDomain) GetMigrationDamonMembers() ([]insolar.Reference, error) {
	return rd.MigrationDamonMembers, nil
=======
func (rd RootDomain) GetMigrationDaemonMembers() ([]insolar.Reference, error) {
	return rd.MigrationDaemonMembers, nil
>>>>>>> f19ea2bc
}

func (rd RootDomain) GetRootMemberRef() (*insolar.Reference, error) {
	return &rd.RootMember, nil
}

// GetNodeDomainRef returns reference of NodeDomain instance
func (rd RootDomain) GetNodeDomainRef() (insolar.Reference, error) {
	return rd.NodeDomain, nil
}

var INSATTR_Info_API = true

// Info returns information about basic objects
func (rd RootDomain) Info() (interface{}, error) {
<<<<<<< HEAD
	migrationDamonsMembersOut := []string{}
	for _, ref := range rd.MigrationDamonMembers {
		migrationDamonsMembersOut = append(migrationDamonsMembersOut, ref.String())
	}

	res := map[string]interface{}{
		"rootDomain":            rd.GetReference().String(),
		"rootMember":            rd.RootMember.String(),
		"migrationDamonMembers": migrationDamonsMembersOut,
		"migrationAdminMember":  rd.MigrationAdminMember.String(),
		"nodeDomain":            rd.NodeDomain.String(),
	}
	resJSON, err := json.Marshal(res)
	if err != nil {
		return nil, fmt.Errorf("[ Info ] Can't marshal res: %s", err.Error())
=======
	migrationDaemonsMembersOut := []string{}
	for _, ref := range rd.MigrationDaemonMembers {
		migrationDaemonsMembersOut = append(migrationDaemonsMembersOut, ref.String())
	}

	res := map[string]interface{}{
		"rootDomain":             rd.GetReference().String(),
		"rootMember":             rd.RootMember.String(),
		"migrationDaemonMembers": migrationDaemonsMembersOut,
		"migrationAdminMember":   rd.MigrationAdminMember.String(),
		"nodeDomain":             rd.NodeDomain.String(),
	}
	resJSON, err := json.Marshal(res)
	if err != nil {
		return nil, fmt.Errorf("failed to marshal result: %s", err.Error())
>>>>>>> f19ea2bc
	}
	return resJSON, nil
}

func (rd *RootDomain) AddBurnAddresses(burnAddresses []string) error {
	rd.FreeBurnAddresses = append(rd.FreeBurnAddresses, burnAddresses...)

	return nil
}
<<<<<<< HEAD

func (rd *RootDomain) AddBurnAddress(burnAddress string) error {
	rd.FreeBurnAddresses = append(rd.FreeBurnAddresses, burnAddress)

=======

func (rd *RootDomain) AddBurnAddress(burnAddress string) error {
	rd.FreeBurnAddresses = append(rd.FreeBurnAddresses, burnAddress)

>>>>>>> f19ea2bc
	return nil
}

func (rd RootDomain) GetBurnAddress() (string, error) {
	if len(rd.FreeBurnAddresses) == 0 {
<<<<<<< HEAD
		return "", fmt.Errorf("[ GetBurnAddress ] No more burn address left")
=======
		return "", fmt.Errorf("no more burn address left")
	}

	return rd.FreeBurnAddresses[0], nil
}

func (rd *RootDomain) AddNewMemberToMaps(publicKey string, burnAddress string, memberRef insolar.Reference) error {
	if _, ok := rd.PublicKeyMap[TrimPublicKey(publicKey)]; ok {
		return fmt.Errorf("member for this publicKey already exist")
>>>>>>> f19ea2bc
	}
	rd.PublicKeyMap[TrimPublicKey(publicKey)] = memberRef

<<<<<<< HEAD
	return rd.FreeBurnAddresses[0], nil
}

func (rd *RootDomain) AddNewMemberToMaps(publicKey string, burnAddress string, memberRef insolar.Reference) error {
	rd.PublicKeyMap[util.TrimPK(publicKey)] = memberRef
	rd.BurnAddressMap[util.TrimBurn(burnAddress)] = memberRef
	return nil
}

func (rd RootDomain) GetReferenceByPK(publicKey string) (insolar.Reference, error) {
	return rd.PublicKeyMap[util.TrimPK(publicKey)], nil
}

func (rd RootDomain) GetMemberByBurnAddress(burnAddress string) (insolar.Reference, error) {
	return rd.BurnAddressMap[util.TrimBurn(burnAddress)], nil
}

func (rd RootDomain) GetCostCenter() (insolar.Reference, error) {
	return rd.CostCenter, nil
=======
	if _, ok := rd.PublicKeyMap[TrimPublicKey(burnAddress)]; ok {
		return fmt.Errorf("member for this burnAddress already exist")
	}
	rd.BurnAddressMap[TrimBurnAddress(burnAddress)] = memberRef

	return nil
}

func (rd RootDomain) GetReferenceByPublicKey(publicKey string) (insolar.Reference, error) {
	return rd.PublicKeyMap[TrimPublicKey(publicKey)], nil
}

func (rd RootDomain) GetMemberByBurnAddress(burnAddress string) (insolar.Reference, error) {
	return rd.BurnAddressMap[TrimBurnAddress(burnAddress)], nil
}

func (rd RootDomain) GetCostCenter() (insolar.Reference, error) {
	return rd.CostCenter, nil
}

func (rd *RootDomain) CreateHelloWorld() (string, error) {
	helloWorldHolder := helloworld.New()
	m, err := helloWorldHolder.AsChild(rd.GetReference())
	if err != nil {
		return "", fmt.Errorf("failed to save as child: %s", err.Error())
	}

	return m.GetReference().String(), nil
}

func TrimPublicKey(publicKey string) string {
	return TrimBurnAddress(between(publicKey, "KEY-----", "-----END"))
}

func TrimBurnAddress(burnAddress string) string {
	return strings.ToLower(strings.Join(strings.Split(strings.TrimSpace(burnAddress), "\n"), ""))
}

func between(value string, a string, b string) string {
	// Get substring between two strings.
	pos := strings.Index(value, a)
	if pos == -1 {
		return ""
	}
	posLast := strings.Index(value, b)
	if posLast == -1 {
		return ""
	}
	posFirst := pos + len(a)
	if posFirst >= posLast {
		return ""
	}
	return value[posFirst:posLast]
>>>>>>> f19ea2bc
}<|MERGE_RESOLUTION|>--- conflicted
+++ resolved
@@ -21,38 +21,14 @@
 	"fmt"
 	"strings"
 
-<<<<<<< HEAD
-	"github.com/insolar/insolar/application/contract/rootdomain/util"
-=======
->>>>>>> f19ea2bc
 	"github.com/insolar/insolar/insolar"
+	"github.com/insolar/insolar/logicrunner/builtin/proxy/helloworld"
 	"github.com/insolar/insolar/logicrunner/goplugin/foundation"
 )
 
 // RootDomain is smart contract representing entrance point to system
 type RootDomain struct {
 	foundation.BaseContract
-<<<<<<< HEAD
-	RootMember            insolar.Reference
-	MigrationDamonMembers []insolar.Reference
-	MigrationAdminMember  insolar.Reference
-	MigrationWallet       insolar.Reference
-	CostCenter            insolar.Reference
-	CommissionWallet      insolar.Reference
-	BurnAddressMap        map[string]insolar.Reference
-	PublicKeyMap          map[string]insolar.Reference
-	FreeBurnAddresses     []string
-	NodeDomain            insolar.Reference
-}
-
-var INSATTR_CreateMember_API = true
-
-// NewRootDomain creates new RootDomain
-func NewRootDomain() (*RootDomain, error) {
-	return &RootDomain{}, nil
-}
-
-=======
 	RootMember             insolar.Reference
 	MigrationDaemonMembers []insolar.Reference
 	MigrationAdminMember   insolar.Reference
@@ -65,7 +41,6 @@
 	NodeDomain             insolar.Reference
 }
 
->>>>>>> f19ea2bc
 func (rd RootDomain) GetMigrationAdminMemberRef() (*insolar.Reference, error) {
 	return &rd.MigrationAdminMember, nil
 }
@@ -74,13 +49,8 @@
 	return &rd.MigrationWallet, nil
 }
 
-<<<<<<< HEAD
-func (rd RootDomain) GetMigrationDamonMembers() ([]insolar.Reference, error) {
-	return rd.MigrationDamonMembers, nil
-=======
 func (rd RootDomain) GetMigrationDaemonMembers() ([]insolar.Reference, error) {
 	return rd.MigrationDaemonMembers, nil
->>>>>>> f19ea2bc
 }
 
 func (rd RootDomain) GetRootMemberRef() (*insolar.Reference, error) {
@@ -96,23 +66,6 @@
 
 // Info returns information about basic objects
 func (rd RootDomain) Info() (interface{}, error) {
-<<<<<<< HEAD
-	migrationDamonsMembersOut := []string{}
-	for _, ref := range rd.MigrationDamonMembers {
-		migrationDamonsMembersOut = append(migrationDamonsMembersOut, ref.String())
-	}
-
-	res := map[string]interface{}{
-		"rootDomain":            rd.GetReference().String(),
-		"rootMember":            rd.RootMember.String(),
-		"migrationDamonMembers": migrationDamonsMembersOut,
-		"migrationAdminMember":  rd.MigrationAdminMember.String(),
-		"nodeDomain":            rd.NodeDomain.String(),
-	}
-	resJSON, err := json.Marshal(res)
-	if err != nil {
-		return nil, fmt.Errorf("[ Info ] Can't marshal res: %s", err.Error())
-=======
 	migrationDaemonsMembersOut := []string{}
 	for _, ref := range rd.MigrationDaemonMembers {
 		migrationDaemonsMembersOut = append(migrationDaemonsMembersOut, ref.String())
@@ -128,7 +81,6 @@
 	resJSON, err := json.Marshal(res)
 	if err != nil {
 		return nil, fmt.Errorf("failed to marshal result: %s", err.Error())
->>>>>>> f19ea2bc
 	}
 	return resJSON, nil
 }
@@ -138,25 +90,15 @@
 
 	return nil
 }
-<<<<<<< HEAD
 
 func (rd *RootDomain) AddBurnAddress(burnAddress string) error {
 	rd.FreeBurnAddresses = append(rd.FreeBurnAddresses, burnAddress)
 
-=======
-
-func (rd *RootDomain) AddBurnAddress(burnAddress string) error {
-	rd.FreeBurnAddresses = append(rd.FreeBurnAddresses, burnAddress)
-
->>>>>>> f19ea2bc
 	return nil
 }
 
 func (rd RootDomain) GetBurnAddress() (string, error) {
 	if len(rd.FreeBurnAddresses) == 0 {
-<<<<<<< HEAD
-		return "", fmt.Errorf("[ GetBurnAddress ] No more burn address left")
-=======
 		return "", fmt.Errorf("no more burn address left")
 	}
 
@@ -166,31 +108,9 @@
 func (rd *RootDomain) AddNewMemberToMaps(publicKey string, burnAddress string, memberRef insolar.Reference) error {
 	if _, ok := rd.PublicKeyMap[TrimPublicKey(publicKey)]; ok {
 		return fmt.Errorf("member for this publicKey already exist")
->>>>>>> f19ea2bc
 	}
 	rd.PublicKeyMap[TrimPublicKey(publicKey)] = memberRef
 
-<<<<<<< HEAD
-	return rd.FreeBurnAddresses[0], nil
-}
-
-func (rd *RootDomain) AddNewMemberToMaps(publicKey string, burnAddress string, memberRef insolar.Reference) error {
-	rd.PublicKeyMap[util.TrimPK(publicKey)] = memberRef
-	rd.BurnAddressMap[util.TrimBurn(burnAddress)] = memberRef
-	return nil
-}
-
-func (rd RootDomain) GetReferenceByPK(publicKey string) (insolar.Reference, error) {
-	return rd.PublicKeyMap[util.TrimPK(publicKey)], nil
-}
-
-func (rd RootDomain) GetMemberByBurnAddress(burnAddress string) (insolar.Reference, error) {
-	return rd.BurnAddressMap[util.TrimBurn(burnAddress)], nil
-}
-
-func (rd RootDomain) GetCostCenter() (insolar.Reference, error) {
-	return rd.CostCenter, nil
-=======
 	if _, ok := rd.PublicKeyMap[TrimPublicKey(burnAddress)]; ok {
 		return fmt.Errorf("member for this burnAddress already exist")
 	}
@@ -244,5 +164,4 @@
 		return ""
 	}
 	return value[posFirst:posLast]
->>>>>>> f19ea2bc
 }