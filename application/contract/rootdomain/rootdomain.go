--- conflicted
+++ resolved
@@ -20,6 +20,7 @@
 	"crypto/rand"
 	"encoding/json"
 	"errors"
+	"fmt"
 
 	"github.com/insolar/insolar/application/proxy/member"
 	"github.com/insolar/insolar/application/proxy/nodedomain"
@@ -39,36 +40,23 @@
 }
 
 // RegisterNode processes register node request
-<<<<<<< HEAD
 func (rd *RootDomain) RegisterNode(publicKey string, numberOfBootstrapNodes int, majorityRule int, roles []string, ip string) ([]byte, error) {
-=======
-func (rd *RootDomain) RegisterNode(publicKey string, role string) (string, error) {
->>>>>>> 520c658b
 	domainRefs, err := rd.GetChildrenTyped(nodedomain.ClassReference)
 	if err != nil {
-		return "", err
+		return nil, err
 	}
 
 	if len(domainRefs) == 0 {
-		return "", errors.New("No NodeDomain references")
+		return nil, errors.New("No NodeDomain references")
 	}
 	nd := nodedomain.GetObject(domainRefs[0])
 
-<<<<<<< HEAD
-	cert, errS := nd.RegisterNode(publicKey, numberOfBootstrapNodes, majorityRule, roles, ip)
-	if len(errS) != 0 {
-		panic(errS)
+	cert, err := nd.RegisterNode(publicKey, numberOfBootstrapNodes, majorityRule, roles, ip)
+	if err != nil {
+		return nil, fmt.Errorf("Problems with RegisterNode: " + err.Error())
 	}
 
 	return cert, nil
-=======
-	node, err := nd.RegisterNode(publicKey, role)
-	if err != nil {
-		return "", err
-	}
-
-	return node.String(), nil
->>>>>>> 520c658b
 }
 
 func makeSeed() []byte {
@@ -82,11 +70,7 @@
 }
 
 // Authorize checks is node authorized
-<<<<<<< HEAD
-func (rd *RootDomain) Authorize() (string, []core.NodeRole, string) {
-=======
-func (rd *RootDomain) Authorize() (string, core.NodeRole, error) {
->>>>>>> 520c658b
+func (rd *RootDomain) Authorize() (string, []core.NodeRole, error) {
 	privateKey, err := cryptoHelper.GeneratePrivateKey()
 	if err != nil {
 		panic(err)
@@ -105,16 +89,12 @@
 		panic(err)
 	}
 
-<<<<<<< HEAD
 	rawJSON, err := rd.RegisterNode(serPubKey, 0, 0, []string{"virtual"}, "127.0.0.1")
 	if err != nil {
 		panic(err)
 	}
 
 	nodeRef, err := networkcoordinator.ExtractNodeRef(rawJSON)
-=======
-	nodeRef, err := rd.RegisterNode(serPubKey, "virtual")
->>>>>>> 520c658b
 	if err != nil {
 		panic(err)
 	}
