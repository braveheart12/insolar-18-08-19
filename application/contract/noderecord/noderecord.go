--- conflicted
+++ resolved
@@ -37,12 +37,8 @@
 }
 
 // NewNodeRecord creates new NodeRecord
-<<<<<<< HEAD
-func NewNodeRecord(publicKey string, roleStr string, ip string) (*NodeRecord, error) {
-=======
+
 func NewNodeRecord(publicKey string, roleStr string) (*NodeRecord, error) {
-
->>>>>>> 841597b0
 	if len(publicKey) == 0 {
 		return nil, fmt.Errorf("[ NewNodeRecord ] public key is required")
 	}
