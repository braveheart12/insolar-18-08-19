package member

import (
	"github.com/insolar/insolar/core"
	"github.com/insolar/insolar/logicrunner/goplugin/foundation"
	"github.com/insolar/insolar/logicrunner/goplugin/proxyctx"
)

// ClassReference to class of this contract
var ClassReference = core.NewRefFromBase58("")

// Member holds proxy type
type Member struct {
	Reference core.RecordRef
}

// ContractConstructorHolder holds logic with object construction
type ContractConstructorHolder struct {
	constructorName string
	argsSerialized  []byte
}

// AsChild saves object as child
func (r *ContractConstructorHolder) AsChild(objRef core.RecordRef) *Member {
	ref, err := proxyctx.Current.SaveAsChild(objRef, ClassReference, r.constructorName, r.argsSerialized)
	if err != nil {
		panic(err)
	}
	return &Member{Reference: ref}
}

// AsDelegate saves object as delegate
func (r *ContractConstructorHolder) AsDelegate(objRef core.RecordRef) *Member {
	ref, err := proxyctx.Current.SaveAsDelegate(objRef, ClassReference, r.constructorName, r.argsSerialized)
	if err != nil {
		panic(err)
	}
	return &Member{Reference: ref}
}

// GetObject returns proxy object
func GetObject(ref core.RecordRef) (r *Member) {
	return &Member{Reference: ref}
}

// GetClass returns reference to the class
func GetClass() core.RecordRef {
	return ClassReference
}

// GetImplementationFrom returns proxy to delegate of given type
func GetImplementationFrom(object core.RecordRef) *Member {
	ref, err := proxyctx.Current.GetDelegate(object, ClassReference)
	if err != nil {
		panic(err)
	}
	return GetObject(ref)
}

// New is constructor
func New(name string, key string) *ContractConstructorHolder {
	var args [2]interface{}
	args[0] = name
	args[1] = key

	var argsSerialized []byte
	err := proxyctx.Current.Serialize(args, &argsSerialized)
	if err != nil {
		panic(err)
	}

	return &ContractConstructorHolder{constructorName: "New", argsSerialized: argsSerialized}
}

// GetReference returns reference of the object
func (r *Member) GetReference() core.RecordRef {
	return r.Reference
}

// GetClass returns reference to the class
func (r *Member) GetClass() core.RecordRef {
	return ClassReference
}

// GetName is proxy generated method
func (r *Member) GetName() string {
	var args [0]interface{}

	var argsSerialized []byte

	err := proxyctx.Current.Serialize(args, &argsSerialized)
	if err != nil {
		panic(err)
	}

	res, err := proxyctx.Current.RouteCall(r.Reference, true, "GetName", argsSerialized)
	if err != nil {
		panic(err)
	}

	ret := [1]interface{}{}
	var ret0 string
	ret[0] = &ret0

	err = proxyctx.Current.Deserialize(res, &ret)
	if err != nil {
		panic(err)
	}

	return ret0
}

// GetNameNoWait is proxy generated method
func (r *Member) GetNameNoWait() {
	var args [0]interface{}

	var argsSerialized []byte

	err := proxyctx.Current.Serialize(args, &argsSerialized)
	if err != nil {
		panic(err)
	}

	_, err = proxyctx.Current.RouteCall(r.Reference, false, "GetName", argsSerialized)
	if err != nil {
		panic(err)
	}
}

// GetPublicKey is proxy generated method
func (r *Member) GetPublicKey() string {
	var args [0]interface{}

	var argsSerialized []byte

	err := proxyctx.Current.Serialize(args, &argsSerialized)
	if err != nil {
		panic(err)
	}

	res, err := proxyctx.Current.RouteCall(r.Reference, true, "GetPublicKey", argsSerialized)
	if err != nil {
		panic(err)
	}

	ret := [1]interface{}{}
	var ret0 string
	ret[0] = &ret0

	err = proxyctx.Current.Deserialize(res, &ret)
	if err != nil {
		panic(err)
	}

	return ret0
}

// GetPublicKeyNoWait is proxy generated method
func (r *Member) GetPublicKeyNoWait() {
	var args [0]interface{}

	var argsSerialized []byte

	err := proxyctx.Current.Serialize(args, &argsSerialized)
	if err != nil {
		panic(err)
	}

	_, err = proxyctx.Current.RouteCall(r.Reference, false, "GetPublicKey", argsSerialized)
	if err != nil {
		panic(err)
	}
}

<<<<<<< HEAD
func (r *Member) Call( ref core.RecordRef, method string, params []byte, seed []byte, sign []byte ) ( interface{}, *foundation.Error ) {
	var args [5]interface{}
	args[0] = ref
	args[1] = method
	args[2] = params
	args[3] = seed
	args[4] = sign

	var argsSerialized []byte

	err := proxyctx.Current.Serialize(args, &argsSerialized)
	if err != nil {
		panic(err)
	}

	res, err := proxyctx.Current.RouteCall(r.Reference, true, "Call", argsSerialized)
	if err != nil {
   		panic(err)
	}

	ret := [2]interface{}{}
	var ret0 interface{}
	ret[0] = &ret0
	var ret1 *foundation.Error
	ret[1] = &ret1

	err = proxyctx.Current.Deserialize(res, &ret)
	if err != nil {
		panic(err)
	}

	return ret0, ret1
}

func (r *Member) CallNoWait( ref core.RecordRef, method string, params []byte, seed []byte, sign []byte ) {
	var args [5]interface{}
	args[0] = ref
	args[1] = method
	args[2] = params
	args[3] = seed
	args[4] = sign

	var argsSerialized []byte

	err := proxyctx.Current.Serialize(args, &argsSerialized)
	if err != nil {
		panic(err)
	}

	_, err = proxyctx.Current.RouteCall(r.Reference, false, "Call", argsSerialized)
	if err != nil {
		panic(err)
	}
}

func (r *Member) AuthorizedCall( ref core.RecordRef, delegate core.RecordRef, method string, params []byte, seed []byte, sign []byte ) ( []byte, *foundation.Error ) {
=======
// AuthorizedCall is proxy generated method
func (r *Member) AuthorizedCall(ref core.RecordRef, delegate core.RecordRef, method string, params []byte, seed []byte, sign []byte) ([]byte, *foundation.Error) {
>>>>>>> 08e82629
	var args [6]interface{}
	args[0] = ref
	args[1] = delegate
	args[2] = method
	args[3] = params
	args[4] = seed
	args[5] = sign

	var argsSerialized []byte

	err := proxyctx.Current.Serialize(args, &argsSerialized)
	if err != nil {
		panic(err)
	}

	res, err := proxyctx.Current.RouteCall(r.Reference, true, "AuthorizedCall", argsSerialized)
	if err != nil {
		panic(err)
	}

	ret := [2]interface{}{}
	var ret0 []byte
	ret[0] = &ret0
	var ret1 *foundation.Error
	ret[1] = &ret1

	err = proxyctx.Current.Deserialize(res, &ret)
	if err != nil {
		panic(err)
	}

	return ret0, ret1
}

// AuthorizedCallNoWait is proxy generated method
func (r *Member) AuthorizedCallNoWait(ref core.RecordRef, delegate core.RecordRef, method string, params []byte, seed []byte, sign []byte) {
	var args [6]interface{}
	args[0] = ref
	args[1] = delegate
	args[2] = method
	args[3] = params
	args[4] = seed
	args[5] = sign

	var argsSerialized []byte

	err := proxyctx.Current.Serialize(args, &argsSerialized)
	if err != nil {
		panic(err)
	}

	_, err = proxyctx.Current.RouteCall(r.Reference, false, "AuthorizedCall", argsSerialized)
	if err != nil {
		panic(err)
	}
}<|MERGE_RESOLUTION|>--- conflicted
+++ resolved
@@ -172,8 +172,8 @@
 	}
 }
 
-<<<<<<< HEAD
-func (r *Member) Call( ref core.RecordRef, method string, params []byte, seed []byte, sign []byte ) ( interface{}, *foundation.Error ) {
+// Call is proxy generated method
+func (r *Member) Call(ref core.RecordRef, method string, params []byte, seed []byte, sign []byte) (interface{}, *foundation.Error) {
 	var args [5]interface{}
 	args[0] = ref
 	args[1] = method
@@ -190,7 +190,7 @@
 
 	res, err := proxyctx.Current.RouteCall(r.Reference, true, "Call", argsSerialized)
 	if err != nil {
-   		panic(err)
+		panic(err)
 	}
 
 	ret := [2]interface{}{}
@@ -207,7 +207,8 @@
 	return ret0, ret1
 }
 
-func (r *Member) CallNoWait( ref core.RecordRef, method string, params []byte, seed []byte, sign []byte ) {
+// CallNoWait is proxy generated method
+func (r *Member) CallNoWait(ref core.RecordRef, method string, params []byte, seed []byte, sign []byte) {
 	var args [5]interface{}
 	args[0] = ref
 	args[1] = method
@@ -228,11 +229,8 @@
 	}
 }
 
-func (r *Member) AuthorizedCall( ref core.RecordRef, delegate core.RecordRef, method string, params []byte, seed []byte, sign []byte ) ( []byte, *foundation.Error ) {
-=======
 // AuthorizedCall is proxy generated method
 func (r *Member) AuthorizedCall(ref core.RecordRef, delegate core.RecordRef, method string, params []byte, seed []byte, sign []byte) ([]byte, *foundation.Error) {
->>>>>>> 08e82629
 	var args [6]interface{}
 	args[0] = ref
 	args[1] = delegate
