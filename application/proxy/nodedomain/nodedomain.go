package nodedomain

import (
	"github.com/insolar/insolar/core"
	"github.com/insolar/insolar/logicrunner/goplugin/foundation"
	"github.com/insolar/insolar/logicrunner/goplugin/proxyctx"
)

// ClassReference to class of this contract
var ClassReference = core.NewRefFromBase58("")

// NodeDomain holds proxy type
type NodeDomain struct {
	Reference core.RecordRef
}

// ContractConstructorHolder holds logic with object construction
type ContractConstructorHolder struct {
	constructorName string
	argsSerialized  []byte
}

// AsChild saves object as child
func (r *ContractConstructorHolder) AsChild(objRef core.RecordRef) (*NodeDomain, error) {
	ref, err := proxyctx.Current.SaveAsChild(objRef, ClassReference, r.constructorName, r.argsSerialized)
	if err != nil {
		return nil, err
	}
	return &NodeDomain{Reference: ref}, nil
}

// AsDelegate saves object as delegate
func (r *ContractConstructorHolder) AsDelegate(objRef core.RecordRef) (*NodeDomain, error) {
	ref, err := proxyctx.Current.SaveAsDelegate(objRef, ClassReference, r.constructorName, r.argsSerialized)
	if err != nil {
		return nil, err
	}
	return &NodeDomain{Reference: ref}, nil
}

// GetObject returns proxy object
func GetObject(ref core.RecordRef) (r *NodeDomain) {
	return &NodeDomain{Reference: ref}
}

// GetClass returns reference to the class
func GetClass() core.RecordRef {
	return ClassReference
}

// GetImplementationFrom returns proxy to delegate of given type
func GetImplementationFrom(object core.RecordRef) (*NodeDomain, error) {
	ref, err := proxyctx.Current.GetDelegate(object, ClassReference)
	if err != nil {
		return nil, err
	}
	return GetObject(ref), nil
}

// NewNodeDomain is constructor
func NewNodeDomain() *ContractConstructorHolder {
	var args [0]interface{}

	var argsSerialized []byte
	err := proxyctx.Current.Serialize(args, &argsSerialized)
	if err != nil {
		panic(err)
	}

	return &ContractConstructorHolder{constructorName: "NewNodeDomain", argsSerialized: argsSerialized}
}

// GetReference returns reference of the object
func (r *NodeDomain) GetReference() core.RecordRef {
	return r.Reference
}

// GetClass returns reference to the class
func (r *NodeDomain) GetClass() core.RecordRef {
	return ClassReference
}

// RegisterNode is proxy generated method
func (r *NodeDomain) RegisterNode(publicKey string, numberOfBootstrapNodes int, majorityRule int, roles []string, ip string) ([]byte, error) {
	var args [5]interface{}
	args[0] = publicKey
	args[1] = numberOfBootstrapNodes
	args[2] = majorityRule
	args[3] = roles
	args[4] = ip

	var argsSerialized []byte

	ret := [2]interface{}{}
	var ret0 core.RecordRef
	ret[0] = &ret0
	var ret1 *foundation.Error
	ret[1] = &ret1

	err := proxyctx.Current.Serialize(args, &argsSerialized)
	if err != nil {
		return ret0, err
	}

	res, err := proxyctx.Current.RouteCall(r.Reference, true, "RegisterNode", argsSerialized)
	if err != nil {
		return ret0, err
	}

<<<<<<< HEAD
	ret := [2]interface{}{}
	var ret0 []byte
	ret[0] = &ret0
	var ret1 *foundation.Error
	ret[1] = &ret1

=======
>>>>>>> 278359bb
	err = proxyctx.Current.Deserialize(res, &ret)
	if err != nil {
		return ret0, err
	}

	if ret1 != nil {
		return ret0, ret1
	}
	return ret0, nil
}

// RegisterNodeNoWait is proxy generated method
<<<<<<< HEAD
func (r *NodeDomain) RegisterNodeNoWait(publicKey string, numberOfBootstrapNodes int, majorityRule int, roles []string, ip string) {
	var args [5]interface{}
	args[0] = publicKey
	args[1] = numberOfBootstrapNodes
	args[2] = majorityRule
	args[3] = roles
	args[4] = ip
=======
func (r *NodeDomain) RegisterNodeNoWait(pk string, role string) error {
	var args [2]interface{}
	args[0] = pk
	args[1] = role
>>>>>>> 278359bb

	var argsSerialized []byte

	err := proxyctx.Current.Serialize(args, &argsSerialized)
	if err != nil {
		return err
	}

	_, err = proxyctx.Current.RouteCall(r.Reference, false, "RegisterNode", argsSerialized)
	if err != nil {
		return err
	}

	return nil
}

// RemoveNode is proxy generated method
func (r *NodeDomain) RemoveNode(nodeRef core.RecordRef) error {
	var args [1]interface{}
	args[0] = nodeRef

	var argsSerialized []byte

	ret := [1]interface{}{}
	var ret0 *foundation.Error
	ret[0] = &ret0

	err := proxyctx.Current.Serialize(args, &argsSerialized)
	if err != nil {
		return err
	}

	res, err := proxyctx.Current.RouteCall(r.Reference, true, "RemoveNode", argsSerialized)
	if err != nil {
		return err
	}

	err = proxyctx.Current.Deserialize(res, &ret)
	if err != nil {
		return err
	}

	if ret0 != nil {
		return ret0
	}
	return nil
}

// RemoveNodeNoWait is proxy generated method
func (r *NodeDomain) RemoveNodeNoWait(nodeRef core.RecordRef) error {
	var args [1]interface{}
	args[0] = nodeRef

	var argsSerialized []byte

	err := proxyctx.Current.Serialize(args, &argsSerialized)
	if err != nil {
		return err
	}

	_, err = proxyctx.Current.RouteCall(r.Reference, false, "RemoveNode", argsSerialized)
	if err != nil {
		return err
	}

	return nil
}

// IsAuthorized is proxy generated method
func (r *NodeDomain) IsAuthorized(nodeRef core.RecordRef, seed []byte, signatureRaw []byte) (bool, error) {
	var args [3]interface{}
	args[0] = nodeRef
	args[1] = seed
	args[2] = signatureRaw

	var argsSerialized []byte

	ret := [2]interface{}{}
	var ret0 bool
	ret[0] = &ret0
	var ret1 *foundation.Error
	ret[1] = &ret1

	err := proxyctx.Current.Serialize(args, &argsSerialized)
	if err != nil {
		return ret0, err
	}

	res, err := proxyctx.Current.RouteCall(r.Reference, true, "IsAuthorized", argsSerialized)
	if err != nil {
		return ret0, err
	}

	err = proxyctx.Current.Deserialize(res, &ret)
	if err != nil {
		return ret0, err
	}

	if ret1 != nil {
		return ret0, ret1
	}
	return ret0, nil
}

// IsAuthorizedNoWait is proxy generated method
func (r *NodeDomain) IsAuthorizedNoWait(nodeRef core.RecordRef, seed []byte, signatureRaw []byte) error {
	var args [3]interface{}
	args[0] = nodeRef
	args[1] = seed
	args[2] = signatureRaw

	var argsSerialized []byte

	err := proxyctx.Current.Serialize(args, &argsSerialized)
	if err != nil {
		return err
	}

	_, err = proxyctx.Current.RouteCall(r.Reference, false, "IsAuthorized", argsSerialized)
	if err != nil {
		return err
	}

	return nil
}

// Authorize is proxy generated method
func (r *NodeDomain) Authorize(nodeRef core.RecordRef, seed []byte, signatureRaw []byte) (string, []core.NodeRole, error) {
	var args [3]interface{}
	args[0] = nodeRef
	args[1] = seed
	args[2] = signatureRaw

	var argsSerialized []byte

	ret := [3]interface{}{}
	var ret0 string
	ret[0] = &ret0
	var ret1 []core.NodeRole
	ret[1] = &ret1
	var ret2 *foundation.Error
	ret[2] = &ret2

	err := proxyctx.Current.Serialize(args, &argsSerialized)
	if err != nil {
		return ret0, ret1, err
	}

	res, err := proxyctx.Current.RouteCall(r.Reference, true, "Authorize", argsSerialized)
	if err != nil {
		return ret0, ret1, err
	}

	err = proxyctx.Current.Deserialize(res, &ret)
	if err != nil {
		return ret0, ret1, err
	}

	if ret2 != nil {
		return ret0, ret1, ret2
	}
	return ret0, ret1, nil
}

// AuthorizeNoWait is proxy generated method
func (r *NodeDomain) AuthorizeNoWait(nodeRef core.RecordRef, seed []byte, signatureRaw []byte) error {
	var args [3]interface{}
	args[0] = nodeRef
	args[1] = seed
	args[2] = signatureRaw

	var argsSerialized []byte

	err := proxyctx.Current.Serialize(args, &argsSerialized)
	if err != nil {
		return err
	}

	_, err = proxyctx.Current.RouteCall(r.Reference, false, "Authorize", argsSerialized)
	if err != nil {
		return err
	}

	return nil
}<|MERGE_RESOLUTION|>--- conflicted
+++ resolved
@@ -92,30 +92,21 @@
 	var argsSerialized []byte
 
 	ret := [2]interface{}{}
-	var ret0 core.RecordRef
-	ret[0] = &ret0
-	var ret1 *foundation.Error
-	ret[1] = &ret1
-
-	err := proxyctx.Current.Serialize(args, &argsSerialized)
-	if err != nil {
-		return ret0, err
-	}
-
-	res, err := proxyctx.Current.RouteCall(r.Reference, true, "RegisterNode", argsSerialized)
-	if err != nil {
-		return ret0, err
-	}
-
-<<<<<<< HEAD
-	ret := [2]interface{}{}
 	var ret0 []byte
 	ret[0] = &ret0
 	var ret1 *foundation.Error
 	ret[1] = &ret1
 
-=======
->>>>>>> 278359bb
+	err := proxyctx.Current.Serialize(args, &argsSerialized)
+	if err != nil {
+		return ret0, err
+	}
+
+	res, err := proxyctx.Current.RouteCall(r.Reference, true, "RegisterNode", argsSerialized)
+	if err != nil {
+		return ret0, err
+	}
+
 	err = proxyctx.Current.Deserialize(res, &ret)
 	if err != nil {
 		return ret0, err
@@ -128,20 +119,13 @@
 }
 
 // RegisterNodeNoWait is proxy generated method
-<<<<<<< HEAD
-func (r *NodeDomain) RegisterNodeNoWait(publicKey string, numberOfBootstrapNodes int, majorityRule int, roles []string, ip string) {
+func (r *NodeDomain) RegisterNodeNoWait(publicKey string, numberOfBootstrapNodes int, majorityRule int, roles []string, ip string) error {
 	var args [5]interface{}
 	args[0] = publicKey
 	args[1] = numberOfBootstrapNodes
 	args[2] = majorityRule
 	args[3] = roles
 	args[4] = ip
-=======
-func (r *NodeDomain) RegisterNodeNoWait(pk string, role string) error {
-	var args [2]interface{}
-	args[0] = pk
-	args[1] = role
->>>>>>> 278359bb
 
 	var argsSerialized []byte
 
