--- conflicted
+++ resolved
@@ -93,18 +93,11 @@
 	return TypeNodeJoinClaim
 }
 
-<<<<<<< HEAD
-func (njc *NodeJoinClaim) Length() uint16 {
-	return 0
-}
-
 func (nac *NodeJoinClaim) Node() core.Node {
 	// TODO: convert claim to node
 	return nil
 }
 
-=======
->>>>>>> 3f61a1a8
 // NodeJoinClaim is a type 5, len == 272.
 type NodeAnnounceClaim struct {
 	NodeJoinClaim
