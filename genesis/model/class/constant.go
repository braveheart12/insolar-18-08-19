--- conflicted
+++ resolved
@@ -31,10 +31,8 @@
 // ReferenceDomainID is a string representation of class for AddressDomain interface implementations.
 const ReferenceDomainID = "ReferenceDomain"
 
-<<<<<<< HEAD
 // ClsDomainID is a string representation of class for ClassDomain interface implementations.
 const ClsDomainID = "ClassDomain"
-=======
+
 // InstanceDomainID is a string representation of class for InstanceDomain interface implementations.
-const InstanceDomainID = "InstanceDomain"
->>>>>>> df6bbb32
+const InstanceDomainID = "InstanceDomain"