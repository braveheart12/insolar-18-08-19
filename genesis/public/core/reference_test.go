/*
 *    Copyright 2018 INS Ecosystem
 *
 *    Licensed under the Apache License, Version 2.0 (the "License");
 *    you may not use this file except in compliance with the License.
 *    You may obtain a copy of the License at
 *
 *        http://www.apache.org/licenses/LICENSE-2.0
 *
 *    Unless required by applicable law or agreed to in writing, software
 *    distributed under the License is distributed on an "AS IS" BASIS,
 *    WITHOUT WARRANTIES OR CONDITIONS OF ANY KIND, either express or implied.
 *    See the License for the specific language governing permissions and
 *    limitations under the License.
 */

package core

import (
	"fmt"
	"testing"

	"github.com/insolar/insolar/genesis/mock/storage"
	"github.com/insolar/insolar/genesis/model/class"
	"github.com/insolar/insolar/genesis/model/domain"
	"github.com/insolar/insolar/genesis/model/object"
	"github.com/insolar/insolar/genesis/model/resolver"
	"github.com/satori/go.uuid"
	"github.com/stretchr/testify/assert"
)

type mockChild struct {
	Reference      *object.Reference
	ContextStorage storage.Storage
	parent         object.Parent
}

func (c *mockChild) GetClassID() string {
	return "mockChild"
}

func (c *mockChild) GetReference() *object.Reference {
	return c.Reference
}

func (c *mockChild) GetParent() object.Parent {
	return c.parent
}

var child = &mockChild{}

type mockParent struct {
	Reference      *object.Reference
	ContextStorage storage.Storage
	parent         object.Parent
}

func (p *mockParent) GetParent() object.Parent {
	return p.parent
}

func (p *mockParent) GetClassID() string {
	return "mockParent"
}

func (p *mockParent) GetReference() *object.Reference {
	return p.Reference
}

func (p *mockParent) GetChildStorage() storage.Storage {
	return nil
}

func (p *mockParent) AddChild(child object.Child) (string, error) {
	return "", nil
}

func (p *mockParent) GetChild(key string) (object.Child, error) {
	return child, nil
}

func (p *mockParent) GetContext() []string {
	return []string{}
}

func (p *mockParent) GetContextStorage() storage.Storage {
	return p.ContextStorage
}

type mockParentWithError struct {
	mockParent
}

func (p *mockParentWithError) AddChild(child object.Child) (string, error) {
	return "", fmt.Errorf("add child error")
}

var globalParent = &mockParent{}

// Create map for global resolving
var globalResolverMap = make(map[string]object.Proxy)
var domainString = "123"
var initRefObject, _ = object.NewReference("1", domainString, object.GlobalScope)

// Create referenceDomain and its proxy
var initRefDomain = newReferenceDomain(nil)
var initRefDomainProxy = newReferenceDomainProxy(globalParent)

// Set one map for Handler and ReferenceDomain
func init() {
	globalResolverMap["123"] = globalParent
	// Create Handler empty instance
	resolverHandler := resolver.NewHandler(nil)
	// Set map to Handler.GlobalResolver
	resolverHandler.InitGlobalMap(&globalResolverMap)
	// Set map to ReferenceDomain.globalResolverMap
	initRefDomain.InitGlobalMap(&globalResolverMap)
	// Set map to ReferenceDomainProxy.ReferenceDomain.globalResolverMap
	initRefDomainProxy.instance.InitGlobalMap(&globalResolverMap)

}

func TestNewReferenceDomain(t *testing.T) {
	parent := &mockParent{}
	refDomain := newReferenceDomain(parent)

	assert.Equal(t, &referenceDomain{
		BaseDomain: *domain.NewBaseDomain(parent, ReferenceDomainName),
	}, refDomain)
}

func TestNewReferenceDomain_WithNoParent(t *testing.T) {
	refDomain := newReferenceDomain(nil)
	expected := &referenceDomain{
		BaseDomain: *domain.NewBaseDomain(nil, ReferenceDomainName),
	}
	expected.Parent = refDomain

	assert.Equal(t, expected, refDomain)
}

func TestReferenceDomain_GetClassID(t *testing.T) {
	refDomain := newReferenceDomain(nil)
	domainID := refDomain.GetClassID()
	assert.Equal(t, class.ReferenceDomainID, domainID)
}

func TestReferenceDomain_SetMap(t *testing.T) {
	refDomain := newReferenceDomain(nil)
	refDomain.globalResolverMap = nil

	newMap := make(map[string]object.Proxy)
	refDomain.InitGlobalMap(&newMap)

	assert.Equal(t, &newMap, refDomain.globalResolverMap)
}

func TestReferenceDomain_RegisterReference(t *testing.T) {
	registered, err := initRefDomain.RegisterReference(initRefObject, "mockChild")

	assert.NoError(t, err)

	_, err = uuid.FromString(registered)
	assert.NoError(t, err)
}

func TestReferenceDomain_RegisterReference_GetObject_Error(t *testing.T) {
	refObject, err := object.NewReference("1", "234", object.GlobalScope)
	assert.NoError(t, err)

	registered, err := initRefDomain.RegisterReference(refObject, "classID")

	assert.Equal(t, "", registered)
	assert.EqualError(t, err, "reference with address `#234.#1` not found")
}

func TestReferenceDomain_ResolveReference(t *testing.T) {
	refObject, err := object.NewReference("1", "123", object.GlobalScope)
	assert.NoError(t, err)

	registered, err := initRefDomain.RegisterReference(refObject, "mockChild")
	assert.NoError(t, err)

	resolved, err := initRefDomain.ResolveReference(registered)

	assert.NoError(t, err)
	assert.Equal(t, refObject, resolved)
}

func TestReferenceDomain_ResolveReference_IncorrectRef(t *testing.T) {
	refDomain := newReferenceDomain(nil)
	_, err := refDomain.ResolveReference("1")
	assert.EqualError(t, err, "object with record 1 does not exist")
}

func TestNewReferenceDomainProxy(t *testing.T) {
	parent := &mockParent{}
	refDomainProxy := newReferenceDomainProxy(parent)

	assert.Equal(t, &referenceDomainProxy{
		instance: newReferenceDomain(parent),
	}, refDomainProxy)
}

func TestReferenceDomainProxy_SetMap(t *testing.T) {
	refDomain := newReferenceDomainProxy(nil)
	refDomain.instance.globalResolverMap = nil

	newMap := make(map[string]object.Proxy)
	refDomain.InitGlobalMap(&newMap)

	assert.Equal(t, &newMap, refDomain.instance.globalResolverMap)
}

func TestReferenceDomainProxy_RegisterReference(t *testing.T) {
	record := "1"
	refObject, err := object.NewReference(record, domainString, object.GlobalScope)
	assert.NoError(t, err)

	registered, err := initRefDomainProxy.RegisterReference(refObject, "mockChild")
	assert.NoError(t, err)

	_, err = uuid.FromString(registered)
	assert.NoError(t, err)
}

func TestReferenceDomainProxy_ResolveReference(t *testing.T) {
	refObject, err := object.NewReference("1", domainString, object.GlobalScope)
	assert.NoError(t, err)

	registered, err := initRefDomainProxy.RegisterReference(refObject, "mockChild")
	assert.NoError(t, err)

	resolved, err := initRefDomainProxy.ResolveReference(registered)

	assert.NoError(t, err)
	assert.Equal(t, refObject, resolved)
}

func TestReferenceDomainProxy_ResolveReference_IncorrectRef(t *testing.T) {
	parent := &mockParent{}
	refDomainProxy := newReferenceDomainProxy(parent)

	_, err := refDomainProxy.ResolveReference("1")
	assert.EqualError(t, err, "object with record 1 does not exist")
}

func TestReferenceDomainProxy_GetReference(t *testing.T) {
	parent := &mockParent{}
	refDomainProxy := newReferenceDomainProxy(parent)

	reference := refDomainProxy.GetReference()
	// TODO should return actual reference
	assert.Nil(t, reference)
}

func TestReferenceDomainProxy_GetParent(t *testing.T) {
	parent := &mockParent{}
	refDomainProxy := newReferenceDomainProxy(parent)

	returnedParent := refDomainProxy.GetParent()
	assert.Equal(t, parent, returnedParent)
}

func TestReferenceDomainProxy_GetClassID(t *testing.T) {
	parent := &mockParent{}
	refDomainProxy := newReferenceDomainProxy(parent)

	id := refDomainProxy.GetClassID()
	assert.Equal(t, class.ReferenceDomainID, id)
}

func TestNewReferenceDomainFactory(t *testing.T) {
	parent := &mockParent{}
	expected := &referenceDomainFactory{parent: parent}
	factory := NewReferenceDomainFactory(parent)

	assert.Equal(t, expected, factory)
}

func TestReferenceDomainFactory_GetClassID(t *testing.T) {
	parent := &mockParent{}
	factory := NewReferenceDomainFactory(parent)
	id := factory.GetClassID()

	assert.Equal(t, class.ReferenceDomainID, id)
}

func TestReferenceDomainFactory_GetReference(t *testing.T) {
	parent := &mockParent{}
	factory := NewReferenceDomainFactory(parent)
	reference := factory.GetReference()

	assert.Nil(t, reference)
}

func TestReferenceDomainFactory_Create(t *testing.T) {
	parent := &mockParent{}
<<<<<<< HEAD
	factory := NewReferenceDomainFactory(parent)
	refDomainProxy := factory.Create(parent)
=======
	factory := NewReferenceDomainFactory()
	proxy, err := factory.Create(parent)
>>>>>>> 988809e1

	assert.NoError(t, err)
	assert.Equal(t, &referenceDomainProxy{
		instance: newReferenceDomain(parent),
	}, proxy)
}

func TestReferenceDomainFactory_CreateWithError(t *testing.T) {
	parent := &mockParentWithError{}
<<<<<<< HEAD
	factory := NewReferenceDomainFactory(parent)
	refDomainProxy := factory.Create(parent)
=======
	factory := NewReferenceDomainFactory()
	proxy, err := factory.Create(parent)
>>>>>>> 988809e1

	assert.EqualError(t, err, "add child error")
	assert.Nil(t, proxy)
}<|MERGE_RESOLUTION|>--- conflicted
+++ resolved
@@ -296,13 +296,8 @@
 
 func TestReferenceDomainFactory_Create(t *testing.T) {
 	parent := &mockParent{}
-<<<<<<< HEAD
-	factory := NewReferenceDomainFactory(parent)
-	refDomainProxy := factory.Create(parent)
-=======
-	factory := NewReferenceDomainFactory()
+	factory := NewReferenceDomainFactory(parent)
 	proxy, err := factory.Create(parent)
->>>>>>> 988809e1
 
 	assert.NoError(t, err)
 	assert.Equal(t, &referenceDomainProxy{
@@ -312,13 +307,8 @@
 
 func TestReferenceDomainFactory_CreateWithError(t *testing.T) {
 	parent := &mockParentWithError{}
-<<<<<<< HEAD
-	factory := NewReferenceDomainFactory(parent)
-	refDomainProxy := factory.Create(parent)
-=======
-	factory := NewReferenceDomainFactory()
+	factory := NewReferenceDomainFactory(parent)
 	proxy, err := factory.Create(parent)
->>>>>>> 988809e1
 
 	assert.EqualError(t, err, "add child error")
 	assert.Nil(t, proxy)
