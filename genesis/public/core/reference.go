--- conflicted
+++ resolved
@@ -120,39 +120,38 @@
 }
 
 // RegisterReference is a proxy call for instance method.
-<<<<<<< HEAD
-func (rdp *referenceDomainProxy) RegisterReference(address *object.Reference, classID string) (string, error) {
+
+func (rdp *referenceDomainProxy) RegisterReference(address object.Reference, classID string) (string, error) {
 	return rdp.Instance.(ReferenceDomain).RegisterReference(address, classID)
 }
 
 // ResolveReference is a proxy call for instance method.
-func (rdp *referenceDomainProxy) ResolveReference(record string) (*object.Reference, error) {
+func (rdp *referenceDomainProxy) ResolveReference(record string) (object.Reference, error) {
 	return rdp.Instance.(ReferenceDomain).ResolveReference(record)
-=======
-func (rdp *referenceDomainProxy) RegisterReference(address object.Reference, classID string) (string, error) {
-	return rdp.instance.RegisterReference(address, classID)
-}
+	/*func (rdp *referenceDomainProxy) RegisterReference(address object.Reference, classID string) (string, error) {
+	  	return rdp.instance.RegisterReference(address, classID)
+	  }
 
-// ResolveReference is a proxy call for instance method.
-func (rdp *referenceDomainProxy) ResolveReference(record string) (object.Reference, error) {
-	return rdp.instance.ResolveReference(record)
-}
+	  // ResolveReference is a proxy call for instance method.
+	  func (rdp *referenceDomainProxy) ResolveReference(record string) (object.Reference, error) {
+	  	return rdp.instance.ResolveReference(record)
+	  }
 
-// GetReference is a proxy call for instance method.
-func (rdp *referenceDomainProxy) GetReference() object.Reference {
-	return rdp.instance.GetReference()
-}
+	  // GetReference is a proxy call for instance method.
+	  func (rdp *referenceDomainProxy) GetReference() object.Reference {
+	  	return rdp.instance.GetReference()
+	  }
 
-// GetParent is a proxy call for instance method.
-func (rdp *referenceDomainProxy) GetParent() object.Parent {
-	return rdp.instance.GetParent()
+	  // GetParent is a proxy call for instance method.
+	  func (rdp *referenceDomainProxy) GetParent() object.Parent {
+	  	return rdp.instance.GetParent()
+	*/
 }
 
 // GetClassID is a proxy call for instance method.
-func (rdp *referenceDomainProxy) GetClassID() string {
+/*func (rdp *referenceDomainProxy) GetClassID() string {
 	return class.ReferenceDomainID
->>>>>>> 30eabc57
-}
+}*/
 
 // InitGlobalMap is a proxy call for instance method.
 func (rdp *referenceDomainProxy) InitGlobalMap(globalInstanceMap *map[string]resolver.Proxy) {
@@ -186,13 +185,8 @@
 	return nil
 }
 
-<<<<<<< HEAD
 // Create factory method for new ReferenceDomain instances.
-func (adf *referenceDomainFactory) Create(parent object.Parent) (resolver.Proxy, error) {
-=======
-// Create is a factory method for new ReferenceDomain instances.
-func (rdf *referenceDomainFactory) Create(parent object.Parent) (object.Proxy, error) {
->>>>>>> 30eabc57
+func (rdf *referenceDomainFactory) Create(parent object.Parent) (resolver.Proxy, error) {
 	proxy := newReferenceDomainProxy(parent)
 	_, err := parent.AddChild(proxy)
 	if err != nil {
