--- conflicted
+++ resolved
@@ -162,16 +162,11 @@
 	return nil
 }
 
-<<<<<<< HEAD
-func (adf *referenceDomainFactory) SetReference(reference *object.Reference) {
+func (rdf *referenceDomainFactory) SetReference(reference object.Reference) {
 }
 
 // Create factory method for new ReferenceDomain instances.
-func (adf *referenceDomainFactory) Create(parent object.Parent) (object.Proxy, error) {
-=======
-// Create is a factory method for new ReferenceDomain instances.
 func (rdf *referenceDomainFactory) Create(parent object.Parent) (resolver.Proxy, error) {
->>>>>>> 46eac837
 	proxy := newReferenceDomainProxy(parent)
 	_, err := parent.AddChild(proxy)
 	if err != nil {
