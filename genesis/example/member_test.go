/*
 *    Copyright 2018 INS Ecosystem
 *
 *    Licensed under the Apache License, Version 2.0 (the "License");
 *    you may not use this file except in compliance with the License.
 *    You may obtain a copy of the License at
 *
 *        http://www.apache.org/licenses/LICENSE-2.0
 *
 *    Unless required by applicable law or agreed to in writing, software
 *    distributed under the License is distributed on an "AS IS" BASIS,
 *    WITHOUT WARRANTIES OR CONDITIONS OF ANY KIND, either express or implied.
 *    See the License for the specific language governing permissions and
 *    limitations under the License.
 */

package example

import (
	"testing"

	"github.com/insolar/insolar/genesis/mock/storage"
	"github.com/insolar/insolar/genesis/model/class"
	"github.com/insolar/insolar/genesis/model/contract"
	"github.com/insolar/insolar/genesis/model/object"
	"github.com/stretchr/testify/assert"
)

type BaseComposite struct{}

func (c *BaseComposite) GetInterfaceKey() string {
	return "BaseComposite"
}

func (c *BaseComposite) GetClassID() string {
	return "BaseComposite"
}

func (c *BaseComposite) GetClass() object.Proxy {
	return nil
}

func (c *BaseComposite) GetParent() object.Parent {
	return nil
}

func (c *BaseComposite) GetReference() object.Reference {
	return nil
}

func (c *BaseComposite) SetReference(reference object.Reference) {}

type MockBaseCompositeFactory struct{}

func (bcf *MockBaseCompositeFactory) SetReference(reference object.Reference) {
}

func (bcf *MockBaseCompositeFactory) GetReference() object.Reference {
	return nil
}

func (bcf *MockBaseCompositeFactory) GetParent() object.Parent {
	return nil
}

func (bcf *MockBaseCompositeFactory) GetClassID() string {
	return "BaseCompositeFactory_ID"
}

func (bcf *MockBaseCompositeFactory) GetClass() object.Proxy {
	return nil
}

func (bcf *MockBaseCompositeFactory) GetInterfaceKey() string {
	return class.MemberID
}

func (bcf *MockBaseCompositeFactory) Create(parent object.Parent) (object.Composite, error) {
	return &BaseComposite{}, nil
}

func TestNewMember(t *testing.T) {
	factory := &mockFactory{}
	parent := &mockParent{}
	testMember, err := newMember(parent, factory)

	assert.NoError(t, err)
	expectedMember := &member{
		BaseSmartContract: *contract.NewBaseSmartContract(parent, factory),
	}
	assert.Equal(t, expectedMember, testMember)
}

func TestNewMember_WithNilParent(t *testing.T) {
	factory := &mockFactory{}
	_, err := newMember(nil, factory)
	assert.EqualError(t, err, "parent must not be nil")
}

func TestMember_GetClassID(t *testing.T) {
	factory := &mockFactory{}
	parent := &mockParent{}
	testMember, _ := newMember(parent, factory)

	memberID := testMember.GetClassID()
	assert.Equal(t, class.MemberID, memberID)
}

func TestMember_GetUsername(t *testing.T) {
	factory := &mockFactory{}
	parent := &mockParent{}
	testMember, _ := newMember(parent, factory)

	username := testMember.GetUsername()
	assert.Equal(t, "", username)
}

func TestMember_GetPublicKey(t *testing.T) {
	factory := &mockFactory{}
	parent := &mockParent{}
	testMember, _ := newMember(parent, factory)

	publicKey := testMember.GetPublicKey()
	assert.Equal(t, "", publicKey)
}

func TestNewMemberProxy(t *testing.T) {
	factory := &mockFactory{}
	parent := &mockParent{}
	_, err := newMember(parent, factory)
	assert.NoError(t, err)

	proxy, err := newMemberProxy(parent, factory)
	assert.NoError(t, err)

	expectedMember := &member{
		BaseSmartContract: *contract.NewBaseSmartContract(parent, factory),
	}

	expectedMember.CompositeMap = make(map[string]object.Reference)
	expectedMember.ChildStorage = storage.NewMapStorage()
	assert.Equal(t, &memberProxy{
		BaseSmartContractProxy: contract.BaseSmartContractProxy{
			Instance: expectedMember,
		},
	}, proxy)
}

func TestNewMemberProxy_WithNilParent(t *testing.T) {
	factory := &mockFactory{}
	_, err := newMemberProxy(nil, factory)
	assert.EqualError(t, err, "parent must not be nil")
}

func TestMemberProxy_GetUsername(t *testing.T) {
	factory := &mockFactory{}
	parent := &mockParent{}
	proxy, _ := newMemberProxy(parent, factory)

	username := proxy.GetUsername()
	assert.Equal(t, "", username)
}

func TestMemberProxy_GetPublicKey(t *testing.T) {
	factory := &mockFactory{}
	parent := &mockParent{}
	proxy, _ := newMemberProxy(parent, factory)

	publicKey := proxy.GetPublicKey()
	assert.Equal(t, "", publicKey)
}

func TestMemberProxy_GetOrCreateComposite_Get(t *testing.T) {
	factory := &mockFactory{}
	parent := &mockParent{}
	proxy, _ := newMemberProxy(parent, factory)
	composite := &BaseComposite{}
	compositeFactory := &MockBaseCompositeFactory{}

	res, err := proxy.GetOrCreateComposite(compositeFactory)

	assert.NoError(t, err)
	assert.Equal(t, composite, res)
}

func TestMemberProxy_GetOrCreateComposite_Create(t *testing.T) {
	factory := &mockFactory{}
	parent := &mockParent{}
<<<<<<< HEAD
	proxy, _ := newMemberProxy(parent, factory)
	composite := &BaseComposite{}
=======
	proxy, _ := newMemberProxy(parent)
>>>>>>> 0a639899
	compositeFactory := &MockBaseCompositeFactory{}

	_, err := proxy.GetOrCreateComposite(compositeFactory)
	assert.NoError(t, err)
	assert.Len(t, proxy.Instance.(*member).CompositeMap, 1)

	ref := proxy.Instance.(*member).CompositeMap[compositeFactory.GetInterfaceKey()]

	record := proxy.Instance.(*member).ChildStorage.GetKeys()[0]

	assert.Equal(t, record, ref.GetRecord())
	assert.Equal(t, "", ref.GetDomain())
	assert.Equal(t, object.ChildScope, ref.GetScope())
}

func TestNewMemberFactory(t *testing.T) {
	parent := &mockParent{}
	expected := &memberFactory{parent: parent}

	factory := NewMemberFactory(parent)

	assert.Equal(t, expected, factory)
}

func TestMemberFactory_GetClassID(t *testing.T) {
	parent := &mockParent{}
	factory := NewMemberFactory(parent)
	id := factory.GetClassID()

	assert.Equal(t, class.MemberID, id)
}

func TestMemberFactory_GetParent(t *testing.T) {
	parent := &mockParent{}
	factory := NewMemberFactory(parent)
	p := factory.GetParent()

	assert.Equal(t, parent, p)
}

func TestMemberFactory_Create(t *testing.T) {
	parent := &mockParent{}
	mFactory := NewMemberFactory(parent)

	proxy, err := mFactory.Create(parent)

	assert.NoError(t, err)

	expectedMember := &member{
		BaseSmartContract: *contract.NewBaseSmartContract(parent, mFactory),
	}

	expectedMember.CompositeMap = make(map[string]object.Reference)
	expectedMember.ChildStorage = storage.NewMapStorage()
	assert.Equal(t, &memberProxy{
		BaseSmartContractProxy: contract.BaseSmartContractProxy{
			Instance: expectedMember,
		},
	}, proxy)
}

func TestMemberFactory_CreateWithNoParent(t *testing.T) {
	parent := &mockParent{}
	factory := NewMemberFactory(parent)
	proxy, err := factory.Create(nil)

	assert.EqualError(t, err, "parent must not be nil")
	assert.Nil(t, proxy)
}

func TestMemberFactory_CreateWithError(t *testing.T) {
	parent := &mockParentWithError{}
	factory := NewMemberFactory(parent)
	proxy, err := factory.Create(parent)

	assert.EqualError(t, err, "add child error")
	assert.Nil(t, proxy)
}<|MERGE_RESOLUTION|>--- conflicted
+++ resolved
@@ -26,7 +26,9 @@
 	"github.com/stretchr/testify/assert"
 )
 
-type BaseComposite struct{}
+type BaseComposite struct {
+	class object.CompositeFactory
+}
 
 func (c *BaseComposite) GetInterfaceKey() string {
 	return "BaseComposite"
@@ -37,7 +39,7 @@
 }
 
 func (c *BaseComposite) GetClass() object.Proxy {
-	return nil
+	return c.class
 }
 
 func (c *BaseComposite) GetParent() object.Parent {
@@ -76,7 +78,9 @@
 }
 
 func (bcf *MockBaseCompositeFactory) Create(parent object.Parent) (object.Composite, error) {
-	return &BaseComposite{}, nil
+	return &BaseComposite{
+		class: bcf,
+	}, nil
 }
 
 func TestNewMember(t *testing.T) {
@@ -174,8 +178,10 @@
 	factory := &mockFactory{}
 	parent := &mockParent{}
 	proxy, _ := newMemberProxy(parent, factory)
-	composite := &BaseComposite{}
 	compositeFactory := &MockBaseCompositeFactory{}
+	composite := &BaseComposite{
+		class: compositeFactory,
+	}
 
 	res, err := proxy.GetOrCreateComposite(compositeFactory)
 
@@ -186,12 +192,7 @@
 func TestMemberProxy_GetOrCreateComposite_Create(t *testing.T) {
 	factory := &mockFactory{}
 	parent := &mockParent{}
-<<<<<<< HEAD
-	proxy, _ := newMemberProxy(parent, factory)
-	composite := &BaseComposite{}
-=======
-	proxy, _ := newMemberProxy(parent)
->>>>>>> 0a639899
+	proxy, _ := newMemberProxy(parent, factory)
 	compositeFactory := &MockBaseCompositeFactory{}
 
 	_, err := proxy.GetOrCreateComposite(compositeFactory)
