/*
 *    Copyright 2018 INS Ecosystem
 *
 *    Licensed under the Apache License, Version 2.0 (the "License");
 *    you may not use this file except in compliance with the License.
 *    You may obtain a copy of the License at
 *
 *        http://www.apache.org/licenses/LICENSE-2.0
 *
 *    Unless required by applicable law or agreed to in writing, software
 *    distributed under the License is distributed on an "AS IS" BASIS,
 *    WITHOUT WARRANTIES OR CONDITIONS OF ANY KIND, either express or implied.
 *    See the License for the specific language governing permissions and
 *    limitations under the License.
 */

package example

import (
	"fmt"

	"github.com/insolar/insolar/genesis/model/class"
	"github.com/insolar/insolar/genesis/model/contract"
	"github.com/insolar/insolar/genesis/model/object"
)

type Member interface {
	object.ComposingContainer
	contract.SmartContract
	GetUsername() string
	GetPublicKey() string
}

type member struct {
	contract.BaseSmartContract
	username  string
	publicKey string
}

// newMember creates new instance of member.
func newMember(parent object.Parent) (Member, error) {
	if parent == nil {
		return nil, fmt.Errorf("parent must not be nil")
	}
	return &member{
		BaseSmartContract: *contract.NewBaseSmartContract(parent),
	}, nil
}

// GetClassID returns string representation of member's class.
func (m *member) GetClassID() string {
	return class.MemberID
}

// GetUsername returns member's username.
func (m *member) GetUsername() string {
	return m.username
}

// GetPublicKey returns member's public key.
func (m *member) GetPublicKey() string {
	return m.publicKey
}

type memberProxy struct {
	contract.BaseSmartContractProxy
}

// newMemberProxy creates new proxy and associates it with new instance of Member.
func newMemberProxy(parent object.Parent) (*memberProxy, error) {
	instance, err := newMember(parent)
	if err != nil {
		return nil, err
	}
	return &memberProxy{
		BaseSmartContractProxy: contract.BaseSmartContractProxy{
			Instance: instance,
		},
	}, nil
}

// GetUsername is a proxy call for instance method.
func (mp *memberProxy) GetUsername() string {
	return mp.Instance.(Member).GetUsername()
}

// GetPublicKey is a proxy call for instance method.
func (mp *memberProxy) GetPublicKey() string {
	return mp.Instance.(Member).GetPublicKey()
}

// CreateComposite is a proxy call for instance method.
func (mp *memberProxy) CreateComposite(compositeFactory object.CompositeFactory) (object.Composite, error) {
	return mp.Instance.(Member).CreateComposite(compositeFactory)
}

// GetComposite is a proxy call for instance method.
<<<<<<< HEAD
func (mp *memberProxy) GetComposite(interfaceKey string, classId string) (factory.Composite, error) {
	return mp.Instance.(Member).GetComposite(interfaceKey, classId)
=======
func (mp *memberProxy) GetComposite(interfaceKey string) (object.Composite, error) {
	return mp.Instance.(Member).GetComposite(interfaceKey)
>>>>>>> 69742dba
}

// GetOrCreateComposite is a proxy call for instance method.
func (mp *memberProxy) GetOrCreateComposite(compositeFactory object.CompositeFactory) (object.Composite, error) {
	return mp.Instance.(Member).GetOrCreateComposite(compositeFactory)
}

type memberFactory struct {
	object.BaseProxy
	parent object.Parent
}

// NewMemberFactory creates new factory for Member.
func NewMemberFactory(parent object.Parent) object.Factory {
	return &memberFactory{
		parent: parent,
	}
}

// GetClassID returns string representation of Member's class.
func (mf *memberFactory) GetClassID() string {
	return class.MemberID
}

// GetParent returns parent.
func (mf *memberFactory) GetParent() object.Parent {
	return mf.parent
}

// Create is a factory method for new Member instances.
func (mf *memberFactory) Create(parent object.Parent) (object.Proxy, error) {
	proxy, err := newMemberProxy(parent)
	if err != nil {
		return nil, err
	}

	_, err = parent.AddChild(proxy)
	if err != nil {
		return nil, err
	}
	return proxy, nil
}<|MERGE_RESOLUTION|>--- conflicted
+++ resolved
@@ -95,13 +95,8 @@
 }
 
 // GetComposite is a proxy call for instance method.
-<<<<<<< HEAD
-func (mp *memberProxy) GetComposite(interfaceKey string, classId string) (factory.Composite, error) {
-	return mp.Instance.(Member).GetComposite(interfaceKey, classId)
-=======
-func (mp *memberProxy) GetComposite(interfaceKey string) (object.Composite, error) {
-	return mp.Instance.(Member).GetComposite(interfaceKey)
->>>>>>> 69742dba
+func (mp *memberProxy) GetComposite(interfaceKey string, classID string) (object.Composite, error) {
+	return mp.Instance.(Member).GetComposite(interfaceKey, classID)
 }
 
 // GetOrCreateComposite is a proxy call for instance method.
