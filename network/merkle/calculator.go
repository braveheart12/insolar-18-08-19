//
// Modified BSD 3-Clause Clear License
//
// Copyright (c) 2019 Insolar Technologies GmbH
//
// All rights reserved.
//
// Redistribution and use in source and binary forms, with or without modification,
// are permitted (subject to the limitations in the disclaimer below) provided that
// the following conditions are met:
//  * Redistributions of source code must retain the above copyright notice, this list
//    of conditions and the following disclaimer.
//  * Redistributions in binary form must reproduce the above copyright notice, this list
//    of conditions and the following disclaimer in the documentation and/or other materials
//    provided with the distribution.
//  * Neither the name of Insolar Technologies GmbH nor the names of its contributors
//    may be used to endorse or promote products derived from this software without
//    specific prior written permission.
//
// NO EXPRESS OR IMPLIED LICENSES TO ANY PARTY'S PATENT RIGHTS ARE GRANTED
// BY THIS LICENSE. THIS SOFTWARE IS PROVIDED BY THE COPYRIGHT HOLDERS
// AND CONTRIBUTORS "AS IS" AND ANY EXPRESS OR IMPLIED WARRANTIES,
// INCLUDING, BUT NOT LIMITED TO, THE IMPLIED WARRANTIES OF MERCHANTABILITY
// AND FITNESS FOR A PARTICULAR PURPOSE ARE DISCLAIMED. IN NO EVENT SHALL
// THE COPYRIGHT HOLDER OR CONTRIBUTORS BE LIABLE FOR ANY DIRECT, INDIRECT,
// INCIDENTAL, SPECIAL, EXEMPLARY, OR CONSEQUENTIAL DAMAGES (INCLUDING,
// BUT NOT LIMITED TO, PROCUREMENT OF SUBSTITUTE GOODS OR SERVICES; LOSS
// OF USE, DATA, OR PROFITS; OR BUSINESS INTERRUPTION) HOWEVER CAUSED AND
// ON ANY THEORY OF LIABILITY, WHETHER IN CONTRACT, STRICT LIABILITY, OR TORT
// (INCLUDING NEGLIGENCE OR OTHERWISE) ARISING IN ANY WAY OUT OF THE USE
// OF THIS SOFTWARE, EVEN IF ADVISED OF THE POSSIBILITY OF SUCH DAMAGE.
//
// Notwithstanding any other provisions of this license, it is prohibited to:
//    (a) use this software,
//
//    (b) prepare modifications and derivative works of this software,
//
//    (c) distribute this software (including without limitation in source code, binary or
//        object code form), and
//
//    (d) reproduce copies of this software
//
//    for any commercial purposes, and/or
//
//    for the purposes of making available this software to third parties as a service,
//    including, without limitation, any software-as-a-service, platform-as-a-service,
//    infrastructure-as-a-service or other similar online service, irrespective of
//    whether it competes with the products or services of Insolar Technologies GmbH.
//

package merkle

import (
	"context"
	"crypto"

	"github.com/insolar/insolar/insolar"
	"github.com/pkg/errors"
)

type stater interface {
	State() ([]byte, error)
}

type calculator struct {
<<<<<<< HEAD
=======
	ArtifactManager            stater                             `inject:""`
>>>>>>> 115c237c
	NodeNetwork                insolar.NodeNetwork                `inject:""`
	PlatformCryptographyScheme insolar.PlatformCryptographyScheme `inject:""`
	CryptographyService        insolar.CryptographyService        `inject:""`

	merkleHelper *merkleHelper
}

func NewCalculator() Calculator {
	return &calculator{}
}

func (c *calculator) Init(ctx context.Context) error {
	c.merkleHelper = newMerkleHelper(c.PlatformCryptographyScheme)
	return nil
}

func (c *calculator) GetPulseProof(entry *PulseEntry, stateHash OriginHash) (OriginHash, *PulseProof, error) {

	pulseHash := entry.hash(c.merkleHelper)
	nodeInfoHash := c.merkleHelper.nodeInfoHash(pulseHash, stateHash)

	signature, err := c.CryptographyService.Sign(nodeInfoHash)
	if err != nil {
		return nil, nil, errors.Wrap(err, "[ GetPulseProof ] Failed to sign node info hash")
	}

	return pulseHash, &PulseProof{
		BaseProof: BaseProof{
			Signature: *signature,
		},
		StateHash: stateHash,
	}, nil
}

func (c *calculator) GetGlobuleProof(entry *GlobuleEntry) (OriginHash, *GlobuleProof, error) {
	nodeRoot, err := entry.hash(c.merkleHelper)
	if err != nil {
		return nil, nil, errors.Wrap(err, "[ GetGlobuleProof ] Failed to calculate node root")
	}

	nodeCount := uint32(len(entry.ProofSet))
	globuleInfoHash := c.merkleHelper.globuleInfoHash(entry.PrevCloudHash, uint32(entry.GlobuleID), nodeCount)
	globuleHash := c.merkleHelper.globuleHash(globuleInfoHash, nodeRoot)

	signature, err := c.CryptographyService.Sign(globuleHash)
	if err != nil {
		return nil, nil, errors.Wrap(err, "[ GetGlobuleProof ] Failed to sign globule hash")
	}

	return globuleHash, &GlobuleProof{
		BaseProof: BaseProof{
			Signature: *signature,
		},
		PrevCloudHash: entry.PrevCloudHash,
		GlobuleID:     entry.GlobuleID,
		NodeCount:     nodeCount,
		NodeRoot:      nodeRoot,
	}, nil
}

func (c *calculator) GetCloudProof(entry *CloudEntry) (OriginHash, *CloudProof, error) {
	cloudHash, err := entry.hash(c.merkleHelper)
	if err != nil {
		return nil, nil, errors.Wrap(err, "[ GetCloudProof ] Failed to calculate cloud hash")
	}

	signature, err := c.CryptographyService.Sign(cloudHash)
	if err != nil {
		return nil, nil, errors.Wrap(err, "[ GetCloudProof ] Failed to sign cloud hash")
	}

	return cloudHash, &CloudProof{
		BaseProof: BaseProof{
			Signature: *signature,
		},
	}, nil
}

func (c *calculator) IsValid(proof Proof, hash OriginHash, publicKey crypto.PublicKey) bool {
	return c.CryptographyService.Verify(publicKey, proof.signature(), proof.hash(hash, c.merkleHelper))
}<|MERGE_RESOLUTION|>--- conflicted
+++ resolved
@@ -63,10 +63,7 @@
 }
 
 type calculator struct {
-<<<<<<< HEAD
-=======
 	ArtifactManager            stater                             `inject:""`
->>>>>>> 115c237c
 	NodeNetwork                insolar.NodeNetwork                `inject:""`
 	PlatformCryptographyScheme insolar.PlatformCryptographyScheme `inject:""`
 	CryptographyService        insolar.CryptographyService        `inject:""`
