--- conflicted
+++ resolved
@@ -56,11 +56,6 @@
 	"context"
 	"crypto"
 	"fmt"
-<<<<<<< HEAD
-	"github.com/insolar/insolar/network/consensus"
-	"github.com/stretchr/testify/require"
-=======
->>>>>>> 2efb9f24
 	"strconv"
 	"strings"
 	"sync"
@@ -68,12 +63,8 @@
 	"testing"
 	"time"
 
-<<<<<<< HEAD
-	"github.com/insolar/insolar/network/consensus/gcpv2/api/member"
-=======
 	"github.com/insolar/insolar/network/consensus"
 	"github.com/stretchr/testify/require"
->>>>>>> 2efb9f24
 
 	"github.com/insolar/insolar/network/rules"
 
@@ -132,11 +123,7 @@
 
 func newFixture(t *testing.T) *fixture {
 	return &fixture{
-<<<<<<< HEAD
 		ctx:            initLogger(inslogger.TestContext(t), insolar.DebugLevel),
-=======
-		ctx:            initLogger(inslogger.TestContext(t), insolar.InfoLevel),
->>>>>>> 2efb9f24
 		bootstrapNodes: make([]*networkNode, 0),
 		networkNodes:   make([]*networkNode, 0),
 	}
@@ -294,13 +281,8 @@
 	results := make(chan error, len(nodes))
 	startNode := func(node *networkNode) {
 		err := node.componentManager.Start(node.ctx)
-<<<<<<< HEAD
-		node.serviceNetwork.RegisterConsensusFinishedNotifier(func(_ member.OpMode, _ member.Power, number insolar.PulseNumber) {
-			node.consensusResult <- number
-=======
 		node.serviceNetwork.RegisterConsensusFinishedNotifier(func(report network.Report) {
 			node.consensusResult <- report.PulseNumber
->>>>>>> 2efb9f24
 		})
 		results <- err
 	}
