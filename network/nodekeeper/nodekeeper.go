/*
 *    Copyright 2018 Insolar
 *
 *    Licensed under the Apache License, Version 2.0 (the "License");
 *    you may not use this file except in compliance with the License.
 *    You may obtain a copy of the License at
 *
 *        http://www.apache.org/licenses/LICENSE-2.0
 *
 *    Unless required by applicable law or agreed to in writing, software
 *    distributed under the License is distributed on an "AS IS" BASIS,
 *    WITHOUT WARRANTIES OR CONDITIONS OF ANY KIND, either express or implied.
 *    See the License for the specific language governing permissions and
 *    limitations under the License.
 */

package nodekeeper

import (
	"bytes"
	"encoding/binary"
	"fmt"
	"hash"
	"sort"
	"sync"
	"time"

	"github.com/insolar/insolar/core"
	"github.com/insolar/insolar/log"
	"github.com/pkg/errors"
	"golang.org/x/crypto/sha3"
)

type NodeKeeper interface {
	// GetSelf get active node for the current insolard. Returns nil if the current insolard is not an active node
	GetSelf() *core.ActiveNode
	// GetActiveNode get active node by its reference. Returns nil if node is not found.
	GetActiveNode(ref core.RecordRef) *core.ActiveNode
	// GetActiveNodes get active nodes.
	GetActiveNodes() []*core.ActiveNode
	// AddActiveNodes set active nodes.
	AddActiveNodes([]*core.ActiveNode)
	// GetUnsyncHash get hash computed based on the list of unsync nodes, and the size of this list.
	GetUnsyncHash() (hash []byte, unsyncCount int, err error)
	// GetUnsync gets the local unsync list (excluding other nodes unsync lists).
	GetUnsync() []*core.ActiveNode
	// SetPulse sets internal PulseNumber to number. Returns true if set was successful, false if number is less
	// or equal to internal PulseNumber
	SetPulse(number core.PulseNumber) bool
	// Sync initiate transferring unsync -> sync, sync -> active. If approved is false, unsync is not transferred to sync.
	// If number is less than internal PulseNumber then ignore Sync.
	Sync(approved bool, number core.PulseNumber)
	// AddUnsync add unsync node to the local unsync list.
	// Returns error if node's PulseNumber is not equal to the NodeKeeper internal PulseNumber.
	AddUnsync(*core.ActiveNode) error
	// AddUnsyncGossip merge unsync list from another node to the local unsync list.
	// Returns error if:
	// 1. One of the nodes' PulseNumber is not equal to the NodeKeeper internal PulseNumber;
	// 2. One of the nodes' reference is equal to one of the local unsync nodes' reference.
	AddUnsyncGossip([]*core.ActiveNode) error
}

// NewNodeKeeper create new NodeKeeper. unsyncDiscardAfter = timeout after which each unsync node is discarded.
func NewNodeKeeper(nodeID core.RecordRef, unsyncDiscardAfter time.Duration) NodeKeeper {
	return &nodekeeper{
		nodeID:       nodeID,
		state:        undefined,
		timeout:      unsyncDiscardAfter,
		active:       make(map[core.RecordRef]*core.ActiveNode),
		sync:         make([]*core.ActiveNode, 0),
		unsync:       make([]*core.ActiveNode, 0),
		unsyncGossip: make(map[core.RecordRef]*core.ActiveNode),
	}
}

type nodekeeperState uint8

const (
	undefined = nodekeeperState(iota + 1)
	awaitUnsync
	hashCalculated
	synced
)

type nodekeeper struct {
	nodeID          core.RecordRef
	self            *core.ActiveNode
	state           nodekeeperState
	pulse           core.PulseNumber
	timeout         time.Duration
	cacheUnsyncCalc []byte
	cacheUnsyncSize int

	activeLock sync.RWMutex
	active     map[core.RecordRef]*core.ActiveNode
	sync       []*core.ActiveNode

	unsyncLock    sync.Mutex
	unsync        []*core.ActiveNode
	unsyncTimeout []time.Time
	unsyncGossip  map[core.RecordRef]*core.ActiveNode
}

func (nk *nodekeeper) GetSelf() *core.ActiveNode {
	nk.activeLock.RLock()
<<<<<<< HEAD
	defer nk.activeLock.RUnlock()

	return nk.self
}

func (nk *nodekeeper) GetActiveNodes() []*core.ActiveNode {
	nk.activeLock.RLock()
=======
>>>>>>> 35eb3ca7
	result := make([]*core.ActiveNode, len(nk.active))
	index := 0
	for _, node := range nk.active {
		result[index] = node
		index++
	}
	nk.activeLock.RUnlock()
	// Sort active nodes to return list with determinate order on every node.
	// If we have more than 10k nodes, we need to optimize this
	sort.Slice(result, func(i, j int) bool {
		return bytes.Compare(result[i].NodeID[:], result[j].NodeID[:]) < 0
	})
	return result
}

func (nk *nodekeeper) AddActiveNodes(nodes []*core.ActiveNode) {
	nk.activeLock.Lock()
	defer nk.activeLock.Unlock()

	for _, node := range nodes {
		if node.NodeID.Equal(nk.nodeID) {
			log.Warnf("AddActiveNodes: trying to add self ID: %s. Typically it must happen via Sync", nk.nodeID)
			nk.self = node
		}
		nk.active[node.NodeID] = node
	}
}

func (nk *nodekeeper) GetActiveNode(ref core.RecordRef) *core.ActiveNode {
	nk.activeLock.RLock()
	defer nk.activeLock.RUnlock()

	return nk.active[ref]
}

func (nk *nodekeeper) GetUnsyncHash() ([]byte, int, error) {
	nk.unsyncLock.Lock()
	defer nk.unsyncLock.Unlock()

	if nk.state != awaitUnsync {
		log.Warn("NodeKeeper: GetUnsyncHash called more than once during one pulse")
		return nk.cacheUnsyncCalc, nk.cacheUnsyncSize, nil
	}
	unsync := nk.collectUnsync()
	hash, err := CalculateHash(unsync)
	if err != nil {
		return nil, 0, err
	}
	nk.cacheUnsyncCalc, nk.cacheUnsyncSize = hash, len(unsync)
	nk.state = hashCalculated
	return nk.cacheUnsyncCalc, nk.cacheUnsyncSize, nil
}

func (nk *nodekeeper) GetUnsync() []*core.ActiveNode {
	nk.unsyncLock.Lock()
	defer nk.unsyncLock.Unlock()

	result := make([]*core.ActiveNode, len(nk.unsync))
	copy(result, nk.unsync)
	return result
}

func (nk *nodekeeper) SetPulse(number core.PulseNumber) bool {
	nk.unsyncLock.Lock()
	defer nk.unsyncLock.Unlock()

	if nk.state == undefined {
		nk.pulse = number
		nk.state = awaitUnsync
		return true
	}

	if number <= nk.pulse {
		log.Warnf("NodeKeeper: ignored SetPulse call with number=%d while current=%d", uint32(number), uint32(nk.pulse))
		return false
	}

	if nk.state == hashCalculated || nk.state == awaitUnsync {
		log.Warn("NodeKeeper: SetPulse called not from `undefined` or `synced` state")
		nk.activeLock.Lock()
		nk.syncUnsafe(false)
		nk.activeLock.Unlock()
	}

	nk.pulse = number
	nk.state = awaitUnsync
	nk.invalidateCache()
	nk.updateUnsyncPulse()
	return true
}

func (nk *nodekeeper) Sync(approved bool, number core.PulseNumber) {
	nk.unsyncLock.Lock()
	nk.activeLock.Lock()

	defer func() {
		nk.activeLock.Unlock()
		nk.unsyncLock.Unlock()
	}()

	if nk.state == synced || nk.state == undefined {
		log.Warn("NodeKeeper: ignored Sync call from `synced` or `undefined` state")
		return
	}

	if nk.pulse > number {
		log.Warnf("NodeKeeper: ignored Sync call because passed number %d is less than internal number %d",
			number, nk.pulse)
		return
	}

	nk.syncUnsafe(approved)
}

func (nk *nodekeeper) AddUnsync(node *core.ActiveNode) error {
	nk.unsyncLock.Lock()
	defer nk.unsyncLock.Unlock()

	if nk.state != awaitUnsync {
		return errors.New("Cannot add node to unsync list: try again in next pulse slot")
	}

	checkedList := []*core.ActiveNode{node}
	if err := nk.checkPulse(checkedList); err != nil {
		return errors.Wrap(err, "Error adding local unsync node")
	}

	nk.unsync = append(nk.unsync, node)
	tm := time.Now().Add(nk.timeout)
	nk.unsyncTimeout = append(nk.unsyncTimeout, tm)
	return nil
}

func (nk *nodekeeper) AddUnsyncGossip(nodes []*core.ActiveNode) error {
	nk.unsyncLock.Lock()
	defer nk.unsyncLock.Unlock()

	if nk.state != awaitUnsync {
		return errors.New("Cannot add node to unsync list: try again in next pulse slot")
	}

	if err := nk.checkPulse(nodes); err != nil {
		return errors.Wrap(err, "Error adding unsync gossip nodes")
	}

	if err := nk.checkReference(nodes); err != nil {
		return errors.Wrap(err, "Error adding unsync gossip nodes")
	}

	for _, node := range nodes {
		nk.unsyncGossip[node.NodeID] = node
	}
	return nil
}

func (nk *nodekeeper) syncUnsafe(approved bool) {
	// sync -> active
	for _, node := range nk.sync {
		nk.active[node.NodeID] = node
		if node.NodeID.Equal(nk.nodeID) {
			log.Infof("Sync: current node %s reached the active node list", nk.nodeID)
			nk.self = node
		}
	}

	if approved {
		// unsync -> sync
		unsync := nk.collectUnsync()
		nk.sync = unsync
		// clear unsync
		nk.unsync = make([]*core.ActiveNode, 0)
	} else {
		// clear sync
		nk.sync = make([]*core.ActiveNode, 0)
		nk.discardTimedOutUnsync()
	}
	// clear unsyncGossip
	nk.unsyncGossip = make(map[core.RecordRef]*core.ActiveNode)
	nk.state = synced
}

func (nk *nodekeeper) discardTimedOutUnsync() {
	index := 0
	for _, tm := range nk.unsyncTimeout {
		if tm.After(time.Now()) {
			break
		}
		index++
	}
	if index == 0 {
		return
	}
	// discard all unsync nodes before index
	nk.unsyncTimeout = nk.unsyncTimeout[index:]
	nk.unsync = nk.unsync[index:]
	log.Infof("NodeKeeper: discarded %d unsync nodes due to timeout", index)
}

func (nk *nodekeeper) checkPulse(nodes []*core.ActiveNode) error {
	for _, node := range nodes {
		if node.PulseNum != nk.pulse {
			return errors.Errorf("Node ID:%s pulse:%d is not equal to NodeKeeper current pulse:%d",
				node.NodeID.String(), node.PulseNum, nk.pulse)
		}
	}
	return nil
}

func (nk *nodekeeper) checkReference(nodes []*core.ActiveNode) error {
	// quadratic, should not be a problem because unsync lists are usually empty or have few elements
	for _, localNode := range nk.unsync {
		for _, node := range nodes {
			if node.NodeID.Equal(localNode.NodeID) {
				return errors.Errorf("Node %s cannot be added to gossip unsync list "+
					"because it is in local unsync list", node.NodeID.String())
			}
		}
	}
	return nil
}

func (nk *nodekeeper) collectUnsync() []*core.ActiveNode {
	unsync := make([]*core.ActiveNode, len(nk.unsyncGossip)+len(nk.unsync))
	index := 0
	for _, node := range nk.unsyncGossip {
		unsync[index] = node
		index++
	}
	copy(unsync[index:], nk.unsync)
	return unsync
}

func (nk *nodekeeper) invalidateCache() {
	nk.cacheUnsyncCalc = nil
	nk.cacheUnsyncSize = 0
}

func (nk *nodekeeper) updateUnsyncPulse() {
	for _, node := range nk.unsync {
		node.PulseNum = nk.pulse
	}
	count := len(nk.unsync)
	if count != 0 {
		log.Infof("NodeKeeper: updated pulse for %d stored unsync nodes", count)
	}
}

func hashWriteChecked(hash hash.Hash, data []byte) {
	n, err := hash.Write(data)
	if n != len(data) {
		panic(fmt.Sprintf("Error writing hash. Bytes expected: %d; bytes actual: %d", len(data), n))
	}
	if err != nil {
		panic(err.Error())
	}
}

func calculateNodeHash(node *core.ActiveNode) []byte {
	hash := sha3.New224()
	hashWriteChecked(hash, node.NodeID[:])
	b := make([]byte, 8)
	binary.LittleEndian.PutUint64(b, uint64(node.JetRoles))
	hashWriteChecked(hash, b[:])
	binary.LittleEndian.PutUint32(b, uint32(node.PulseNum))
	hashWriteChecked(hash, b[:4])
	b[0] = byte(node.State)
	hashWriteChecked(hash, b[:1])
	hashWriteChecked(hash, node.PublicKey)
	return hash.Sum(nil)
}

func CalculateHash(list []*core.ActiveNode) (result []byte, err error) {
	sort.Slice(list[:], func(i, j int) bool {
		return bytes.Compare(list[i].NodeID[:], list[j].NodeID[:]) < 0
	})

	// catch possible panic from hashWriteChecked in this function and in all calculateNodeHash funcs
	defer func() {
		if r := recover(); r != nil {
			result, err = nil, fmt.Errorf("error calculating hash: %s", r)
		}
	}()

	hash := sha3.New224()
	for _, node := range list {
		nodeHash := calculateNodeHash(node)
		hashWriteChecked(hash, nodeHash)
	}
	return hash.Sum(nil), nil
}<|MERGE_RESOLUTION|>--- conflicted
+++ resolved
@@ -103,7 +103,6 @@
 
 func (nk *nodekeeper) GetSelf() *core.ActiveNode {
 	nk.activeLock.RLock()
-<<<<<<< HEAD
 	defer nk.activeLock.RUnlock()
 
 	return nk.self
@@ -111,8 +110,6 @@
 
 func (nk *nodekeeper) GetActiveNodes() []*core.ActiveNode {
 	nk.activeLock.RLock()
-=======
->>>>>>> 35eb3ca7
 	result := make([]*core.ActiveNode, len(nk.active))
 	index := 0
 	for _, node := range nk.active {
