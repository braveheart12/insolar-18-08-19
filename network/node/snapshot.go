--- conflicted
+++ resolved
@@ -51,11 +51,12 @@
 package node
 
 import (
+	"reflect"
+
 	"github.com/insolar/insolar/insolar"
 	protonode "github.com/insolar/insolar/network/node/internal/node"
 	"github.com/insolar/insolar/platformpolicy"
 	"github.com/pkg/errors"
-	"reflect"
 )
 
 type ListType int
@@ -81,7 +82,6 @@
 	return s.pulse
 }
 
-<<<<<<< HEAD
 func (s *Snapshot) Copy() *Snapshot {
 	result := &Snapshot{
 		pulse: s.pulse,
@@ -92,7 +92,8 @@
 		copy(result.nodeList[i], s.nodeList[i])
 	}
 	return result
-=======
+}
+
 func (s *Snapshot) Equal(s2 *Snapshot) bool {
 	if s.pulse != s2.pulse || s.state != s2.state {
 		return false
@@ -107,7 +108,6 @@
 		}
 	}
 	return true
->>>>>>> 607a3491
 }
 
 // NewSnapshot create new snapshot for pulse.
