--- conflicted
+++ resolved
@@ -76,6 +76,7 @@
 	"github.com/insolar/insolar/network/nodenetwork"
 	"github.com/insolar/insolar/platformpolicy"
 	"github.com/insolar/insolar/testutils"
+	"github.com/pkg/errors"
 	"github.com/stretchr/testify/suite"
 )
 
@@ -184,12 +185,19 @@
 		results <- err
 	}
 
-	waitResults := func(results chan error, expected int) {
+	waitResults := func(results chan error, expected int) error {
 		count := 0
-		for count < expected {
-			err := <-results
-			s.Require().NoError(err)
-			count++
+		for {
+			select {
+			case err := <-results:
+				count++
+				s.Require().NoError(err)
+				if count == expected {
+					return nil
+				}
+			case <-time.After(time.Second * 30):
+				return errors.New("timeout")
+			}
 		}
 	}
 
@@ -197,13 +205,17 @@
 	for _, node := range nodes {
 		go initNode(node)
 	}
-	waitResults(results, len(nodes))
+
+	err := waitResults(results, len(nodes))
+	s.Require().NoError(err)
 
 	log.Info("Start nodes")
 	for _, node := range nodes {
 		go startNode(node)
 	}
-	waitResults(results, len(nodes))
+
+	err = waitResults(results, len(nodes))
+	s.Require().NoError(err)
 }
 
 // TearDownSuite shutdowns all nodes in network, calls once after all tests in suite finished
@@ -299,7 +311,9 @@
 // newNetworkNode returns networkNode initialized only with id, host address and key pair
 func (s *testSuite) newNetworkNode(name string) *networkNode {
 	key, err := platformpolicy.NewKeyProcessor().GeneratePrivateKey()
-	s.Require().NoError(err)
+	if err != nil {
+		panic(err.Error())
+	}
 	address := "127.0.0.1:" + strconv.Itoa(incrementTestPort())
 
 	nodeContext, _ := inslogger.WithField(s.fixture().ctx, "nodeName", name)
@@ -372,6 +386,14 @@
 	return insolar.StaticRole(i)
 }
 
+type terminationHandler struct {
+	NodeID insolar.Reference
+}
+
+func (t *terminationHandler) Abort() {
+	log.Errorf("Abort node: %s", t.NodeID)
+}
+
 type pulseManagerMock struct {
 	pulse insolar.Pulse
 	lock  sync.Mutex
@@ -395,6 +417,14 @@
 	p.lock.Unlock()
 
 	return p.keeper.MoveSyncToActive(ctx)
+}
+
+type staterMock struct {
+	stateFunc func() ([]byte, error)
+}
+
+func (m staterMock) State() ([]byte, error) {
+	return m.stateFunc()
 }
 
 // preInitNode inits previously created node with mocks and external dependencies
@@ -418,6 +448,12 @@
 		return true
 	})
 
+	amMock := staterMock{
+		stateFunc: func() ([]byte, error) {
+			return make([]byte, packets.HashLength), nil
+		},
+	}
+
 	certManager, cryptographyService := s.initCrypto(node)
 
 	realKeeper, err := nodenetwork.NewNodeNetwork(cfg.Host, certManager.GetCertificate())
@@ -440,14 +476,7 @@
 
 	node.componentManager.Register(c)
 	node.componentManager.Register(terminationHandler, realKeeper, newPulseManagerMock(realKeeper.(network.NodeKeeper)))
-<<<<<<< HEAD
-	node.componentManager.Register(netCoordinator, certManager, cryptographyService)
-	node.componentManager.Inject(serviceNetwork, NewTestNetworkSwitcher(), keyProc)
-=======
-
 	node.componentManager.Register(netCoordinator, &amMock, certManager, cryptographyService)
 	node.componentManager.Inject(serviceNetwork, NewTestNetworkSwitcher(), keyProc, terminationHandler)
-
->>>>>>> 6482b6d9
 	node.serviceNetwork = serviceNetwork
 }