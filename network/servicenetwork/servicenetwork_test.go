--- conflicted
+++ resolved
@@ -116,12 +116,7 @@
 
 func TestSendMessageHandler_SameNode(t *testing.T) {
 	cfg := configuration.NewConfiguration()
-<<<<<<< HEAD
-	serviceNetwork, err := NewServiceNetwork(cfg, &component.Manager{}, false)
-=======
-	cfg.Service.Skip = 5
-	serviceNetwork, err := NewServiceNetwork(cfg, &component.Manager{})
->>>>>>> a2d4ac2f
+	serviceNetwork, err := NewServiceNetwork(cfg, &component.Manager{})
 	nodeRef := testutils.RandomRef()
 	nodeN := networkUtils.NewNodeKeeperMock(t)
 	nodeN.GetOriginFunc = func() (r insolar.NetworkNode) {
@@ -229,12 +224,7 @@
 
 func TestSendMessageHandler(t *testing.T) {
 	cfg := configuration.NewConfiguration()
-<<<<<<< HEAD
-	serviceNetwork, err := NewServiceNetwork(cfg, &component.Manager{}, false)
-=======
-	cfg.Service.Skip = 5
-	serviceNetwork, err := NewServiceNetwork(cfg, &component.Manager{})
->>>>>>> a2d4ac2f
+	serviceNetwork, err := NewServiceNetwork(cfg, &component.Manager{})
 	nodeN := networkUtils.NewNodeKeeperMock(t)
 	nodeN.GetOriginFunc = func() (r insolar.NetworkNode) {
 		n := networkUtils.NewNetworkNodeMock(t)
@@ -325,10 +315,9 @@
 	assert.Error(t, err)
 }
 
-<<<<<<< HEAD
 // func TestServiceNetwork_SetGateway(t *testing.T) {
 // 	t.Skip("fix me")
-// 	sn, err := NewServiceNetwork(configuration.NewConfiguration(), &component.Manager{}, false)
+// 	sn, err := NewServiceNetwork(configuration.NewConfiguration(), &component.Manager{})
 // 	require.NoError(t, err)
 //
 // 	op := false
@@ -363,42 +352,4 @@
 // 		assert.Equal(t, T.lock, op)
 //
 // 	}
-// }
-=======
-func TestServiceNetwork_SetGateway(t *testing.T) {
-	sn, err := NewServiceNetwork(configuration.NewConfiguration(), &component.Manager{})
-	require.NoError(t, err)
-	op := false
-	tick := 0
-	sn.SetOperableFunc(func(ctx context.Context, operable bool) {
-		op = operable
-		tick++
-	})
-
-	hn := networkUtils.NewHostNetworkMock(t)
-	hn.RegisterRequestHandlerMock.Return()
-	sn.HostNetwork = hn
-
-	// initial set
-	sn.SetGateway(gateway.NewNoNetwork(sn, sn.NodeKeeper, sn.ContractRequester,
-		sn.CryptographyService, sn.HostNetwork, sn.CertificateManager))
-	assert.Equal(t, 1, tick)
-	assert.False(t, op)
-
-	type Test struct {
-		state insolar.NetworkState
-		lock  bool
-	}
-
-	for i, T := range []Test{
-		{insolar.NoNetworkState, false},
-		{insolar.CompleteNetworkState, true},
-		{insolar.NoNetworkState, false},
-	} {
-		sn.SetGateway(sn.Gateway().NewGateway(T.state))
-		assert.Equal(t, i+1, tick)
-		assert.Equal(t, T.lock, op)
-
-	}
-}
->>>>>>> a2d4ac2f
+// }