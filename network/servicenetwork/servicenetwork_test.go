/*
 *    Copyright 2018 Insolar
 *
 *    Licensed under the Apache License, Version 2.0 (the "License");
 *    you may not use this file except in compliance with the License.
 *    You may obtain a copy of the License at
 *
 *        http://www.apache.org/licenses/LICENSE-2.0
 *
 *    Unless required by applicable law or agreed to in writing, software
 *    distributed under the License is distributed on an "AS IS" BASIS,
 *    WITHOUT WARRANTIES OR CONDITIONS OF ANY KIND, either express or implied.
 *    See the License for the specific language governing permissions and
 *    limitations under the License.
 */

package servicenetwork

<<<<<<< HEAD
import (
	"context"
	"crypto"
	"strconv"
	"strings"
	"sync"
	"testing"
	"time"

	"github.com/insolar/insolar/certificate"
	"github.com/insolar/insolar/component"
	"github.com/insolar/insolar/configuration"
	"github.com/insolar/insolar/core"
	"github.com/insolar/insolar/core/delegationtoken"
	"github.com/insolar/insolar/core/message"
	"github.com/insolar/insolar/cryptography"
	"github.com/insolar/insolar/messagebus"
	"github.com/insolar/insolar/network"
	"github.com/insolar/insolar/network/nodenetwork"
	"github.com/insolar/insolar/platformpolicy"
	"github.com/insolar/insolar/testutils"
	"github.com/stretchr/testify/require"
)

func newTestNodeKeeper(nodeID core.RecordRef, address string, isBootstrap bool) network.NodeKeeper {
	origin := nodenetwork.NewNode(nodeID, core.RoleUnknown, nil, 0, address, "")
=======
/*
func newTestNodeKeeper(nodeID core.RecordRef, address string, isBootstrap bool) (network.NodeKeeper, core.Node) {
	origin := nodenetwork.NewNode(nodeID, nil, nil, 0, address, "")
>>>>>>> 57903ed1
	keeper := nodenetwork.NewNodeKeeper(origin)
	if isBootstrap {
		keeper.AddActiveNodes([]core.Node{origin})
	}
	return keeper, origin
}

func mockCryptographyService(t *testing.T) core.CryptographyService {
	mock := testutils.NewCryptographyServiceMock(t)
	mock.SignFunc = func(p []byte) (r *core.Signature, r1 error) {
		signature := core.SignatureFromBytes(nil)
		return &signature, nil
	}
	mock.VerifyFunc = func(p crypto.PublicKey, p1 core.Signature, p2 []byte) (r bool) {
		return true
	}
	return mock
}

func mockParcelFactory(t *testing.T) message.ParcelFactory {
	mock := mockCryptographyService(t)
	delegationTokenFactory := delegationtoken.NewDelegationTokenFactory()
	parcelFactory := messagebus.NewParcelFactory()
	cm := &component.Manager{}
	cm.Register(platformpolicy.NewPlatformCryptographyScheme())
	cm.Inject(delegationTokenFactory, parcelFactory, mock)
	return parcelFactory
}

func initComponents(t *testing.T, nodeID core.RecordRef, address string, isBootstrap bool) (core.CryptographyService, network.NodeKeeper, core.Node) {
	key, _ := platformpolicy.NewKeyProcessor().GeneratePrivateKey()
	require.NotNil(t, key)
	cs := cryptography.NewKeyBoundCryptographyService(key)
	kp := platformpolicy.NewKeyProcessor()
	pk, _ := cs.GetPublicKey()
	_, err := certificate.NewCertificatesWithKeys(pk, kp)

	require.NoError(t, err)
	keeper, origin := newTestNodeKeeper(nodeID, address, isBootstrap)

	mock := mockCryptographyService(t)
	return mock, keeper, origin
}

func TestNewServiceNetwork(t *testing.T) {
	cfg := configuration.NewConfiguration()
	scheme := platformpolicy.NewPlatformCryptographyScheme()

	sn, err := NewServiceNetwork(cfg, scheme)
	require.NoError(t, err)
	require.NotNil(t, sn)
}

func TestServiceNetwork_GetAddress(t *testing.T) {
	cfg := configuration.NewConfiguration()
	scheme := platformpolicy.NewPlatformCryptographyScheme()
	network, err := NewServiceNetwork(cfg, scheme)
	require.NoError(t, err)
	err = network.Init(context.Background())
	require.NoError(t, err)
	require.True(t, strings.Contains(network.GetAddress(), strings.Split(cfg.Host.Transport.Address, ":")[0]))
}

func TestServiceNetwork_SendMessage(t *testing.T) {
	cfg := configuration.NewConfiguration()
	scheme := platformpolicy.NewPlatformCryptographyScheme()
	serviceNetwork, err := NewServiceNetwork(cfg, scheme)

	key, _ := platformpolicy.NewKeyProcessor().GeneratePrivateKey()
	require.NotNil(t, key)
	cs := cryptography.NewKeyBoundCryptographyService(key)
	kp := platformpolicy.NewKeyProcessor()
	pk, _ := cs.GetPublicKey()
	serviceNetwork.Certificate, _ = certificate.NewCertificatesWithKeys(pk, kp)
	require.NoError(t, err)

	ctx := context.TODO()
	serviceNetwork.CryptographyService, serviceNetwork.NodeKeeper, _ = initComponents(t, testutils.RandomRef(), "", true)

	err = serviceNetwork.Init(context.Background())
	require.NoError(t, err)
	err = serviceNetwork.Start(ctx)
	require.NoError(t, err)

	e := &message.CallMethod{
		ObjectRef: core.NewRefFromBase58("test"),
		Method:    "test",
		Arguments: []byte("test"),
	}

	pf := mockParcelFactory(t)
	parcel, err := pf.Create(ctx, e, serviceNetwork.GetNodeID(), nil)
	require.NoError(t, err)

	ref := testutils.RandomRef()
	serviceNetwork.SendMessage(ref, "test", parcel)
}

func mockServiceConfiguration(host string, bootstrapHosts []string, nodeID string) configuration.Configuration {
	cfg := configuration.NewConfiguration()
	transport := configuration.Transport{Protocol: "UTP", Address: host, BehindNAT: false}
	h := configuration.HostNetwork{
		Transport:      transport,
		IsRelay:        false,
		BootstrapHosts: bootstrapHosts,
	}

	n := configuration.NodeNetwork{Node: &configuration.Node{ID: nodeID}}
	cfg.Host = h
	cfg.Node = n

	return cfg
}

func TestServiceNetwork_SendMessage2(t *testing.T) {
	ctx := context.TODO()
	firstNodeId := "4gU79K6woTZDvn4YUFHauNKfcHW69X42uyk8ZvRevCiMv3PLS24eM1vcA9mhKPv8b2jWj9J5RgGN9CB7PUzCtBsj"
	secondNodeId := "53jNWvey7Nzyh4ZaLdJDf3SRgoD4GpWuwHgrgvVVGLbDkk3A7cwStSmBU2X7s4fm6cZtemEyJbce9dM9SwNxbsxf"
	scheme := platformpolicy.NewPlatformCryptographyScheme()

	firstNode, err := NewServiceNetwork(mockServiceConfiguration(
		"127.0.0.1:10000",
		[]string{"127.0.0.1:10001"},
		firstNodeId), scheme)
	require.NoError(t, err)
	secondNode, err := NewServiceNetwork(mockServiceConfiguration(
		"127.0.0.1:10001",
		nil,
		secondNodeId), scheme)
	require.NoError(t, err)

	var fNode, sNode core.Node
	secondNode.CryptographyService, secondNode.NodeKeeper, fNode = initComponents(t, core.NewRefFromBase58(secondNodeId), "127.0.0.1:10001", true)
	err = secondNode.Init(context.Background())
	require.NoError(t, err)
	err = secondNode.Start(ctx)
	require.NoError(t, err)
	firstNode.CryptographyService, firstNode.NodeKeeper, sNode = initComponents(t, core.NewRefFromBase58(firstNodeId), "127.0.0.1:10000", false)
	firstNode.NodeKeeper.AddActiveNodes([]core.Node{fNode, sNode})
	secondNode.NodeKeeper.AddActiveNodes([]core.Node{fNode, sNode})

	err = firstNode.Init(context.Background())
	require.NoError(t, err)
	err = firstNode.Start(ctx)
	require.NoError(t, err)

	defer func() {
		firstNode.Stop(ctx)
		secondNode.Stop(ctx)
	}()

	var wg sync.WaitGroup
	wg.Add(1)

	secondNode.RemoteProcedureRegister("test", func(args [][]byte) ([]byte, error) {
		wg.Done()
		return nil, nil
	})

	e := &message.CallMethod{
		ObjectRef: core.NewRefFromBase58("test"),
		Method:    "test",
		Arguments: []byte("test"),
	}

	pf := mockParcelFactory(t)
	parcel, err := pf.Create(ctx, e, firstNode.GetNodeID(), nil)
	require.NoError(t, err)

	firstNode.SendMessage(core.NewRefFromBase58(secondNodeId), "test", parcel)
	success := utils.WaitTimeout(&wg, 100*time.Millisecond)

	require.True(t, success)
}

func TestServiceNetwork_SendCascadeMessage(t *testing.T) {
	ctx := context.TODO()
	firstNodeId := "4gU79K6woTZDvn4YUFHauNKfcHW69X42uyk8ZvRevCiMv3PLS24eM1vcA9mhKPv8b2jWj9J5RgGN9CB7PUzCtBsj"
	secondNodeId := "53jNWvey7Nzyh4ZaLdJDf3SRgoD4GpWuwHgrgvVVGLbDkk3A7cwStSmBU2X7s4fm6cZtemEyJbce9dM9SwNxbsxf"
	scheme := platformpolicy.NewPlatformCryptographyScheme()

	firstNode, err := NewServiceNetwork(mockServiceConfiguration(
		"127.0.0.1:10100",
		[]string{"127.0.0.1:10101"},
		firstNodeId), scheme)
	require.NoError(t, err)
	secondNode, err := NewServiceNetwork(mockServiceConfiguration(
		"127.0.0.1:10101",
		nil,
		secondNodeId), scheme)
	require.NoError(t, err)

	var fNode, sNode core.Node
	secondNode.CryptographyService, secondNode.NodeKeeper, fNode = initComponents(t, core.NewRefFromBase58(secondNodeId), "127.0.0.1:10101", true)
	err = secondNode.Init(context.Background())
	require.NoError(t, err)
	err = secondNode.Start(ctx)
	require.NoError(t, err)
	firstNode.CryptographyService, firstNode.NodeKeeper, sNode = initComponents(t, core.NewRefFromBase58(firstNodeId), "127.0.0.1:10100", false)
	firstNode.NodeKeeper.AddActiveNodes([]core.Node{fNode, sNode})
	secondNode.NodeKeeper.AddActiveNodes([]core.Node{fNode, sNode})
	err = firstNode.Init(context.Background())
	require.NoError(t, err)
	err = firstNode.Start(ctx)
	require.NoError(t, err)

	defer func() {
		firstNode.Stop(ctx)
		secondNode.Stop(ctx)
	}()

	var wg sync.WaitGroup
	wg.Add(1)

	secondNode.RemoteProcedureRegister("test", func(args [][]byte) ([]byte, error) {
		wg.Done()
		return nil, nil
	})

	e := &message.CallMethod{
		ObjectRef: core.NewRefFromBase58("test"),
		Method:    "test",
		Arguments: []byte("test"),
	}

	c := core.Cascade{
		NodeIds:           []core.RecordRef{core.NewRefFromBase58(secondNodeId)},
		ReplicationFactor: 2,
		Entropy:           core.Entropy{0},
	}

	pf := mockParcelFactory(t)
	parcel, err := pf.Create(ctx, e, firstNode.GetNodeID(), nil)
	require.NoError(t, err)

	err = firstNode.SendCascadeMessage(c, "test", parcel)
	success := utils.WaitTimeout(&wg, 100*time.Millisecond)

	require.NoError(t, err)
	require.True(t, success)

	err = firstNode.SendCascadeMessage(c, "test", nil)
	require.Error(t, err)
	c.ReplicationFactor = 0
	err = firstNode.SendCascadeMessage(c, "test", parcel)
	require.Error(t, err)
	c.ReplicationFactor = 2
	c.NodeIds = nil
	err = firstNode.SendCascadeMessage(c, "test", parcel)
	require.Error(t, err)
}

func TestServiceNetwork_SendCascadeMessage2(t *testing.T) {
	ctx := context.TODO()
	t.Skip("fix data race INS-534")
	nodeIds := []core.RecordRef{
		core.NewRefFromBase58("4gU79K6woTZDvn4YUFHauNKfcHW69X42uyk8ZvRevCiMv3PLS24eM1vcA9mhKPv8b2jWj9J5RgGN9CB7PUzCtBsj"),
		core.NewRefFromBase58("53jNWvey7Nzyh4ZaLdJDf3SRgoD4GpWuwHgrgvVVGLbDkk3A7cwStSmBU2X7s4fm6cZtemEyJbce9dM9SwNxbsxf"),
		core.NewRefFromBase58("9uE5MEWQB2yfKY8kTgTNovWii88D4anmf7GAiovgcxx6Uc6EBmZ212mpyMa1L22u9TcUUd94i8LvULdsdBoG8ed"),
		core.NewRefFromBase58("4qXdYkfL9U4tL3qRPthdbdajtafR4KArcXjpyQSEgEMtpuin3t8aZYmMzKGRnXHBauytaPQ6bfwZyKZzRPpR6gyX"),
		core.NewRefFromBase58("5q5rnvayXyKszoWofxp4YyK7FnLDwhsqAXKxj6H7B5sdEsNn4HKNFoByph4Aj8rGptdWL54ucwMQrySMJgKavxX1"),
		core.NewRefFromBase58("5tsFDwNLMW4GRHxSbBjjxvKpR99G4CSBLRqZAcpqdSk5SaeVcDL3hCiyjjidCRJ7Lu4VZoANWQJN2AgPvSRgCghn"),
		core.NewRefFromBase58("48UWM6w7YKYCHoP7GHhogLvbravvJ6bs4FGETqXfgdhF9aPxiuwDWwHipeiuNBQvx7zyCN9wFxbuRrDYRoAiw5Fj"),
		core.NewRefFromBase58("5owQeqWyHcobFaJqS2BZU2o2ZRQ33GojXkQK6f8vNLgvNx6xeWRwenJMc53eEsS7MCxrpXvAhtpTaNMPr3rjMHA"),
		core.NewRefFromBase58("xF12WfbkcWrjrPXvauSYpEGhkZT2Zha53xpYh5KQdmGHMywJNNgnemfDN2JfPV45aNQobkdma4dsx1N7Xf5wCJ9"),
		core.NewRefFromBase58("4VgDz9o23wmYXN9mEiLnnsGqCEEARGByx1oys2MXtC6M94K85ZpB9sEJwiGDER61gHkBxkwfJqtg9mAFR7PQcssq"),
		core.NewRefFromBase58("48g7C8QnH2CGMa62sNaL1gVVyygkto8EbMRHv168psCBuFR2FXkpTfwk4ZwpY8awFFXKSnWspYWWQ7sMMk5W7s3T"),
		core.NewRefFromBase58("Lvssptdwq7tatd567LUfx2AgsrWZfo4u9q6FJgJ9BgZK8cVooZv2A7F7rrs1FS5VpnTmXhr6XihXuKWVZ8i5YX9"),
	}

	prefix := "127.0.0.1:"
	port := 10000
	bootstrapNodes := nodeIds[len(nodeIds)-2:]
	bootstrapHosts := make([]string, 0)
	var wg sync.WaitGroup
	wg.Add(len(nodeIds) - 1)
	services := make([]*ServiceNetwork, 0)

	defer func() {
		for _, service := range services {
			service.Stop(ctx)
		}
	}()

	scheme := platformpolicy.NewPlatformCryptographyScheme()
	// init node and register test function
	initService := func(node string, bHosts []string) (service *ServiceNetwork, host string) {
		host = prefix + strconv.Itoa(port)
		service, _ = NewServiceNetwork(mockServiceConfiguration(host, bHosts, node), scheme)
		service.Start(ctx)
		service.RemoteProcedureRegister("test", func(args [][]byte) ([]byte, error) {
			wg.Done()
			return nil, nil
		})
		port++
		services = append(services, service)
		return
	}

	for _, node := range bootstrapNodes {
		_, host := initService(node.String(), nil)
		bootstrapHosts = append(bootstrapHosts, host)
	}
	nodes := nodeIds[:len(nodeIds)-2]
	// first node that will send cascade message to all other nodes
	var firstService *ServiceNetwork
	for i, node := range nodes {
		service, _ := initService(node.String(), bootstrapHosts)
		if i == 0 {
			firstService = service
		}
	}

	e := &message.CallMethod{
		ObjectRef: core.NewRefFromBase58("test"),
		Method:    "test",
		Arguments: []byte("test"),
	}
	// send cascade message to all nodes except the first
	c := core.Cascade{
		NodeIds:           nodeIds[1:],
		ReplicationFactor: 2,
		Entropy:           core.Entropy{0},
	}

	pf := mockParcelFactory(t)
	parcel, err := pf.Create(ctx, e, firstService.GetNodeID(), nil)
	require.NoError(t, err)

	firstService.SendCascadeMessage(c, "test", parcel)
	success := utils.WaitTimeout(&wg, 100*time.Millisecond)

	require.True(t, success)
}
*/<|MERGE_RESOLUTION|>--- conflicted
+++ resolved
@@ -14,372 +14,4 @@
  *    limitations under the License.
  */
 
-package servicenetwork
-
-<<<<<<< HEAD
-import (
-	"context"
-	"crypto"
-	"strconv"
-	"strings"
-	"sync"
-	"testing"
-	"time"
-
-	"github.com/insolar/insolar/certificate"
-	"github.com/insolar/insolar/component"
-	"github.com/insolar/insolar/configuration"
-	"github.com/insolar/insolar/core"
-	"github.com/insolar/insolar/core/delegationtoken"
-	"github.com/insolar/insolar/core/message"
-	"github.com/insolar/insolar/cryptography"
-	"github.com/insolar/insolar/messagebus"
-	"github.com/insolar/insolar/network"
-	"github.com/insolar/insolar/network/nodenetwork"
-	"github.com/insolar/insolar/platformpolicy"
-	"github.com/insolar/insolar/testutils"
-	"github.com/stretchr/testify/require"
-)
-
-func newTestNodeKeeper(nodeID core.RecordRef, address string, isBootstrap bool) network.NodeKeeper {
-	origin := nodenetwork.NewNode(nodeID, core.RoleUnknown, nil, 0, address, "")
-=======
-/*
-func newTestNodeKeeper(nodeID core.RecordRef, address string, isBootstrap bool) (network.NodeKeeper, core.Node) {
-	origin := nodenetwork.NewNode(nodeID, nil, nil, 0, address, "")
->>>>>>> 57903ed1
-	keeper := nodenetwork.NewNodeKeeper(origin)
-	if isBootstrap {
-		keeper.AddActiveNodes([]core.Node{origin})
-	}
-	return keeper, origin
-}
-
-func mockCryptographyService(t *testing.T) core.CryptographyService {
-	mock := testutils.NewCryptographyServiceMock(t)
-	mock.SignFunc = func(p []byte) (r *core.Signature, r1 error) {
-		signature := core.SignatureFromBytes(nil)
-		return &signature, nil
-	}
-	mock.VerifyFunc = func(p crypto.PublicKey, p1 core.Signature, p2 []byte) (r bool) {
-		return true
-	}
-	return mock
-}
-
-func mockParcelFactory(t *testing.T) message.ParcelFactory {
-	mock := mockCryptographyService(t)
-	delegationTokenFactory := delegationtoken.NewDelegationTokenFactory()
-	parcelFactory := messagebus.NewParcelFactory()
-	cm := &component.Manager{}
-	cm.Register(platformpolicy.NewPlatformCryptographyScheme())
-	cm.Inject(delegationTokenFactory, parcelFactory, mock)
-	return parcelFactory
-}
-
-func initComponents(t *testing.T, nodeID core.RecordRef, address string, isBootstrap bool) (core.CryptographyService, network.NodeKeeper, core.Node) {
-	key, _ := platformpolicy.NewKeyProcessor().GeneratePrivateKey()
-	require.NotNil(t, key)
-	cs := cryptography.NewKeyBoundCryptographyService(key)
-	kp := platformpolicy.NewKeyProcessor()
-	pk, _ := cs.GetPublicKey()
-	_, err := certificate.NewCertificatesWithKeys(pk, kp)
-
-	require.NoError(t, err)
-	keeper, origin := newTestNodeKeeper(nodeID, address, isBootstrap)
-
-	mock := mockCryptographyService(t)
-	return mock, keeper, origin
-}
-
-func TestNewServiceNetwork(t *testing.T) {
-	cfg := configuration.NewConfiguration()
-	scheme := platformpolicy.NewPlatformCryptographyScheme()
-
-	sn, err := NewServiceNetwork(cfg, scheme)
-	require.NoError(t, err)
-	require.NotNil(t, sn)
-}
-
-func TestServiceNetwork_GetAddress(t *testing.T) {
-	cfg := configuration.NewConfiguration()
-	scheme := platformpolicy.NewPlatformCryptographyScheme()
-	network, err := NewServiceNetwork(cfg, scheme)
-	require.NoError(t, err)
-	err = network.Init(context.Background())
-	require.NoError(t, err)
-	require.True(t, strings.Contains(network.GetAddress(), strings.Split(cfg.Host.Transport.Address, ":")[0]))
-}
-
-func TestServiceNetwork_SendMessage(t *testing.T) {
-	cfg := configuration.NewConfiguration()
-	scheme := platformpolicy.NewPlatformCryptographyScheme()
-	serviceNetwork, err := NewServiceNetwork(cfg, scheme)
-
-	key, _ := platformpolicy.NewKeyProcessor().GeneratePrivateKey()
-	require.NotNil(t, key)
-	cs := cryptography.NewKeyBoundCryptographyService(key)
-	kp := platformpolicy.NewKeyProcessor()
-	pk, _ := cs.GetPublicKey()
-	serviceNetwork.Certificate, _ = certificate.NewCertificatesWithKeys(pk, kp)
-	require.NoError(t, err)
-
-	ctx := context.TODO()
-	serviceNetwork.CryptographyService, serviceNetwork.NodeKeeper, _ = initComponents(t, testutils.RandomRef(), "", true)
-
-	err = serviceNetwork.Init(context.Background())
-	require.NoError(t, err)
-	err = serviceNetwork.Start(ctx)
-	require.NoError(t, err)
-
-	e := &message.CallMethod{
-		ObjectRef: core.NewRefFromBase58("test"),
-		Method:    "test",
-		Arguments: []byte("test"),
-	}
-
-	pf := mockParcelFactory(t)
-	parcel, err := pf.Create(ctx, e, serviceNetwork.GetNodeID(), nil)
-	require.NoError(t, err)
-
-	ref := testutils.RandomRef()
-	serviceNetwork.SendMessage(ref, "test", parcel)
-}
-
-func mockServiceConfiguration(host string, bootstrapHosts []string, nodeID string) configuration.Configuration {
-	cfg := configuration.NewConfiguration()
-	transport := configuration.Transport{Protocol: "UTP", Address: host, BehindNAT: false}
-	h := configuration.HostNetwork{
-		Transport:      transport,
-		IsRelay:        false,
-		BootstrapHosts: bootstrapHosts,
-	}
-
-	n := configuration.NodeNetwork{Node: &configuration.Node{ID: nodeID}}
-	cfg.Host = h
-	cfg.Node = n
-
-	return cfg
-}
-
-func TestServiceNetwork_SendMessage2(t *testing.T) {
-	ctx := context.TODO()
-	firstNodeId := "4gU79K6woTZDvn4YUFHauNKfcHW69X42uyk8ZvRevCiMv3PLS24eM1vcA9mhKPv8b2jWj9J5RgGN9CB7PUzCtBsj"
-	secondNodeId := "53jNWvey7Nzyh4ZaLdJDf3SRgoD4GpWuwHgrgvVVGLbDkk3A7cwStSmBU2X7s4fm6cZtemEyJbce9dM9SwNxbsxf"
-	scheme := platformpolicy.NewPlatformCryptographyScheme()
-
-	firstNode, err := NewServiceNetwork(mockServiceConfiguration(
-		"127.0.0.1:10000",
-		[]string{"127.0.0.1:10001"},
-		firstNodeId), scheme)
-	require.NoError(t, err)
-	secondNode, err := NewServiceNetwork(mockServiceConfiguration(
-		"127.0.0.1:10001",
-		nil,
-		secondNodeId), scheme)
-	require.NoError(t, err)
-
-	var fNode, sNode core.Node
-	secondNode.CryptographyService, secondNode.NodeKeeper, fNode = initComponents(t, core.NewRefFromBase58(secondNodeId), "127.0.0.1:10001", true)
-	err = secondNode.Init(context.Background())
-	require.NoError(t, err)
-	err = secondNode.Start(ctx)
-	require.NoError(t, err)
-	firstNode.CryptographyService, firstNode.NodeKeeper, sNode = initComponents(t, core.NewRefFromBase58(firstNodeId), "127.0.0.1:10000", false)
-	firstNode.NodeKeeper.AddActiveNodes([]core.Node{fNode, sNode})
-	secondNode.NodeKeeper.AddActiveNodes([]core.Node{fNode, sNode})
-
-	err = firstNode.Init(context.Background())
-	require.NoError(t, err)
-	err = firstNode.Start(ctx)
-	require.NoError(t, err)
-
-	defer func() {
-		firstNode.Stop(ctx)
-		secondNode.Stop(ctx)
-	}()
-
-	var wg sync.WaitGroup
-	wg.Add(1)
-
-	secondNode.RemoteProcedureRegister("test", func(args [][]byte) ([]byte, error) {
-		wg.Done()
-		return nil, nil
-	})
-
-	e := &message.CallMethod{
-		ObjectRef: core.NewRefFromBase58("test"),
-		Method:    "test",
-		Arguments: []byte("test"),
-	}
-
-	pf := mockParcelFactory(t)
-	parcel, err := pf.Create(ctx, e, firstNode.GetNodeID(), nil)
-	require.NoError(t, err)
-
-	firstNode.SendMessage(core.NewRefFromBase58(secondNodeId), "test", parcel)
-	success := utils.WaitTimeout(&wg, 100*time.Millisecond)
-
-	require.True(t, success)
-}
-
-func TestServiceNetwork_SendCascadeMessage(t *testing.T) {
-	ctx := context.TODO()
-	firstNodeId := "4gU79K6woTZDvn4YUFHauNKfcHW69X42uyk8ZvRevCiMv3PLS24eM1vcA9mhKPv8b2jWj9J5RgGN9CB7PUzCtBsj"
-	secondNodeId := "53jNWvey7Nzyh4ZaLdJDf3SRgoD4GpWuwHgrgvVVGLbDkk3A7cwStSmBU2X7s4fm6cZtemEyJbce9dM9SwNxbsxf"
-	scheme := platformpolicy.NewPlatformCryptographyScheme()
-
-	firstNode, err := NewServiceNetwork(mockServiceConfiguration(
-		"127.0.0.1:10100",
-		[]string{"127.0.0.1:10101"},
-		firstNodeId), scheme)
-	require.NoError(t, err)
-	secondNode, err := NewServiceNetwork(mockServiceConfiguration(
-		"127.0.0.1:10101",
-		nil,
-		secondNodeId), scheme)
-	require.NoError(t, err)
-
-	var fNode, sNode core.Node
-	secondNode.CryptographyService, secondNode.NodeKeeper, fNode = initComponents(t, core.NewRefFromBase58(secondNodeId), "127.0.0.1:10101", true)
-	err = secondNode.Init(context.Background())
-	require.NoError(t, err)
-	err = secondNode.Start(ctx)
-	require.NoError(t, err)
-	firstNode.CryptographyService, firstNode.NodeKeeper, sNode = initComponents(t, core.NewRefFromBase58(firstNodeId), "127.0.0.1:10100", false)
-	firstNode.NodeKeeper.AddActiveNodes([]core.Node{fNode, sNode})
-	secondNode.NodeKeeper.AddActiveNodes([]core.Node{fNode, sNode})
-	err = firstNode.Init(context.Background())
-	require.NoError(t, err)
-	err = firstNode.Start(ctx)
-	require.NoError(t, err)
-
-	defer func() {
-		firstNode.Stop(ctx)
-		secondNode.Stop(ctx)
-	}()
-
-	var wg sync.WaitGroup
-	wg.Add(1)
-
-	secondNode.RemoteProcedureRegister("test", func(args [][]byte) ([]byte, error) {
-		wg.Done()
-		return nil, nil
-	})
-
-	e := &message.CallMethod{
-		ObjectRef: core.NewRefFromBase58("test"),
-		Method:    "test",
-		Arguments: []byte("test"),
-	}
-
-	c := core.Cascade{
-		NodeIds:           []core.RecordRef{core.NewRefFromBase58(secondNodeId)},
-		ReplicationFactor: 2,
-		Entropy:           core.Entropy{0},
-	}
-
-	pf := mockParcelFactory(t)
-	parcel, err := pf.Create(ctx, e, firstNode.GetNodeID(), nil)
-	require.NoError(t, err)
-
-	err = firstNode.SendCascadeMessage(c, "test", parcel)
-	success := utils.WaitTimeout(&wg, 100*time.Millisecond)
-
-	require.NoError(t, err)
-	require.True(t, success)
-
-	err = firstNode.SendCascadeMessage(c, "test", nil)
-	require.Error(t, err)
-	c.ReplicationFactor = 0
-	err = firstNode.SendCascadeMessage(c, "test", parcel)
-	require.Error(t, err)
-	c.ReplicationFactor = 2
-	c.NodeIds = nil
-	err = firstNode.SendCascadeMessage(c, "test", parcel)
-	require.Error(t, err)
-}
-
-func TestServiceNetwork_SendCascadeMessage2(t *testing.T) {
-	ctx := context.TODO()
-	t.Skip("fix data race INS-534")
-	nodeIds := []core.RecordRef{
-		core.NewRefFromBase58("4gU79K6woTZDvn4YUFHauNKfcHW69X42uyk8ZvRevCiMv3PLS24eM1vcA9mhKPv8b2jWj9J5RgGN9CB7PUzCtBsj"),
-		core.NewRefFromBase58("53jNWvey7Nzyh4ZaLdJDf3SRgoD4GpWuwHgrgvVVGLbDkk3A7cwStSmBU2X7s4fm6cZtemEyJbce9dM9SwNxbsxf"),
-		core.NewRefFromBase58("9uE5MEWQB2yfKY8kTgTNovWii88D4anmf7GAiovgcxx6Uc6EBmZ212mpyMa1L22u9TcUUd94i8LvULdsdBoG8ed"),
-		core.NewRefFromBase58("4qXdYkfL9U4tL3qRPthdbdajtafR4KArcXjpyQSEgEMtpuin3t8aZYmMzKGRnXHBauytaPQ6bfwZyKZzRPpR6gyX"),
-		core.NewRefFromBase58("5q5rnvayXyKszoWofxp4YyK7FnLDwhsqAXKxj6H7B5sdEsNn4HKNFoByph4Aj8rGptdWL54ucwMQrySMJgKavxX1"),
-		core.NewRefFromBase58("5tsFDwNLMW4GRHxSbBjjxvKpR99G4CSBLRqZAcpqdSk5SaeVcDL3hCiyjjidCRJ7Lu4VZoANWQJN2AgPvSRgCghn"),
-		core.NewRefFromBase58("48UWM6w7YKYCHoP7GHhogLvbravvJ6bs4FGETqXfgdhF9aPxiuwDWwHipeiuNBQvx7zyCN9wFxbuRrDYRoAiw5Fj"),
-		core.NewRefFromBase58("5owQeqWyHcobFaJqS2BZU2o2ZRQ33GojXkQK6f8vNLgvNx6xeWRwenJMc53eEsS7MCxrpXvAhtpTaNMPr3rjMHA"),
-		core.NewRefFromBase58("xF12WfbkcWrjrPXvauSYpEGhkZT2Zha53xpYh5KQdmGHMywJNNgnemfDN2JfPV45aNQobkdma4dsx1N7Xf5wCJ9"),
-		core.NewRefFromBase58("4VgDz9o23wmYXN9mEiLnnsGqCEEARGByx1oys2MXtC6M94K85ZpB9sEJwiGDER61gHkBxkwfJqtg9mAFR7PQcssq"),
-		core.NewRefFromBase58("48g7C8QnH2CGMa62sNaL1gVVyygkto8EbMRHv168psCBuFR2FXkpTfwk4ZwpY8awFFXKSnWspYWWQ7sMMk5W7s3T"),
-		core.NewRefFromBase58("Lvssptdwq7tatd567LUfx2AgsrWZfo4u9q6FJgJ9BgZK8cVooZv2A7F7rrs1FS5VpnTmXhr6XihXuKWVZ8i5YX9"),
-	}
-
-	prefix := "127.0.0.1:"
-	port := 10000
-	bootstrapNodes := nodeIds[len(nodeIds)-2:]
-	bootstrapHosts := make([]string, 0)
-	var wg sync.WaitGroup
-	wg.Add(len(nodeIds) - 1)
-	services := make([]*ServiceNetwork, 0)
-
-	defer func() {
-		for _, service := range services {
-			service.Stop(ctx)
-		}
-	}()
-
-	scheme := platformpolicy.NewPlatformCryptographyScheme()
-	// init node and register test function
-	initService := func(node string, bHosts []string) (service *ServiceNetwork, host string) {
-		host = prefix + strconv.Itoa(port)
-		service, _ = NewServiceNetwork(mockServiceConfiguration(host, bHosts, node), scheme)
-		service.Start(ctx)
-		service.RemoteProcedureRegister("test", func(args [][]byte) ([]byte, error) {
-			wg.Done()
-			return nil, nil
-		})
-		port++
-		services = append(services, service)
-		return
-	}
-
-	for _, node := range bootstrapNodes {
-		_, host := initService(node.String(), nil)
-		bootstrapHosts = append(bootstrapHosts, host)
-	}
-	nodes := nodeIds[:len(nodeIds)-2]
-	// first node that will send cascade message to all other nodes
-	var firstService *ServiceNetwork
-	for i, node := range nodes {
-		service, _ := initService(node.String(), bootstrapHosts)
-		if i == 0 {
-			firstService = service
-		}
-	}
-
-	e := &message.CallMethod{
-		ObjectRef: core.NewRefFromBase58("test"),
-		Method:    "test",
-		Arguments: []byte("test"),
-	}
-	// send cascade message to all nodes except the first
-	c := core.Cascade{
-		NodeIds:           nodeIds[1:],
-		ReplicationFactor: 2,
-		Entropy:           core.Entropy{0},
-	}
-
-	pf := mockParcelFactory(t)
-	parcel, err := pf.Create(ctx, e, firstService.GetNodeID(), nil)
-	require.NoError(t, err)
-
-	firstService.SendCascadeMessage(c, "test", parcel)
-	success := utils.WaitTimeout(&wg, 100*time.Millisecond)
-
-	require.True(t, success)
-}
-*/+package servicenetwork