--- conflicted
+++ resolved
@@ -51,15 +51,13 @@
 package servicenetwork
 
 import (
+	"bytes"
 	"context"
 	"crypto/rand"
-<<<<<<< HEAD
-=======
 	"github.com/insolar/insolar/network/consensus/gcpv2/api/member"
 	"github.com/insolar/insolar/network/consensus/serialization"
 	"github.com/insolar/insolar/network/consensusv1/packets"
 	"github.com/insolar/insolar/network/node"
->>>>>>> 6e0c3d7a
 	"sync"
 
 	"github.com/ThreeDotsLabs/watermill/message"
@@ -78,10 +76,6 @@
 	"github.com/insolar/insolar/insolar/pulse"
 	"github.com/insolar/insolar/instrumentation/inslogger"
 	"github.com/insolar/insolar/network"
-<<<<<<< HEAD
-	"github.com/insolar/insolar/network/consensusv1/packets"
-=======
->>>>>>> 6e0c3d7a
 	"github.com/insolar/insolar/network/controller"
 	"github.com/insolar/insolar/network/hostnetwork"
 	"github.com/insolar/insolar/network/routing"
@@ -129,21 +123,12 @@
 
 	ConsensusMode consensus.Mode
 
-<<<<<<< HEAD
-	// for testing purposes :(
-	onStateUpdate func()
-=======
 	lock sync.Mutex
->>>>>>> 6e0c3d7a
 }
 
 // NewServiceNetwork returns a new ServiceNetwork.
 func NewServiceNetwork(conf configuration.Configuration, rootCm *component.Manager) (*ServiceNetwork, error) {
-<<<<<<< HEAD
-	serviceNetwork := &ServiceNetwork{cm: component.NewManager(rootCm), cfg: conf}
-=======
 	serviceNetwork := &ServiceNetwork{cm: component.NewManager(rootCm), cfg: conf, ConsensusMode: consensus.Joiner}
->>>>>>> 6e0c3d7a
 	return serviceNetwork, nil
 }
 
@@ -170,17 +155,6 @@
 	}
 	n.HostNetwork = hostNetwork
 
-<<<<<<< HEAD
-	//consensusNetwork, err := hostnetwork.NewConsensusNetwork(
-	//	n.CertificateManager.GetCertificate().GetNodeRef().String(),
-	//	n.NodeKeeper.GetOrigin().ShortID(),
-	//)
-	//if err != nil {
-	//	return errors.Wrap(err, "Failed to create consensus network.")
-	//}
-
-=======
->>>>>>> 6e0c3d7a
 	options := common.ConfigureOptions(n.cfg)
 
 	cert := n.CertificateManager.GetCertificate()
@@ -251,10 +225,6 @@
 	return nil
 }
 
-func (n *ServiceNetwork) SetOnStateUpdate(f func()) {
-	n.onStateUpdate = f
-}
-
 // Start implements component.Starter
 func (n *ServiceNetwork) Start(ctx context.Context) error {
 	err := n.cm.Start(ctx)
@@ -263,10 +233,6 @@
 	}
 
 	n.Gatewayer.Gateway().Run(ctx)
-<<<<<<< HEAD
-	n.consensusController = n.consensusInstaller.Install(n.pulseHandler, n.datagramHandler)
-=======
->>>>>>> 6e0c3d7a
 
 	n.consensusController = n.consensusInstaller.ControllerFor(n.ConsensusMode, n.pulseHandler, n.datagramHandler)
 	n.consensusController.RegisterFinishedNotifier(func(_ member.OpMode, _ member.Power, effectiveSince insolar.PulseNumber) {
@@ -274,11 +240,8 @@
 	})
 	n.BaseGateway.ConsensusController = n.consensusController
 
-<<<<<<< HEAD
-=======
 	n.RemoteProcedureRegister(deliverWatermillMsg, n.processIncoming)
 
->>>>>>> 6e0c3d7a
 	// logger.Info("Service network started")
 	return nil
 }
@@ -311,19 +274,11 @@
 func (n *ServiceNetwork) GetState() insolar.NetworkState {
 	return n.Gatewayer.Gateway().GetState()
 }
-<<<<<<< HEAD
 
 func (n *ServiceNetwork) SetOperableFunc(f insolar.NetworkOperableCallback) {
 	n.operableFunc = f
 }
 
-=======
-
-func (n *ServiceNetwork) SetOperableFunc(f insolar.NetworkOperableCallback) {
-	n.operableFunc = f
-}
-
->>>>>>> 6e0c3d7a
 // consensus handlers here
 
 func (n *ServiceNetwork) ChangePulse(ctx context.Context, newPulse insolar.Pulse) {
@@ -348,11 +303,6 @@
 }
 
 func (n *ServiceNetwork) UpdateState(ctx context.Context, pulseNumber insolar.PulseNumber, nodes []insolar.NetworkNode, cloudStateHash []byte) {
-<<<<<<< HEAD
-	err := n.NodeKeeper.Sync(ctx, nodes, nil)
-	if err != nil {
-		inslogger.FromContext(ctx).Error(err)
-=======
 	err := n.NodeKeeper.Sync(ctx, nodes)
 	if err != nil {
 		inslogger.FromContext(ctx).Error(err)
@@ -395,21 +345,8 @@
 	pk, err := kp.ExportPublicKeyBinary(node.PublicKey())
 	if err != nil {
 		panic(err)
->>>>>>> 6e0c3d7a
-	}
-	n.NodeKeeper.SetCloudHash(cloudStateHash)
-
-<<<<<<< HEAD
-	if n.onStateUpdate != nil {
-		n.onStateUpdate()
-	}
-}
-
-func (n *ServiceNetwork) State() []byte {
-	nshBytes := make([]byte, 64)
-	_, _ = rand.Read(nshBytes)
-	return nshBytes
-=======
+	}
+
 	copy(brief.NodePK[:], pk)
 
 	buf := &bytes.Buffer{}
@@ -433,5 +370,4 @@
 	}
 
 	return digest, *sign
->>>>>>> 6e0c3d7a
 }