//
// Modified BSD 3-Clause Clear License
//
// Copyright (c) 2019 Insolar Technologies GmbH
//
// All rights reserved.
//
// Redistribution and use in source and binary forms, with or without modification,
// are permitted (subject to the limitations in the disclaimer below) provided that
// the following conditions are met:
//  * Redistributions of source code must retain the above copyright notice, this list
//    of conditions and the following disclaimer.
//  * Redistributions in binary form must reproduce the above copyright notice, this list
//    of conditions and the following disclaimer in the documentation and/or other materials
//    provided with the distribution.
//  * Neither the name of Insolar Technologies GmbH nor the names of its contributors
//    may be used to endorse or promote products derived from this software without
//    specific prior written permission.
//
// NO EXPRESS OR IMPLIED LICENSES TO ANY PARTY'S PATENT RIGHTS ARE GRANTED
// BY THIS LICENSE. THIS SOFTWARE IS PROVIDED BY THE COPYRIGHT HOLDERS
// AND CONTRIBUTORS "AS IS" AND ANY EXPRESS OR IMPLIED WARRANTIES,
// INCLUDING, BUT NOT LIMITED TO, THE IMPLIED WARRANTIES OF MERCHANTABILITY
// AND FITNESS FOR A PARTICULAR PURPOSE ARE DISCLAIMED. IN NO EVENT SHALL
// THE COPYRIGHT HOLDER OR CONTRIBUTORS BE LIABLE FOR ANY DIRECT, INDIRECT,
// INCIDENTAL, SPECIAL, EXEMPLARY, OR CONSEQUENTIAL DAMAGES (INCLUDING,
// BUT NOT LIMITED TO, PROCUREMENT OF SUBSTITUTE GOODS OR SERVICES; LOSS
// OF USE, DATA, OR PROFITS; OR BUSINESS INTERRUPTION) HOWEVER CAUSED AND
// ON ANY THEORY OF LIABILITY, WHETHER IN CONTRACT, STRICT LIABILITY, OR TORT
// (INCLUDING NEGLIGENCE OR OTHERWISE) ARISING IN ANY WAY OUT OF THE USE
// OF THIS SOFTWARE, EVEN IF ADVISED OF THE POSSIBILITY OF SUCH DAMAGE.
//
// Notwithstanding any other provisions of this license, it is prohibited to:
//    (a) use this software,
//
//    (b) prepare modifications and derivative works of this software,
//
//    (c) distribute this software (including without limitation in source code, binary or
//        object code form), and
//
//    (d) reproduce copies of this software
//
//    for any commercial purposes, and/or
//
//    for the purposes of making available this software to third parties as a service,
//    including, without limitation, any software-as-a-service, platform-as-a-service,
//    infrastructure-as-a-service or other similar online service, irrespective of
//    whether it competes with the products or services of Insolar Technologies GmbH.
//

package servicenetwork

import (
	"bytes"
	"context"
<<<<<<< HEAD
	"fmt"
	"strconv"
=======
>>>>>>> a7ee52bc
	"sync"
	"time"

	"github.com/insolar/insolar/network/gateway"

	"github.com/ThreeDotsLabs/watermill/message"
	"github.com/insolar/insolar/insolar/bus"
	"github.com/insolar/insolar/insolar/payload"
	"github.com/insolar/insolar/network/controller/common"
	"github.com/pkg/errors"
	"go.opencensus.io/trace"

	"github.com/insolar/insolar/component"
	"github.com/insolar/insolar/configuration"
	"github.com/insolar/insolar/insolar"
	"github.com/insolar/insolar/insolar/pulse"
	"github.com/insolar/insolar/instrumentation/inslogger"
	"github.com/insolar/insolar/instrumentation/instracer"
	"github.com/insolar/insolar/log"
	"github.com/insolar/insolar/network"
	"github.com/insolar/insolar/network/consensusv1/packets"
	"github.com/insolar/insolar/network/consensusv1/phases"
	"github.com/insolar/insolar/network/controller"
	"github.com/insolar/insolar/network/controller/bootstrap"
	"github.com/insolar/insolar/network/hostnetwork"
	"github.com/insolar/insolar/network/merkle"
	"github.com/insolar/insolar/network/routing"
	"github.com/insolar/insolar/network/transport"
	"github.com/insolar/insolar/network/utils"
)

const deliverWatermillMsg = "ServiceNetwork.processIncoming"

var ack = []byte{1}

// ServiceNetwork is facade for network.
type ServiceNetwork struct {
	cfg configuration.Configuration
	cm  *component.Manager

	// dependencies
	CertificateManager  insolar.CertificateManager  `inject:""`
	PulseManager        insolar.PulseManager        `inject:""`
	PulseAccessor       pulse.Accessor              `inject:""`
	CryptographyService insolar.CryptographyService `inject:""`
	NodeKeeper          network.NodeKeeper          `inject:""`
	TerminationHandler  insolar.TerminationHandler  `inject:""`
	Pub                 message.Publisher           `inject:""`
	ContractRequester   insolar.ContractRequester   `inject:""`

	// subcomponents
	PhaseManager phases.PhaseManager           `inject:"subcomponent"`
	Bootstrapper bootstrap.NetworkBootstrapper `inject:"subcomponent"`
	RPC          controller.RPCController      `inject:"subcomponent"`

	HostNetwork  network.HostNetwork
	OperableFunc func(ctx context.Context, operable bool)

	isDiscovery bool
	skip        int

	lock sync.Mutex

	gateway   network.Gateway
	gatewayMu sync.RWMutex
}

// NewServiceNetwork returns a new ServiceNetwork.
func NewServiceNetwork(conf configuration.Configuration, rootCm *component.Manager) (*ServiceNetwork, error) {
	serviceNetwork := &ServiceNetwork{cm: component.NewManager(rootCm), cfg: conf, skip: conf.Service.Skip}
	return serviceNetwork, nil
}

func (n *ServiceNetwork) SetOperableFunc(f func(ctx context.Context, operable bool)) {
	n.OperableFunc = f
}

func (n *ServiceNetwork) Gateway() network.Gateway {
	n.gatewayMu.RLock()
	defer n.gatewayMu.RUnlock()
	return n.gateway
}

func (n *ServiceNetwork) SetGateway(g network.Gateway) {
	n.gatewayMu.Lock()

	if n.gateway != nil && n.gateway.GetState() == g.GetState() {
		log.Warn("Trying to set gateway to the same state")
		n.gatewayMu.Unlock()
		return
	}
	n.gateway = g
	n.gatewayMu.Unlock()
	ctx := context.Background()
	if n.gateway.NeedLockMessageBus() {
		n.OperableFunc(ctx, false)
	} else {
		n.OperableFunc(ctx, true)
	}
	n.gateway.Run(ctx)
}

func (n *ServiceNetwork) GetState() insolar.NetworkState {
	g := n.Gateway()
	if g == nil {
		return insolar.NoNetworkState
	}
	return g.GetState()
}

// SendMessage sends a message from MessageBus.
func (n *ServiceNetwork) SendMessage(nodeID insolar.Reference, method string, msg insolar.Parcel) ([]byte, error) {
	return n.RPC.SendMessage(nodeID, method, msg)
}

// SendCascadeMessage sends a message from MessageBus to a cascade of nodes
func (n *ServiceNetwork) SendCascadeMessage(data insolar.Cascade, method string, msg insolar.Parcel) error {
	return n.RPC.SendCascadeMessage(data, method, msg)
}

// RemoteProcedureRegister registers procedure for remote call on this host.
func (n *ServiceNetwork) RemoteProcedureRegister(name string, method insolar.RemoteProcedure) {
	n.RPC.RemoteProcedureRegister(name, method)
}

// Init implements component.Initer
func (n *ServiceNetwork) Init(ctx context.Context) error {
	hostNetwork, err := hostnetwork.NewHostNetwork(n.CertificateManager.GetCertificate().GetNodeRef().String())
	if err != nil {
		return errors.Wrap(err, "Failed to create hostnetwork")
	}
	n.HostNetwork = hostNetwork

	consensusNetwork, err := hostnetwork.NewConsensusNetwork(
		n.CertificateManager.GetCertificate().GetNodeRef().String(),
		n.NodeKeeper.GetOrigin().ShortID(),
	)
	if err != nil {
		return errors.Wrap(err, "Failed to create consensus network.")
	}

	options := common.ConfigureOptions(n.cfg)

	cert := n.CertificateManager.GetCertificate()
	n.isDiscovery = utils.OriginIsDiscovery(cert)

	n.cm.Inject(n,
		&routing.Table{},
		cert,
		transport.NewFactory(n.cfg.Host.Transport),
		hostNetwork,
		merkle.NewCalculator(),
		consensusNetwork,
		phases.NewCommunicator(),
		phases.NewFirstPhase(),
		phases.NewSecondPhase(),
		phases.NewThirdPhase(),
		phases.NewPhaseManager(n.cfg.Service.Consensus),
		bootstrap.NewSessionManager(),
		controller.NewRPCController(options),
		controller.NewPulseController(),
		bootstrap.NewBootstrapper(options),
		bootstrap.NewAuthorizationController(options),
		bootstrap.NewNetworkBootstrapper(),
	)
	err = n.cm.Init(ctx)
	if err != nil {
		return errors.Wrap(err, "Failed to init internal components")
	}

	return nil
}

// Start implements component.Starter
func (n *ServiceNetwork) Start(ctx context.Context) error {
	logger := inslogger.FromContext(ctx)

	log.Info("Starting network component manager...")
	err := n.cm.Start(ctx)
	if err != nil {
		return errors.Wrap(err, "Failed to start component manager")
	}

	log.Info("Bootstrapping network...")
	_, err = n.Bootstrapper.Bootstrap(ctx)
	if err != nil {
		return errors.Wrap(err, "Failed to bootstrap network")
	}

	n.RemoteProcedureRegister(deliverWatermillMsg, n.processIncoming)

	n.SetGateway(gateway.NewNoNetwork(n, n.NodeKeeper, n.ContractRequester,
		n.CryptographyService, n.HostNetwork, n.CertificateManager))

	logger.Info("Service network started")
	return nil
}

func (n *ServiceNetwork) Leave(ctx context.Context, eta insolar.PulseNumber) {
	logger := inslogger.FromContext(ctx)
	logger.Info("Gracefully stopping service network")

	n.NodeKeeper.GetClaimQueue().Push(&packets.NodeLeaveClaim{ETA: eta})
}

func (n *ServiceNetwork) GracefulStop(ctx context.Context) error {
	logger := inslogger.FromContext(ctx)
	// node leaving from network
	// all components need to do what they want over net in gracefulStop

	logger.Info("ServiceNetwork.GracefulStop wait for accepting leaving claim")
	n.TerminationHandler.Leave(ctx, 0)
	logger.Info("ServiceNetwork.GracefulStop - leaving claim accepted")

	return nil
}

// Stop implements insolar.Component
func (n *ServiceNetwork) Stop(ctx context.Context) error {
	inslogger.FromContext(ctx).Info("Stopping network component manager...")
	return n.cm.Stop(ctx)
}

func (n *ServiceNetwork) HandlePulse(ctx context.Context, newPulse insolar.Pulse) {
	pulseTime := time.Unix(0, newPulse.PulseTimestamp)
	logger := inslogger.FromContext(ctx)

	n.lock.Lock()
	defer n.lock.Unlock()

	ctx = utils.NewPulseContext(ctx, uint32(newPulse.PulseNumber))
	logger.Infof("Got new pulse number: %d", newPulse.PulseNumber)
	ctx, span := instracer.StartSpan(ctx, "ServiceNetwork.Handlepulse")
	span.AddAttributes(
		trace.Int64Attribute("pulse.PulseNumber", int64(newPulse.PulseNumber)),
	)
	defer span.End()

	if !n.NodeKeeper.IsBootstrapped() {
		n.Bootstrapper.SetLastPulse(newPulse.NextPulseNumber)
		return
	}
	if n.shoudIgnorePulse(newPulse) {
		log.Infof("Ignore pulse %d: network is not yet initialized", newPulse.PulseNumber)
		return
	}

	if n.NodeKeeper.GetConsensusInfo().IsJoiner() {
		// do not set pulse because otherwise we will set invalid active list
		// pass consensus, prepare valid active list and set it on next pulse
		go n.phaseManagerOnPulse(ctx, newPulse, pulseTime)
		return
	}

	// Ignore insolar.ErrNotFound because
	// sometimes we can't fetch current pulse in new nodes
	// (for fresh bootstrapped light-material with in-memory pulse-tracker)
	// TODO: remove pulse checks here after new consensus ready
	if currentPulse, err := n.PulseAccessor.Latest(ctx); err != nil {
		if err != pulse.ErrNotFound {
			currentPulse = *insolar.GenesisPulse
		}
	} else {
		if !isNextPulse(&currentPulse, &newPulse) {
			logger.Infof("Incorrect pulse number. Current: %+v. New: %+v", currentPulse, newPulse)
			return
		}
	}

	n.ChangePulse(ctx, newPulse)

	go n.phaseManagerOnPulse(ctx, newPulse, pulseTime)
}

func (n *ServiceNetwork) ChangePulse(ctx context.Context, newPulse insolar.Pulse) {
	logger := inslogger.FromContext(ctx)

	if err := n.Gateway().OnPulse(ctx, newPulse); err != nil {
		logger.Error(errors.Wrap(err, "Failed to call OnPulse on Gateway"))
	}

	logger.Debugf("Before set new current pulse number: %d", newPulse.PulseNumber)
	err := n.PulseManager.Set(ctx, newPulse, n.Gateway().GetState() == insolar.CompleteNetworkState)
	if err != nil {
		logger.Fatalf("Failed to set new pulse: %s", err.Error())
	}
	logger.Infof("Set new current pulse number: %d", newPulse.PulseNumber)

}

func (n *ServiceNetwork) shoudIgnorePulse(newPulse insolar.Pulse) bool {
	return n.isDiscovery && !n.NodeKeeper.GetConsensusInfo().IsJoiner() &&
		newPulse.PulseNumber <= n.Bootstrapper.GetLastPulse()+insolar.PulseNumber(n.skip)
}

func (n *ServiceNetwork) phaseManagerOnPulse(ctx context.Context, newPulse insolar.Pulse, pulseStartTime time.Time) {
	logger := inslogger.FromContext(ctx)

	if !n.cfg.Service.ConsensusEnabled {
		logger.Warn("Consensus is disabled")
		return
	}

	if err := n.PhaseManager.OnPulse(ctx, &newPulse, pulseStartTime); err != nil {
		errMsg := "Failed to pass consensus: " + err.Error()
		logger.Error(errMsg)
		n.SetGateway(n.Gateway().NewGateway(insolar.NoNetworkState))
	}
}

// SendMessageHandler async sends message with confirmation of delivery.
func (n *ServiceNetwork) SendMessageHandler(msg *message.Message) ([]*message.Message, error) {
	ctx := inslogger.ContextWithTrace(context.Background(), msg.Metadata.Get(bus.MetaTraceID))
	parentSpan, err := instracer.Deserialize([]byte(msg.Metadata.Get(bus.MetaSpanData)))
	if err == nil {
		ctx = instracer.WithParentSpan(ctx, parentSpan)
	} else {
		inslogger.FromContext(ctx).Error(err)
	}
	err = n.sendMessage(ctx, msg)
	if err != nil {
		return nil, errors.Wrap(err, "failed to send message")
	}
	return nil, nil
}

func (n *ServiceNetwork) sendMessage(ctx context.Context, msg *message.Message) error {
	meta := payload.Meta{}
	err := meta.Unmarshal(msg.Payload)
	if err != nil {
		return errors.Wrap(err, "failed to unwrap message")
	}
	if meta.Receiver.IsEmpty() {
		return errors.New("failed to send message: Receiver in meta message not set")
	}

	node := meta.Receiver

	// Short path when sending to self node. Skip serialization
	origin := n.NodeKeeper.GetOrigin()
	if node.Equal(origin.ID()) {
		if msg == nil {
			fmt.Println("SendMessageHandler, get nil msg")
		}
		err := n.Pub.Publish(bus.TopicIncoming, msg)
		if err != nil {
			return errors.Wrap(err, "error while publish msg to TopicIncoming")
		}
		return nil
	}
	msgBytes, err := messageToBytes(msg)
	if err != nil {
		return errors.Wrap(err, "error while converting message to bytes")
	}
	// ctx := inslogger.ContextWithTrace(context.Background(), msg.Metadata.Get(bus.MetaTraceID))
	res, err := n.RPC.SendBytes(ctx, node, deliverWatermillMsg, msgBytes)
	if err != nil {
		return errors.Wrap(err, "error while sending watermillMsg to controller")
	}
	if !bytes.Equal(res, ack) {
		return errors.Errorf("reply is not ack: %s", res)
	}
	return nil
}

func isNextPulse(currentPulse, newPulse *insolar.Pulse) bool {
	return newPulse.PulseNumber > currentPulse.PulseNumber && newPulse.PulseNumber >= currentPulse.NextPulseNumber
}

func (n *ServiceNetwork) processIncoming(ctx context.Context, args []byte) ([]byte, error) {
	logger := inslogger.FromContext(ctx)
	msg, err := deserializeMessage(bytes.NewBuffer(args))
	if err != nil {
		err = errors.Wrap(err, "error while deserialize msg from buffer")
		logger.Error(err)
		return nil, err
	}
	logger = inslogger.FromContext(ctx)
	if inslogger.TraceID(ctx) != msg.Metadata.Get(bus.MetaTraceID) {
		logger.Errorf("traceID from context (%s) is different from traceID from message Metadata (%s)", inslogger.TraceID(ctx), msg.Metadata.Get(bus.MetaTraceID))
	}
	// TODO: check pulse here
	if msg == nil {
		fmt.Println("processIncoming, get nil msg")
	}

	err = n.Pub.Publish(bus.TopicIncoming, msg)
	if err != nil {
		err = errors.Wrap(err, "error while publish msg to TopicIncoming")
		logger.Error(err)
		return nil, err
	}

	return ack, nil
}<|MERGE_RESOLUTION|>--- conflicted
+++ resolved
@@ -53,11 +53,7 @@
 import (
 	"bytes"
 	"context"
-<<<<<<< HEAD
 	"fmt"
-	"strconv"
-=======
->>>>>>> a7ee52bc
 	"sync"
 	"time"
 
