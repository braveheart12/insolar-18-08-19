/*
 *    Copyright 2018 Insolar
 *
 *    Licensed under the Apache License, Version 2.0 (the "License");
 *    you may not use this file except in compliance with the License.
 *    You may obtain a copy of the License at
 *
 *        http://www.apache.org/licenses/LICENSE-2.0
 *
 *    Unless required by applicable law or agreed to in writing, software
 *    distributed under the License is distributed on an "AS IS" BASIS,
 *    WITHOUT WARRANTIES OR CONDITIONS OF ANY KIND, either express or implied.
 *    See the License for the specific language governing permissions and
 *    limitations under the License.
 */

package servicenetwork

import (
	"context"
	"strconv"

	"github.com/insolar/insolar/component"
	"github.com/insolar/insolar/configuration"
	"github.com/insolar/insolar/consensus/phases"
	"github.com/insolar/insolar/core"
	"github.com/insolar/insolar/instrumentation/inslogger"
	"github.com/insolar/insolar/log"
	"github.com/insolar/insolar/network"
	"github.com/insolar/insolar/network/controller"
	"github.com/insolar/insolar/network/fakepulsar"
	"github.com/insolar/insolar/network/hostnetwork"
	"github.com/insolar/insolar/network/merkle"
	"github.com/insolar/insolar/network/routing"
	"github.com/pkg/errors"
)

// ServiceNetwork is facade for network.
type ServiceNetwork struct {
	cfg configuration.Configuration

	hostNetwork  network.HostNetwork  // TODO: should be injected
	controller   network.Controller   // TODO: should be injected
	routingTable network.RoutingTable // TODO: should be injected

	// dependencies
	CertificateManager  core.CertificateManager         `inject:""`
	NodeNetwork         core.NodeNetwork                `inject:""`
	PulseManager        core.PulseManager               `inject:""`
	PulseStorage        core.PulseStorage               `inject:""`
	CryptographyService core.CryptographyService        `inject:""`
	NetworkCoordinator  core.NetworkCoordinator         `inject:""`
	ArtifactManager     core.ArtifactManager            `inject:""`
	CryptographyScheme  core.PlatformCryptographyScheme `inject:""`
	NodeKeeper          network.NodeKeeper              `inject:""`
	NetworkSwitcher     core.NetworkSwitcher            `inject:""`

	// subcomponents
	PhaseManager     phases.PhaseManager      // `inject:""`
	MerkleCalculator merkle.Calculator        // `inject:""`
	ConsensusNetwork network.ConsensusNetwork // `inject:""`
	PulseHandler     network.PulseHandler
	Communicator     phases.Communicator

	fakePulsar *fakepulsar.FakePulsar
}

// NewServiceNetwork returns a new ServiceNetwork.
func NewServiceNetwork(conf configuration.Configuration, scheme core.PlatformCryptographyScheme) (*ServiceNetwork, error) {
	serviceNetwork := &ServiceNetwork{cfg: conf, CryptographyScheme: scheme}
	return serviceNetwork, nil
}

// SendMessage sends a message from MessageBus.
func (n *ServiceNetwork) SendMessage(nodeID core.RecordRef, method string, msg core.Parcel) ([]byte, error) {
	return n.controller.SendMessage(nodeID, method, msg)
}

// SendCascadeMessage sends a message from MessageBus to a cascade of nodes
func (n *ServiceNetwork) SendCascadeMessage(data core.Cascade, method string, msg core.Parcel) error {
	return n.controller.SendCascadeMessage(data, method, msg)
}

// RemoteProcedureRegister registers procedure for remote call on this host.
func (n *ServiceNetwork) RemoteProcedureRegister(name string, method core.RemoteProcedure) {
	n.controller.RemoteProcedureRegister(name, method)
}

// Start implements component.Initer
func (n *ServiceNetwork) Init(ctx context.Context) error {

	n.PhaseManager = phases.NewPhaseManager()
	n.MerkleCalculator = merkle.NewCalculator()
	n.Communicator = phases.NewNaiveCommunicator()
	n.PulseHandler = n // self

	firstPhase := &phases.FirstPhase{}
	secondPhase := &phases.SecondPhase{}
	thirdPhase := &phases.ThirdPhase{}

	// inject workaround
	n.PhaseManager.(*phases.Phases).FirstPhase = firstPhase
	n.PhaseManager.(*phases.Phases).SecondPhase = secondPhase
	n.PhaseManager.(*phases.Phases).ThirdPhase = thirdPhase

	n.routingTable = &routing.Table{}
	internalTransport, err := hostnetwork.NewInternalTransport(n.cfg, n.CertificateManager.GetCertificate().GetNodeRef().String())
	if err != nil {
		return errors.Wrap(err, "Failed to create internal transport")
	}

	n.ConsensusNetwork, err = hostnetwork.NewConsensusNetwork(
		n.NodeNetwork.GetOrigin().ConsensusAddress(),
		n.CertificateManager.GetCertificate().GetNodeRef().String(),
		n.NodeNetwork.GetOrigin().ShortID(),
		n.routingTable,
	)
	if err != nil {
		return errors.Wrap(err, "Failed to create consensus network.")
	}

	cm := component.Manager{}
	cm.Register(n.CertificateManager, n.NodeNetwork, n.PulseManager, n.CryptographyService, n.NetworkCoordinator,
		n.ArtifactManager, n.CryptographyScheme, n.PulseHandler)

	cm.Inject(n.NodeKeeper,
		n.MerkleCalculator,
		n.ConsensusNetwork,
		n.Communicator,
		n.PhaseManager,
		firstPhase,
		secondPhase,
		thirdPhase,
	)

	err = n.MerkleCalculator.(component.Initer).Init(ctx)
	n.hostNetwork = hostnetwork.NewHostTransport(internalTransport, n.routingTable)
	options := controller.ConfigureOptions(n.cfg.Host)
<<<<<<< HEAD
	n.fakePulsar = fakepulsar.NewFakePulsar(n, n.cfg.Pulsar.PulseTime)
	n.controller = controller.NewNetworkController(n, options, n.CertificateManager.GetCertificate(), internalTransport, n.routingTable, n.hostNetwork, n.CryptographyScheme, n.fakePulsar)
=======
	n.controller = controller.NewNetworkController(n, options, n.CertificateManager.GetCertificate(), internalTransport, n.routingTable, n.hostNetwork, n.CryptographyScheme)
	n.fakePulsar = fakepulsar.NewFakePulsar(n, n.cfg.Pulsar.PulseTime)
>>>>>>> 26ea9e72
	log.Info("==== ServiceNetwork inited ====")

	return err
}

// Start implements component.Starter
func (n *ServiceNetwork) Start(ctx context.Context) error {
	log.Infoln("Network starts listening...")
	n.hostNetwork.Start(ctx)
	n.ConsensusNetwork.Start(ctx)
	n.Communicator.Start(ctx)

	n.controller.Inject(n.CryptographyService, n.NetworkCoordinator, n.NodeKeeper)
	n.routingTable.Inject(n.NodeKeeper)

	log.Infoln("Bootstrapping network...")
	err := n.controller.Bootstrap(ctx)
	if err != nil {
		return errors.Wrap(err, "Failed to bootstrap network")
	}

	n.fakePulsar.Start(ctx)
	log.Info("----- ServiceNetwork started ------")
	return nil
}

// Stop implements core.Component
func (n *ServiceNetwork) Stop(ctx context.Context) error {
	logger := inslogger.FromContext(ctx)

	logger.Info("Stopping host network")
	n.hostNetwork.Stop()
	logger.Info("Stopping consensus network")
	n.ConsensusNetwork.Stop()
	return nil
}

func (n *ServiceNetwork) HandlePulse(ctx context.Context, newPulse core.Pulse) {
<<<<<<< HEAD
=======
	if n.NodeKeeper.GetState() == network.Waiting {
		return
	}

>>>>>>> 26ea9e72
	traceID := "pulse_" + strconv.FormatUint(uint64(newPulse.PulseNumber), 10)
	ctx, logger := inslogger.WithTraceField(ctx, traceID)
	logger.Infof("Got new newPulse number: %d", newPulse.PulseNumber)

	currentPulse, err := n.PulseStorage.Current(ctx)
	if err != nil {
		logger.Error(errors.Wrap(err, "Could not get current newPulse"))
		return
	}

	// Working on early network state, ready for fake pulses
	if isFakePulse(&newPulse) && !fakePulseAllowed(n.NetworkSwitcher.GetState()) {
		logger.Infof("Got fake pulse on invalid network state. Current: %+v. New: %+v", currentPulse, newPulse)
		return
	}

	if !isNextPulse(currentPulse, &newPulse) && !isNewEpoch(currentPulse, &newPulse) && !fakePulseStarted(currentPulse, &newPulse) {
		logger.Infof("Incorrect newPulse number. Current: %+v. New: %+v", currentPulse, newPulse)
		return
	}

	// Got real pulse
	if isFakePulse(currentPulse) && !isFakePulse(&newPulse) {
		n.fakePulsar.Stop(ctx)
	}

	err = n.PulseManager.Set(ctx, newPulse, n.NetworkSwitcher.GetState() == core.CompleteNetworkState)
	if err != nil {
		logger.Error(errors.Wrap(err, "Failed to set newPulse"))
		return
	}

	// err = n.NetworkSwitcher.OnPulse(ctx, newPulse)
	// if err != nil {
	// 	logger.Error(errors.Wrap(err, "Failed to call OnPulse on NetworkSwitcher"))
	// 	return
	// }

	logger.Infof("Set new current newPulse number: %d", newPulse.PulseNumber)
	go n.networkCoordinatorOnPulse(ctx, newPulse)
	go n.phaseManagerOnPulse(ctx, newPulse)
}

func (n *ServiceNetwork) networkCoordinatorOnPulse(ctx context.Context, newPulse core.Pulse) {
	logger := inslogger.FromContext(ctx)

	if !n.NetworkCoordinator.IsStarted() {
		return
<<<<<<< HEAD
=======
	}
	err := n.NetworkCoordinator.WriteActiveNodes(ctx, newPulse.PulseNumber, n.NodeNetwork.GetActiveNodes())
	if err != nil {
		logger.Warn("Error writing active nodes to ledger: " + err.Error())
	}
	logger.Info("ServiceNetwork call PhaseManager.OnPulse")
}

func (n *ServiceNetwork) phaseManagerOnPulse(ctx context.Context, newPulse core.Pulse) {
	logger := inslogger.FromContext(ctx)

	if err := n.PhaseManager.OnPulse(ctx, &newPulse); err != nil {
		logger.Warn("phase manager fail: " + err.Error())
>>>>>>> 26ea9e72
	}
	err := n.NetworkCoordinator.WriteActiveNodes(ctx, newPulse.PulseNumber, n.NodeNetwork.GetActiveNodes())
	if err != nil {
		logger.Warn("Error writing active nodes to ledger: " + err.Error())
	}
	logger.Info("ServiceNetwork call PhaseManager.OnPulse")
}

func (n *ServiceNetwork) phaseManagerOnPulse(ctx context.Context, newPulse core.Pulse) {
	logger := inslogger.FromContext(ctx)

	if err := n.PhaseManager.OnPulse(ctx, &newPulse); err != nil {
		logger.Warn("phase manager fail: " + err.Error())
	}
}

func isFakePulse(newPulse *core.Pulse) bool {
	return newPulse.EpochPulseNumber == -1
}

func isNewEpoch(currentPulse, newPulse *core.Pulse) bool {
	return newPulse.EpochPulseNumber > currentPulse.EpochPulseNumber
}

func isNextPulse(currentPulse, newPulse *core.Pulse) bool {
	return newPulse.PulseNumber > currentPulse.PulseNumber && newPulse.PulseNumber >= currentPulse.NextPulseNumber
}

func fakePulseStarted(currentPulse, newPulse *core.Pulse) bool {
	return isFakePulse(newPulse) && currentPulse.EpochPulseNumber > -1
}

<<<<<<< HEAD
=======
func isFakePulse(newPulse *core.Pulse) bool {
	return newPulse.EpochPulseNumber == -1
}

func isNewEpoch(currentPulse, newPulse *core.Pulse) bool {
	return newPulse.EpochPulseNumber > currentPulse.EpochPulseNumber
}

func isNextPulse(currentPulse, newPulse *core.Pulse) bool {
	return newPulse.PulseNumber > currentPulse.PulseNumber && newPulse.PulseNumber >= currentPulse.NextPulseNumber
}

func fakePulseStarted(currentPulse, newPulse *core.Pulse) bool {
	return isFakePulse(newPulse) && currentPulse.EpochPulseNumber > -1
}

>>>>>>> 26ea9e72
func fakePulseAllowed(state core.NetworkState) bool {
	return state == core.VoidNetworkState || state == core.NoNetworkState
}<|MERGE_RESOLUTION|>--- conflicted
+++ resolved
@@ -136,13 +136,8 @@
 	err = n.MerkleCalculator.(component.Initer).Init(ctx)
 	n.hostNetwork = hostnetwork.NewHostTransport(internalTransport, n.routingTable)
 	options := controller.ConfigureOptions(n.cfg.Host)
-<<<<<<< HEAD
 	n.fakePulsar = fakepulsar.NewFakePulsar(n, n.cfg.Pulsar.PulseTime)
 	n.controller = controller.NewNetworkController(n, options, n.CertificateManager.GetCertificate(), internalTransport, n.routingTable, n.hostNetwork, n.CryptographyScheme, n.fakePulsar)
-=======
-	n.controller = controller.NewNetworkController(n, options, n.CertificateManager.GetCertificate(), internalTransport, n.routingTable, n.hostNetwork, n.CryptographyScheme)
-	n.fakePulsar = fakepulsar.NewFakePulsar(n, n.cfg.Pulsar.PulseTime)
->>>>>>> 26ea9e72
 	log.Info("==== ServiceNetwork inited ====")
 
 	return err
@@ -181,13 +176,10 @@
 }
 
 func (n *ServiceNetwork) HandlePulse(ctx context.Context, newPulse core.Pulse) {
-<<<<<<< HEAD
-=======
 	if n.NodeKeeper.GetState() == network.Waiting {
 		return
 	}
 
->>>>>>> 26ea9e72
 	traceID := "pulse_" + strconv.FormatUint(uint64(newPulse.PulseNumber), 10)
 	ctx, logger := inslogger.WithTraceField(ctx, traceID)
 	logger.Infof("Got new newPulse number: %d", newPulse.PulseNumber)
@@ -236,8 +228,6 @@
 
 	if !n.NetworkCoordinator.IsStarted() {
 		return
-<<<<<<< HEAD
-=======
 	}
 	err := n.NetworkCoordinator.WriteActiveNodes(ctx, newPulse.PulseNumber, n.NodeNetwork.GetActiveNodes())
 	if err != nil {
@@ -251,20 +241,6 @@
 
 	if err := n.PhaseManager.OnPulse(ctx, &newPulse); err != nil {
 		logger.Warn("phase manager fail: " + err.Error())
->>>>>>> 26ea9e72
-	}
-	err := n.NetworkCoordinator.WriteActiveNodes(ctx, newPulse.PulseNumber, n.NodeNetwork.GetActiveNodes())
-	if err != nil {
-		logger.Warn("Error writing active nodes to ledger: " + err.Error())
-	}
-	logger.Info("ServiceNetwork call PhaseManager.OnPulse")
-}
-
-func (n *ServiceNetwork) phaseManagerOnPulse(ctx context.Context, newPulse core.Pulse) {
-	logger := inslogger.FromContext(ctx)
-
-	if err := n.PhaseManager.OnPulse(ctx, &newPulse); err != nil {
-		logger.Warn("phase manager fail: " + err.Error())
 	}
 }
 
@@ -284,25 +260,6 @@
 	return isFakePulse(newPulse) && currentPulse.EpochPulseNumber > -1
 }
 
-<<<<<<< HEAD
-=======
-func isFakePulse(newPulse *core.Pulse) bool {
-	return newPulse.EpochPulseNumber == -1
-}
-
-func isNewEpoch(currentPulse, newPulse *core.Pulse) bool {
-	return newPulse.EpochPulseNumber > currentPulse.EpochPulseNumber
-}
-
-func isNextPulse(currentPulse, newPulse *core.Pulse) bool {
-	return newPulse.PulseNumber > currentPulse.PulseNumber && newPulse.PulseNumber >= currentPulse.NextPulseNumber
-}
-
-func fakePulseStarted(currentPulse, newPulse *core.Pulse) bool {
-	return isFakePulse(newPulse) && currentPulse.EpochPulseNumber > -1
-}
-
->>>>>>> 26ea9e72
 func fakePulseAllowed(state core.NetworkState) bool {
 	return state == core.VoidNetworkState || state == core.NoNetworkState
 }