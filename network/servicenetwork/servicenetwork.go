--- conflicted
+++ resolved
@@ -31,9 +31,8 @@
 
 // ServiceNetwork is facade for network.
 type ServiceNetwork struct {
-	nodeNetwork   *nodenetwork.Nodenetwork
-	hostNetwork   *hostnetwork.DHT
-	originAddress string
+	nodeNetwork *nodenetwork.Nodenetwork
+	hostNetwork *hostnetwork.DHT
 }
 
 // NewServiceNetwork returns a new ServiceNetwork.
@@ -106,20 +105,12 @@
 	network.hostNetwork.RemoteProcedureRegister(name, method)
 }
 
-<<<<<<< HEAD
-// GetHostNetwork returns host network.
-=======
 // GetHostNetwork returns pointer to host network layer(DHT), temp method, refactoring needed
->>>>>>> 4466e0d6
 func (network *ServiceNetwork) GetHostNetwork() (*hostnetwork.DHT, hostnetwork.Context) {
 	return network.hostNetwork, createContext(network.hostNetwork)
 }
 
-<<<<<<< HEAD
 // Start implements core.Component
-=======
-// Start imlements core.Component
->>>>>>> 4466e0d6
 func (network *ServiceNetwork) Start(components core.Components) error {
 	go network.listen()
 	logrus.Infoln("Bootstrapping network...")
@@ -139,11 +130,7 @@
 	return nil
 }
 
-<<<<<<< HEAD
 // Stop implements core.Component
-=======
-// Stop imlements core.Component
->>>>>>> 4466e0d6
 func (network *ServiceNetwork) Stop() error {
 	logrus.Infoln("Stop network")
 	network.hostNetwork.Disconnect()
