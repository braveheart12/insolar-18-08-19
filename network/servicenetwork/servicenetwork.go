--- conflicted
+++ resolved
@@ -244,7 +244,6 @@
 		logger.Error(errors.Wrap(err, "Failed to set newPulse"))
 		return
 	}
-<<<<<<< HEAD
 
 	// err = n.NetworkSwitcher.OnPulse(ctx, newPulse)
 	// if err != nil {
@@ -253,21 +252,7 @@
 	// }
 
 	logger.Infof("Set new current pulse number: %d", newPulse.PulseNumber)
-	go n.networkCoordinatorOnPulse(ctx, newPulse)
 	go n.phaseManagerOnPulse(ctx, newPulse)
-}
-
-func (n *ServiceNetwork) networkCoordinatorOnPulse(ctx context.Context, newPulse core.Pulse) {
-	logger := inslogger.FromContext(ctx)
-
-	if !n.NetworkCoordinator.IsStarted() {
-		return
-	}
-	err := n.NetworkCoordinator.WriteActiveNodes(ctx, newPulse.PulseNumber, n.NodeKeeper.GetActiveNodes())
-	if err != nil {
-		logger.Warn("Error writing active nodes to ledger: " + err.Error())
-	}
-	logger.Info("ServiceNetwork call PhaseManager.OnPulse")
 }
 
 func (n *ServiceNetwork) phaseManagerOnPulse(ctx context.Context, newPulse core.Pulse) {
@@ -275,33 +260,6 @@
 
 	if err := n.PhaseManager.OnPulse(ctx, &newPulse); err != nil {
 		logger.Warn("phase manager fail: " + err.Error())
-=======
-	if (pulse.PulseNumber > currentPulse.PulseNumber) &&
-		(pulse.PulseNumber >= currentPulse.NextPulseNumber) {
-
-		err = n.NetworkSwitcher.OnPulse(ctx, pulse)
-		if err != nil {
-			logger.Error(errors.Wrap(err, "Failed to call OnPulse on NetworkSwitcher"))
-			return
-		}
-
-		err = n.PulseManager.Set(ctx, pulse, n.NetworkSwitcher.GetState() == core.CompleteNetworkState)
-		if err != nil {
-			logger.Error(errors.Wrap(err, "Failed to set pulse"))
-			return
-		}
-
-		logger.Infof("Set new current pulse number: %d", pulse.PulseNumber)
-		// go func(logger core.Logger, network *ServiceNetwork) {
-		// 	TODO: make PhaseManager works and uncomment this (after NETD18-75)
-		// 	err = n.PhaseManager.OnPulse(ctx, &pulse)
-		// 	if err != nil {
-		// 		logger.Warn("phase manager fail: " + err.Error())
-		// 	}
-		// }(logger, n)
-	} else {
-		logger.Infof("Incorrect pulse number. Current: %d. New: %d", currentPulse.PulseNumber, pulse.PulseNumber)
->>>>>>> e3256d31
 	}
 }
 
