/*
 *    Copyright 2018 Insolar
 *
 *    Licensed under the Apache License, Version 2.0 (the "License");
 *    you may not use this file except in compliance with the License.
 *    You may obtain a copy of the License at
 *
 *        http://www.apache.org/licenses/LICENSE-2.0
 *
 *    Unless required by applicable law or agreed to in writing, software
 *    distributed under the License is distributed on an "AS IS" BASIS,
 *    WITHOUT WARRANTIES OR CONDITIONS OF ANY KIND, either express or implied.
 *    See the License for the specific language governing permissions and
 *    limitations under the License.
 */

package servicenetwork

import (
	"context"
	"strconv"
	"testing"
	"time"

	"github.com/insolar/insolar/certificate"
	"github.com/insolar/insolar/component"
	"github.com/insolar/insolar/configuration"
	"github.com/insolar/insolar/core"
	"github.com/insolar/insolar/cryptography"
	"github.com/insolar/insolar/log"
	"github.com/insolar/insolar/network/nodenetwork"
	"github.com/insolar/insolar/platformpolicy"
	"github.com/insolar/insolar/testutils"
	"github.com/stretchr/testify/assert"
	"github.com/stretchr/testify/require"
	"github.com/stretchr/testify/suite"
)

type testSuite struct {
	suite.Suite
	ctx            context.Context
	bootstrapNodes []networkNode
	networkNodes   []networkNode
	testNode       networkNode
	networkPort    int
}

func NewTestSuite() *testSuite {
	return &testSuite{
		Suite:        suite.Suite{},
		ctx:          context.Background(),
		networkNodes: make([]networkNode, 0),
		networkPort:  10001,
	}
}

func (s *testSuite) StartNodes() {
	for _, n := range s.bootstrapNodes {
		err := n.componentManager.Init(s.ctx)
		s.NoError(err)
		err = n.componentManager.Start(s.ctx)
		s.NoError(err)
	}
	log.Info("========== Bootstrap nodes started")
	<-time.After(time.Second * 1)

	if s.testNode.componentManager != nil {
		err := s.testNode.componentManager.Init(s.ctx)
		s.NoError(err)
		err = s.testNode.componentManager.Start(s.ctx)
		s.NoError(err)
	}

}

func (s *testSuite) StopNodes() {
	for _, n := range s.networkNodes {
		err := n.componentManager.Stop(s.ctx)
		s.NoError(err)
	}

	if s.testNode.componentManager != nil {
		err := s.testNode.componentManager.Stop(s.ctx)
		s.NoError(err)
	}
}

type networkNode struct {
	componentManager *component.Manager
	serviceNetwork   *ServiceNetwork
}

func initCrypto(t *testing.T) (*certificate.Certificate, core.CryptographyService) {
	key, _ := platformpolicy.NewKeyProcessor().GeneratePrivateKey()
	require.NotNil(t, key)
	cs := cryptography.NewKeyBoundCryptographyService(key)
	kp := platformpolicy.NewKeyProcessor()
	pk, _ := cs.GetPublicKey()
	cert, err := certificate.NewCertificatesWithKeys(pk, kp)
	require.NoError(t, err)

	return cert, cs
}

func (s *testSuite) getBootstrapNodes() []certificate.BootstrapNode {
	result := make([]certificate.BootstrapNode, len(s.bootstrapNodes))
	for _, b := range s.bootstrapNodes {
		result = append(result, certificate.BootstrapNode{
			Host:      b.serviceNetwork.cfg.Host.Transport.Address,
			PublicKey: b.serviceNetwork.Certificate.(*certificate.Certificate).PublicKey,
		})
	}
	return result
}

<<<<<<< HEAD
	origin := nodenetwork.NewNode(testutils.RandomRef(), nil, nil, address, "")
=======
func (s *testSuite) createNetworkNode(t *testing.T) networkNode {
	address := "127.0.0.1:" + strconv.Itoa(s.networkPort)
	s.networkPort += 2 // coz consensus transport port+=1

	origin := nodenetwork.NewNode(testutils.RandomRef(),
		[]core.StaticRole{core.StaticRoleVirtual, core.StaticRoleHeavyMaterial, core.StaticRoleLightMaterial},
		nil,
		0,
		address,
		"",
	)
>>>>>>> 6cd3f887
	keeper := nodenetwork.NewNodeKeeper(origin)

	cfg := configuration.NewConfiguration()
	cfg.Node.Node.ID = origin.ID().String()
	cfg.Host.Transport.Address = address

	scheme := platformpolicy.NewPlatformCryptographyScheme()
	serviceNetwork, err := NewServiceNetwork(cfg, scheme)
	assert.NoError(t, err)

	pulseManagerMock := testutils.NewPulseManagerMock(t)
	netCoordinator := testutils.NewNetworkCoordinatorMock(t)
	netCoordinator.ValidateCertMock.Set(func(p context.Context, p1 core.AuthorizationCertificate) (bool, error) {
		return true, nil
	})

	amMock := testutils.NewArtifactManagerMock(t)

	cert, cryptographyService := initCrypto(t)
	cert.BootstrapNodes = s.getBootstrapNodes()

	cm := &component.Manager{}
	cm.Register(keeper, pulseManagerMock, netCoordinator, amMock)
	cm.Register(cert, cryptographyService)
	cm.Inject(serviceNetwork)

	serviceNetwork.NodeKeeper = keeper

	return networkNode{cm, serviceNetwork}
}

func (s *testSuite) TestNodeConnect() {
	s.T().Skip("fix me")
	s.StartNodes()

	<-time.After(time.Second * 5)
	s.StopNodes()

	//activeNodes := s.networkNodes[0].serviceNetwork.NodeKeeper.GetActiveNodes()
	//s.Equal(1, len(activeNodes))
}

func TestServiceNetworkIntegration(t *testing.T) {
	s := NewTestSuite()
	bootstrapNode1 := s.createNetworkNode(t)
	s.bootstrapNodes = append(s.bootstrapNodes, bootstrapNode1)

	s.testNode = s.createNetworkNode(t)

	suite.Run(t, s)

}<|MERGE_RESOLUTION|>--- conflicted
+++ resolved
@@ -113,9 +113,6 @@
 	return result
 }
 
-<<<<<<< HEAD
-	origin := nodenetwork.NewNode(testutils.RandomRef(), nil, nil, address, "")
-=======
 func (s *testSuite) createNetworkNode(t *testing.T) networkNode {
 	address := "127.0.0.1:" + strconv.Itoa(s.networkPort)
 	s.networkPort += 2 // coz consensus transport port+=1
@@ -123,11 +120,9 @@
 	origin := nodenetwork.NewNode(testutils.RandomRef(),
 		[]core.StaticRole{core.StaticRoleVirtual, core.StaticRoleHeavyMaterial, core.StaticRoleLightMaterial},
 		nil,
-		0,
 		address,
 		"",
 	)
->>>>>>> 6cd3f887
 	keeper := nodenetwork.NewNodeKeeper(origin)
 
 	cfg := configuration.NewConfiguration()
