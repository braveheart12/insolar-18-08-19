--- conflicted
+++ resolved
@@ -29,10 +29,7 @@
 	"github.com/insolar/insolar/certificate"
 	"github.com/insolar/insolar/component"
 	"github.com/insolar/insolar/configuration"
-<<<<<<< HEAD
 	"github.com/insolar/insolar/consensus/packets"
-=======
->>>>>>> 24a3b09e
 	"github.com/insolar/insolar/consensus/phases"
 	"github.com/insolar/insolar/core"
 	"github.com/insolar/insolar/cryptography"
@@ -291,20 +288,6 @@
 
 	certManager, cryptographyService := initCrypto(t, s.getBootstrapNodes(t), origin.ID())
 	netSwitcher := testutils.NewNetworkSwitcherMock(t)
-<<<<<<< HEAD
-=======
-
-	var phaseManager phases.PhaseManager
-	switch timeOut {
-	case Disable:
-		phaseManager = phases.NewPhaseManager()
-	case Full:
-		phaseManager = &FullTimeoutPhaseManager{}
-	case Partitial:
-		phaseManager = &PartitialTimeoutPhaseManager{}
-	}
-
->>>>>>> 24a3b09e
 	realKeeper := nodenetwork.NewNodeKeeper(origin)
 	var keeper network.NodeKeeper
 	keeper = &nodeKeeperWrapper{realKeeper}
@@ -329,9 +312,6 @@
 }
 
 func (s *testSuite) TestNodeConnect() {
-<<<<<<< HEAD
-	s.T().Skip("will be available after phase result fix !")
-=======
 	//s.T().Skip("will be available after phase result fix !")
 	phasesResult := make(chan error)
 	bootstrapNode1 := s.createNetworkNode(s.T(), Disable)
@@ -351,7 +331,6 @@
 }
 
 func (s *testSuite) TestNodeLeave() {
->>>>>>> 24a3b09e
 	phasesResult := make(chan error)
 	bootstrapNode1 := s.createNetworkNode(s.T(), Disable)
 	s.bootstrapNodes = append(s.bootstrapNodes, bootstrapNode1)
@@ -364,10 +343,6 @@
 	s.NoError(res)
 	activeNodes := s.testNode.serviceNetwork.NodeKeeper.GetActiveNodes()
 	s.Equal(2, len(activeNodes))
-<<<<<<< HEAD
-	// teardown
-	<-time.After(time.Second * 5)
-=======
 
 	// teardown
 	<-time.After(time.Second * 5)
@@ -379,7 +354,6 @@
 	activeNodes = s.testNode.serviceNetwork.NodeKeeper.GetActiveNodes()
 	s.Equal(1, len(activeNodes))
 
->>>>>>> 24a3b09e
 	s.StopNodes()
 }
 
@@ -415,11 +389,7 @@
 	res := <-phasesResult
 	s.NoError(res)
 	activeNodes := s.testNode.serviceNetwork.NodeKeeper.GetActiveNodes()
-<<<<<<< HEAD
 	s.Equal(1, len(activeNodes))
-=======
-	s.Equal(2, len(activeNodes))
->>>>>>> 24a3b09e
 	// teardown
 	<-time.After(time.Second * 5)
 	s.StopNodes()
@@ -427,7 +397,6 @@
 
 // Partitial timeout
 
-<<<<<<< HEAD
 func (s *testSuite) TestPartialTimeOut() {
 	networkNodesCount := 5
 	phasesResult := make(chan error)
@@ -505,11 +474,4 @@
 	if err != nil {
 		log.Error(err)
 	}
-=======
-type PartitialTimeoutPhaseManager struct {
-}
-
-func (ftpm *PartitialTimeoutPhaseManager) OnPulse(ctx context.Context, pulse *core.Pulse) error {
-	return nil
->>>>>>> 24a3b09e
 }