--- conflicted
+++ resolved
@@ -258,11 +258,6 @@
 type EmuEphemeralFeeder struct{}
 
 func (e EmuEphemeralFeeder) OnEphemeralCancelled() {
-<<<<<<< HEAD
-
-=======
-	panic("implement me")
->>>>>>> 14074afe
 }
 
 func (e EmuEphemeralFeeder) CanAcceptTimePulseToStopEphemeral(pd pulse.Data /*, sourceNode profiles.ActiveNode*/) bool {
