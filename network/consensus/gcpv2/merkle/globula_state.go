//
// Modified BSD 3-Clause Clear License
//
// Copyright (c) 2019 Insolar Technologies GmbH
//
// All rights reserved.
//
// Redistribution and use in source and binary forms, with or without modification,
// are permitted (subject to the limitations in the disclaimer below) provided that
// the following conditions are met:
//  * Redistributions of source code must retain the above copyright notice, this list
//    of conditions and the following disclaimer.
//  * Redistributions in binary form must reproduce the above copyright notice, this list
//    of conditions and the following disclaimer in the documentation and/or other materials
//    provided with the distribution.
//  * Neither the name of Insolar Technologies GmbH nor the names of its contributors
//    may be used to endorse or promote products derived from this software without
//    specific prior written permission.
//
// NO EXPRESS OR IMPLIED LICENSES TO ANY PARTY'S PATENT RIGHTS ARE GRANTED
// BY THIS LICENSE. THIS SOFTWARE IS PROVIDED BY THE COPYRIGHT HOLDERS
// AND CONTRIBUTORS "AS IS" AND ANY EXPRESS OR IMPLIED WARRANTIES,
// INCLUDING, BUT NOT LIMITED TO, THE IMPLIED WARRANTIES OF MERCHANTABILITY
// AND FITNESS FOR A PARTICULAR PURPOSE ARE DISCLAIMED. IN NO EVENT SHALL
// THE COPYRIGHT HOLDER OR CONTRIBUTORS BE LIABLE FOR ANY DIRECT, INDIRECT,
// INCIDENTAL, SPECIAL, EXEMPLARY, OR CONSEQUENTIAL DAMAGES (INCLUDING,
// BUT NOT LIMITED TO, PROCUREMENT OF SUBSTITUTE GOODS OR SERVICES; LOSS
// OF USE, DATA, OR PROFITS; OR BUSINESS INTERRUPTION) HOWEVER CAUSED AND
// ON ANY THEORY OF LIABILITY, WHETHER IN CONTRACT, STRICT LIABILITY, OR TORT
// (INCLUDING NEGLIGENCE OR OTHERWISE) ARISING IN ANY WAY OUT OF THE USE
// OF THIS SOFTWARE, EVEN IF ADVISED OF THE POSSIBILITY OF SUCH DAMAGE.
//
// Notwithstanding any other provisions of this license, it is prohibited to:
//    (a) use this software,
//
//    (b) prepare modifications and derivative works of this software,
//
//    (c) distribute this software (including without limitation in source code, binary or
//        object code form), and
//
//    (d) reproduce copies of this software
//
//    for any commercial purposes, and/or
//
//    for the purposes of making available this software to third parties as a service,
//    including, without limitation, any software-as-a-service, platform-as-a-service,
//    infrastructure-as-a-service or other similar online service, irrespective of
//    whether it competes with the products or services of Insolar Technologies GmbH.
//

package merkle

import (
	common2 "github.com/insolar/insolar/network/consensus/common"
	"github.com/insolar/insolar/network/consensus/gcpv2/common"
)

type GlobulaLeaf struct {
	// ByteSize = 16

	NodeID common2.ShortNodeID // ByteSize = 4

	// ByteSize = 4
	NodeRole   common.NodePrimaryRole // 8
	PowerTotal uint32                 // 23

	// ByteSize = 4
	NodePower common.MemberPower // 8
	PowerBase uint32             // 23

	// ByteSize = 4
<<<<<<< HEAD
	RoleIndex uint16              //10
	RoleTotal uint16              //10
	NodeTotal uint16              //10
	OpMode    common.MemberOpMode //4
	//Condition common.MemberCondition //4
=======
	RoleIndex uint16 //10
	RoleTotal uint16 //10
	NodeTotal uint16 //10
>>>>>>> 1181ba50
}<|MERGE_RESOLUTION|>--- conflicted
+++ resolved
@@ -69,15 +69,8 @@
 	PowerBase uint32             // 23
 
 	// ByteSize = 4
-<<<<<<< HEAD
 	RoleIndex uint16              //10
 	RoleTotal uint16              //10
 	NodeTotal uint16              //10
 	OpMode    common.MemberOpMode //4
-	//Condition common.MemberCondition //4
-=======
-	RoleIndex uint16 //10
-	RoleTotal uint16 //10
-	NodeTotal uint16 //10
->>>>>>> 1181ba50
 }