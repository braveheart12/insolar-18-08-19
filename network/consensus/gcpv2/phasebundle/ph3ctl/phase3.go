--- conflicted
+++ resolved
@@ -459,10 +459,6 @@
 	}
 
 	if log.Is(insolar.DebugLevel) {
-<<<<<<< HEAD
-		tblHeader := fmt.Sprintf("Consensus Node View: %v", c.R.GetSelfNodeID())
-		log.Debug(statTbl.TableFmt(tblHeader, nodeset.FmtConsensusStat))
-=======
 		tblHeader := fmt.Sprintf("%%sConsensus Node View (%%s): %v", c.R.GetSelfNodeID())
 		typeHeader := "Original, Verified"
 		prev := ""
@@ -471,7 +467,6 @@
 			typeHeader = "Verified"
 		}
 		log.Debug(verifiedStatTbl.TableFmt(fmt.Sprintf(tblHeader, prev, typeHeader), nodeset.FmtConsensusStat))
->>>>>>> 76b459f1
 	}
 
 	if consensusSelection == nil {
