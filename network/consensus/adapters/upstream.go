//
// Modified BSD 3-Clause Clear License
//
// Copyright (c) 2019 Insolar Technologies GmbH
//
// All rights reserved.
//
// Redistribution and use in source and binary forms, with or without modification,
// are permitted (subject to the limitations in the disclaimer below) provided that
// the following conditions are met:
//  * Redistributions of source code must retain the above copyright notice, this list
//    of conditions and the following disclaimer.
//  * Redistributions in binary form must reproduce the above copyright notice, this list
//    of conditions and the following disclaimer in the documentation and/or other materials
//    provided with the distribution.
//  * Neither the name of Insolar Technologies GmbH nor the names of its contributors
//    may be used to endorse or promote products derived from this software without
//    specific prior written permission.
//
// NO EXPRESS OR IMPLIED LICENSES TO ANY PARTY'S PATENT RIGHTS ARE GRANTED
// BY THIS LICENSE. THIS SOFTWARE IS PROVIDED BY THE COPYRIGHT HOLDERS
// AND CONTRIBUTORS "AS IS" AND ANY EXPRESS OR IMPLIED WARRANTIES,
// INCLUDING, BUT NOT LIMITED TO, THE IMPLIED WARRANTIES OF MERCHANTABILITY
// AND FITNESS FOR A PARTICULAR PURPOSE ARE DISCLAIMED. IN NO EVENT SHALL
// THE COPYRIGHT HOLDER OR CONTRIBUTORS BE LIABLE FOR ANY DIRECT, INDIRECT,
// INCIDENTAL, SPECIAL, EXEMPLARY, OR CONSEQUENTIAL DAMAGES (INCLUDING,
// BUT NOT LIMITED TO, PROCUREMENT OF SUBSTITUTE GOODS OR SERVICES; LOSS
// OF USE, DATA, OR PROFITS; OR BUSINESS INTERRUPTION) HOWEVER CAUSED AND
// ON ANY THEORY OF LIABILITY, WHETHER IN CONTRACT, STRICT LIABILITY, OR TORT
// (INCLUDING NEGLIGENCE OR OTHERWISE) ARISING IN ANY WAY OUT OF THE USE
// OF THIS SOFTWARE, EVEN IF ADVISED OF THE POSSIBILITY OF SUCH DAMAGE.
//
// Notwithstanding any other provisions of this license, it is prohibited to:
//    (a) use this software,
//
//    (b) prepare modifications and derivative works of this software,
//
//    (c) distribute this software (including without limitation in source code, binary or
//        object code form), and
//
//    (d) reproduce copies of this software
//
//    for any commercial purposes, and/or
//
//    for the purposes of making available this software to third parties as a service,
//    including, without limitation, any software-as-a-service, platform-as-a-service,
//    infrastructure-as-a-service or other similar online service, irrespective of
//    whether it competes with the products or services of Insolar Technologies GmbH.
//

package adapters

import (
	"context"
<<<<<<< HEAD
	"github.com/insolar/insolar/network"
=======
	"sync"
>>>>>>> feb53aa6

	"github.com/insolar/insolar/instrumentation/inslogger"
	"github.com/insolar/insolar/network"
	"github.com/insolar/insolar/network/consensus/common/cryptkit"
	"github.com/insolar/insolar/network/consensus/common/longbits"
	"github.com/insolar/insolar/network/consensus/common/pulse"
	"github.com/insolar/insolar/network/consensus/gcpv2/api"
	"github.com/insolar/insolar/network/consensus/gcpv2/api/census"

	"github.com/insolar/insolar/insolar"
)

type StateGetter interface {
	State() []byte
}

type PulseChanger interface {
	ChangePulse(ctx context.Context, newPulse insolar.Pulse)
}

type StateUpdater interface {
	UpdateState(ctx context.Context, pulseNumber insolar.PulseNumber, nodes []insolar.NetworkNode, cloudStateHash []byte)
}

type UpstreamController struct {
	stateGetter  StateGetter
	pulseChanger PulseChanger
	stateUpdater StateUpdater

	mu         *sync.RWMutex
	onFinished network.OnConsensusFinished
}

func NewUpstreamPulseController(stateGetter StateGetter, pulseChanger PulseChanger, stateUpdater StateUpdater) *UpstreamController {
	return &UpstreamController{
		stateGetter:  stateGetter,
		pulseChanger: pulseChanger,
		stateUpdater: stateUpdater,

		mu:         &sync.RWMutex{},
		onFinished: func(report network.Report) {},
	}
}

func (u *UpstreamController) ConsensusFinished(report api.UpstreamReport, expectedCensus census.Operational) {
	ctx := contextFromReport(report)
	logger := inslogger.FromContext(ctx)
	population := expectedCensus.GetOnlinePopulation()

	var networkNodes []insolar.NetworkNode
	if report.MemberMode.IsEvicted() || !population.IsValid() {
		if report.MemberMode.IsEvictedForcefully() {
			logger.Warn("Node is evicted by network")
		}

		if !population.IsValid() {
			logger.Warn("Consensus finished with invalid population")
		}

		networkNodes = []insolar.NetworkNode{
			NewNetworkNode(expectedCensus.GetOnlinePopulation().GetLocalProfile()),
		}
	} else {
		networkNodes = NewNetworkNodeList(population.GetProfiles())
	}

	u.stateUpdater.UpdateState(
		ctx,
		insolar.PulseNumber(report.PulseNumber),
		networkNodes,
		expectedCensus.GetCloudStateHash().AsBytes(),
	)

	u.mu.RLock()
	defer u.mu.RUnlock()

	u.onFinished(network.Report{
		PulseNumber:     insolar.PulseNumber(report.PulseNumber),
		MemberPower:     report.MemberPower,
		MemberMode:      report.MemberMode,
		IsJoiner:        report.IsJoiner,
		PopulationValid: population.IsValid(),
	})
}

func (u *UpstreamController) ConsensusAborted() {
	// TODO implement
}

func (u *UpstreamController) PreparePulseChange(report api.UpstreamReport, ch chan<- api.UpstreamState) {
	go awaitState(ch, u.stateGetter)
}

func (u *UpstreamController) CommitPulseChange(report api.UpstreamReport, pulseData pulse.Data, activeCensus census.Operational) {
	ctx := contextFromReport(report)
	p := NewPulse(pulseData)

	u.pulseChanger.ChangePulse(ctx, p)
}

func (u *UpstreamController) CancelPulseChange() {
	// TODO implement
}

func (u *UpstreamController) SetOnFinished(f network.OnConsensusFinished) {
	u.mu.Lock()
	defer u.mu.Unlock()

	u.onFinished = f
}

func awaitState(c chan<- api.UpstreamState, stater StateGetter) {
	c <- api.UpstreamState{
		NodeState: cryptkit.NewDigest(longbits.NewBits512FromBytes(stater.State()), SHA3512Digest).AsDigestHolder(),
	}
}

func contextFromReport(report api.UpstreamReport) context.Context {
	return network.NewPulseContext(context.Background(), uint32(report.PulseNumber))
}<|MERGE_RESOLUTION|>--- conflicted
+++ resolved
@@ -52,11 +52,8 @@
 
 import (
 	"context"
-<<<<<<< HEAD
-	"github.com/insolar/insolar/network"
-=======
+	"fmt"
 	"sync"
->>>>>>> feb53aa6
 
 	"github.com/insolar/insolar/instrumentation/inslogger"
 	"github.com/insolar/insolar/network"
@@ -133,6 +130,7 @@
 	u.mu.RLock()
 	defer u.mu.RUnlock()
 
+	fmt.Println("network nodes: ", networkNodes)
 	u.onFinished(network.Report{
 		PulseNumber:     insolar.PulseNumber(report.PulseNumber),
 		MemberPower:     report.MemberPower,
