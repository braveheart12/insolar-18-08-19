--- conflicted
+++ resolved
@@ -52,17 +52,11 @@
 
 import (
 	"context"
-<<<<<<< HEAD
-	"time"
-
-	"github.com/insolar/insolar/network/consensusv1/packets"
-=======
 	"github.com/insolar/insolar/log"
 	"github.com/insolar/insolar/network/consensus"
 	"github.com/insolar/insolar/network/consensus/adapters"
 	"github.com/insolar/insolar/network/consensus/gcpv2/api/profiles"
 	"time"
->>>>>>> 6e0c3d7a
 
 	"github.com/pkg/errors"
 
@@ -97,15 +91,6 @@
 	PulseAppender       pulse.Appender              `inject:""`
 	PulseManager        insolar.PulseManager        `inject:""`
 	BootstrapRequester  bootstrap.Requester         `inject:""`
-<<<<<<< HEAD
-	//PhaseManager        phases.PhaseManager         `inject:""`
-	Rules        network.Rules        `inject:""`
-	KeyProcessor insolar.KeyProcessor `inject:""`
-
-	// DiscoveryBootstrapper bootstrap.DiscoveryBootstrapper `inject:""`
-	bootstrapETA insolar.PulseNumber
-	joinClaim    *packets.NodeJoinClaim
-=======
 	Rules               network.Rules               `inject:""`
 	KeyProcessor        insolar.KeyProcessor        `inject:""`
 
@@ -113,7 +98,6 @@
 
 	bootstrapETA           insolar.PulseNumber
 	originCandidateProfile *packet.CandidateProfile
->>>>>>> 6e0c3d7a
 }
 
 // NewGateway creates new gateway on top of existing
@@ -147,14 +131,8 @@
 		return g.HostNetwork.BuildResponse(ctx, req, &packet.Ping{}), nil
 	})
 
-<<<<<<< HEAD
-	var err error
-	g.joinClaim, err = g.NodeKeeper.GetOriginJoinClaim()
-	return err
-=======
 	g.createCandidateProfile()
 	return nil
->>>>>>> 6e0c3d7a
 }
 
 func (g *Base) OnPulse(ctx context.Context, pu insolar.Pulse) error {
@@ -189,22 +167,6 @@
 // ValidateCert validates node certificate
 func (g *Base) ValidateCert(ctx context.Context, certificate insolar.AuthorizationCertificate) (bool, error) {
 	return g.CertificateManager.VerifyAuthorizationCertificate(certificate)
-<<<<<<< HEAD
-}
-
-func (g *Base) FilterJoinerNodes(certificate insolar.Certificate, nodes []insolar.NetworkNode) []insolar.NetworkNode {
-	//dNodes := make(map[insolar.Reference]struct{}, len(certificate.GetDiscoveryNodes()))
-	//for _, dn := range certificate.GetDiscoveryNodes() {
-	//	dNodes[*dn.GetNodeRef()] = struct{}{}
-	//}
-	//ret := []insolar.NetworkNode{}
-	//for _, n := range nodes {
-	//	if _, ok := dNodes[n.ID()]; ok {
-	//		ret = append(ret, n)
-	//	}
-	//}
-	//return ret
-	return nodes
 }
 
 // ============= Bootstrap =======
@@ -219,7 +181,9 @@
 	}
 
 	data := request.GetRequest().GetBootstrap()
-	if network.CheckShortIDCollision(g.NodeKeeper.GetAccessor().GetActiveNodes(), data.JoinClaim.ShortNodeID) {
+	//candidate := data.CandidateProfile
+
+	if network.CheckShortIDCollision(g.NodeKeeper.GetAccessor().GetActiveNodes(), insolar.ShortNodeID(data.CandidateProfile.ShortID)) {
 		return g.HostNetwork.BuildResponse(ctx, request, &packet.BootstrapResponse{Code: packet.UpdateShortID}), nil
 	}
 
@@ -234,9 +198,9 @@
 	if err != nil {
 		lastPulse = *insolar.GenesisPulse
 	}
-	if lastPulse.PulseNumber > data.Pulse.PulseNumber {
-		return g.HostNetwork.BuildResponse(ctx, request, &packet.BootstrapResponse{Code: packet.UpdateSchedule}), nil
-	}
+	//if lastPulse.PulseNumber > data.Pulse.PulseNumber {
+	//	return g.HostNetwork.BuildResponse(ctx, request, &packet.BootstrapResponse{Code: packet.UpdateSchedule}), nil
+	//}
 
 	err = bootstrap.ValidatePermit(data.Permit, g.CertificateManager.GetCertificate(), g.CryptographyService)
 	if err != nil {
@@ -247,7 +211,14 @@
 	//TODO: how to ignore claim if node already bootstrap to other??
 
 	// TODO: check JoinClaim is from Discovery node
-	g.NodeKeeper.GetClaimQueue().Push(data.JoinClaim)
+	type candidate struct {
+		profiles.StaticProfile
+		profiles.StaticProfileExtension
+	}
+
+	profile := adapters.NewStaticProfileFromPacket(data.CandidateProfile, g.KeyProcessor)
+	g.ConsensusController.AddJoinCandidate(candidate{profile, profile.GetExtension()})
+
 	go func() {
 		// TODO:
 		//pulseStartTime := time.Unix(0, data.Pulse.PulseTimestamp)
@@ -277,89 +248,6 @@
 		}), nil
 }
 
-=======
-}
-
-// ============= Bootstrap =======
-
-func (g *Base) ShouldIgnorePulse(context.Context, insolar.Pulse) bool {
-	return false
-}
-
-func (g *Base) HandleNodeBootstrapRequest(ctx context.Context, request network.ReceivedPacket) (network.Packet, error) {
-	if request.GetRequest() == nil || request.GetRequest().GetBootstrap() == nil {
-		return nil, errors.Errorf("process bootstrap: got invalid protobuf request message: %s", request)
-	}
-
-	data := request.GetRequest().GetBootstrap()
-	//candidate := data.CandidateProfile
-
-	if network.CheckShortIDCollision(g.NodeKeeper.GetAccessor().GetActiveNodes(), insolar.ShortNodeID(data.CandidateProfile.ShortID)) {
-		return g.HostNetwork.BuildResponse(ctx, request, &packet.BootstrapResponse{Code: packet.UpdateShortID}), nil
-	}
-
-	// shortID := network.GenerateUniqueShortID(g.NodeKeeper.GetAccessor().GetActiveNodes(), data.JoinClaim.GetNodeID())
-	// } else {
-	// 	shortID = data.JoinClaim.ShortNodeID
-	// }
-
-	// data.LastNodePulse
-
-	lastPulse, err := g.PulseAccessor.Latest(ctx)
-	if err != nil {
-		lastPulse = *insolar.GenesisPulse
-	}
-	//if lastPulse.PulseNumber > data.Pulse.PulseNumber {
-	//	return g.HostNetwork.BuildResponse(ctx, request, &packet.BootstrapResponse{Code: packet.UpdateSchedule}), nil
-	//}
-
-	err = bootstrap.ValidatePermit(data.Permit, g.CertificateManager.GetCertificate(), g.CryptographyService)
-	if err != nil {
-		inslogger.FromContext(ctx).Errorf("Rejected bootstrap request from node %s: %s", request.GetSender(), err.Error())
-		return g.HostNetwork.BuildResponse(ctx, request, &packet.BootstrapResponse{Code: packet.Reject}), nil
-	}
-
-	//TODO: how to ignore claim if node already bootstrap to other??
-
-	// TODO: check JoinClaim is from Discovery node
-	type candidate struct {
-		profiles.StaticProfile
-		profiles.StaticProfileExtension
-	}
-
-	profile := adapters.NewStaticProfileFromPacket(data.CandidateProfile, g.KeyProcessor)
-	g.ConsensusController.AddJoinCandidate(candidate{profile, profile.GetExtension()})
-
-	go func() {
-		// TODO:
-		//pulseStartTime := time.Unix(0, data.Pulse.PulseTimestamp)
-
-		//pulseStartTime := time.Now()
-		//g.PulseAppender.Append(ctx, lastPulse)
-		//if err = g.PhaseManager.OnPulse(ctx, &lastPulse, pulseStartTime); err != nil {
-		//	inslogger.FromContext(ctx).Error("Failed to pass consensus: ", err.Error())
-		//}
-		//if err = g.NodeKeeper.MoveSyncToActive(ctx, lastPulse.PulseNumber); err != nil {
-		//	inslogger.FromContext(ctx).Error("Failed to MoveSyncToActive: ", err.Error())
-		//}
-
-		// fixme twice consensus call
-		//lastPulse.PulseNumber += 1
-		//if err := g.PhaseManager.OnPulse(ctx, &lastPulse, pulseStartTime); err != nil {
-		//	inslogger.FromContext(ctx).Error("Failed to pass consensus: ", err.Error())
-		//}
-	}()
-
-	// networkSize := uint32(len(g.NodeKeeper.GetAccessor().GetActiveNodes()))
-	return g.HostNetwork.BuildResponse(ctx, request,
-		&packet.BootstrapResponse{
-			Code:  packet.Accepted,
-			Pulse: *pulse.ToProto(&lastPulse),
-			ETA:   uint32(lastPulse.PulseNumber) + 50, // TODO: calculate ETA
-		}), nil
-}
-
->>>>>>> 6e0c3d7a
 // validateTimestamp returns true if difference between timestamp ant current UTC < delta
 func validateTimestamp(timestamp int64, delta time.Duration) bool {
 	return time.Now().UTC().Sub(time.Unix(timestamp, 0)) < delta
@@ -459,8 +347,6 @@
 
 	// TODO:
 	return g.HostNetwork.BuildResponse(ctx, request, &packet.ReconnectResponse{}), nil
-<<<<<<< HEAD
-=======
 }
 
 func (g *Base) OnConsensusFinished(p insolar.PulseNumber) {
@@ -510,5 +396,4 @@
 	}
 
 	g.originCandidateProfile = p
->>>>>>> 6e0c3d7a
 }