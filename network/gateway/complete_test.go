--- conflicted
+++ resolved
@@ -145,10 +145,10 @@
 
 func mockContractRequester(t *testing.T, nodeRef insolar.Reference, ok bool, r []byte) insolar.ContractRequester {
 	cr := testutils.NewContractRequesterMock(t)
-	cr.SendRequestMock.Set(func(ctx context.Context, ref *insolar.Reference, method string, args []interface{}) (insolar.Reply, error) {
+	cr.SendRequestMock.Set(func(ctx context.Context, ref *insolar.Reference, method string, argsIn []interface{}) (r1 insolar.Reply, err error) {
 		require.Equal(t, nodeRef, *ref)
 		require.Equal(t, "GetNodeInfo", method)
-		require.Equal(t, 0, len(args))
+		require.Equal(t, 0, len(argsIn))
 		if ok {
 			return &reply.CallMethod{
 				Result: r,
@@ -240,11 +240,7 @@
 	p := packet.NewReceivedPacket(packet.NewPacket(nil, nil, types.SignCert, 1), nil)
 	p.SetRequest(&packet.SignCertRequest{NodeRef: nodeRef})
 
-<<<<<<< HEAD
-	hn.BuildResponseFunc = func(p context.Context, p1 network.Packet, p2 interface{}) network.Packet {
-=======
-	hn.BuildResponseMock.Set(func(p context.Context, p1 inet.Packet, p2 interface{}) inet.Packet {
->>>>>>> cd5cae48
+	hn.BuildResponseMock.Set(func(ctx context.Context, request network.Packet, responseData interface{}) (p1 network.Packet) {
 		r := packet.NewPacket(nil, nil, types.SignCert, 1)
 		r.SetResponse(&packet.SignCertResponse{Sign: []byte("test_sig")})
 		return r
