//
// Modified BSD 3-Clause Clear License
//
// Copyright (c) 2019 Insolar Technologies GmbH
//
// All rights reserved.
//
// Redistribution and use in source and binary forms, with or without modification,
// are permitted (subject to the limitations in the disclaimer below) provided that
// the following conditions are met:
//  * Redistributions of source code must retain the above copyright notice, this list
//    of conditions and the following disclaimer.
//  * Redistributions in binary form must reproduce the above copyright notice, this list
//    of conditions and the following disclaimer in the documentation and/or other materials
//    provided with the distribution.
//  * Neither the name of Insolar Technologies GmbH nor the names of its contributors
//    may be used to endorse or promote products derived from this software without
//    specific prior written permission.
//
// NO EXPRESS OR IMPLIED LICENSES TO ANY PARTY'S PATENT RIGHTS ARE GRANTED
// BY THIS LICENSE. THIS SOFTWARE IS PROVIDED BY THE COPYRIGHT HOLDERS
// AND CONTRIBUTORS "AS IS" AND ANY EXPRESS OR IMPLIED WARRANTIES,
// INCLUDING, BUT NOT LIMITED TO, THE IMPLIED WARRANTIES OF MERCHANTABILITY
// AND FITNESS FOR A PARTICULAR PURPOSE ARE DISCLAIMED. IN NO EVENT SHALL
// THE COPYRIGHT HOLDER OR CONTRIBUTORS BE LIABLE FOR ANY DIRECT, INDIRECT,
// INCIDENTAL, SPECIAL, EXEMPLARY, OR CONSEQUENTIAL DAMAGES (INCLUDING,
// BUT NOT LIMITED TO, PROCUREMENT OF SUBSTITUTE GOODS OR SERVICES; LOSS
// OF USE, DATA, OR PROFITS; OR BUSINESS INTERRUPTION) HOWEVER CAUSED AND
// ON ANY THEORY OF LIABILITY, WHETHER IN CONTRACT, STRICT LIABILITY, OR TORT
// (INCLUDING NEGLIGENCE OR OTHERWISE) ARISING IN ANY WAY OUT OF THE USE
// OF THIS SOFTWARE, EVEN IF ADVISED OF THE POSSIBILITY OF SUCH DAMAGE.
//
// Notwithstanding any other provisions of this license, it is prohibited to:
//    (a) use this software,
//
//    (b) prepare modifications and derivative works of this software,
//
//    (c) distribute this software (including without limitation in source code, binary or
//        object code form), and
//
//    (d) reproduce copies of this software
//
//    for any commercial purposes, and/or
//
//    for the purposes of making available this software to third parties as a service,
//    including, without limitation, any software-as-a-service, platform-as-a-service,
//    infrastructure-as-a-service or other similar online service, irrespective of
//    whether it competes with the products or services of Insolar Technologies GmbH.
//

package gateway

import (
	"context"
	"errors"
	"testing"

	inet "github.com/insolar/insolar/network"

	"github.com/insolar/insolar/network/hostnetwork/packet"
	"github.com/insolar/insolar/network/hostnetwork/packet/types"

	"github.com/insolar/insolar/testutils/network"

	"github.com/insolar/insolar/certificate"
	"github.com/insolar/insolar/insolar"
	"github.com/insolar/insolar/insolar/reply"
	"github.com/insolar/insolar/testutils"
	"github.com/stretchr/testify/require"
)

func mockCryptographyService(t *testing.T, ok bool) insolar.CryptographyService {
	cs := testutils.NewCryptographyServiceMock(t)
	cs.SignFunc = func(data []byte) (*insolar.Signature, error) {
		if ok {
			sig := insolar.SignatureFromBytes([]byte("test_sig"))
			return &sig, nil
		}
		return nil, errors.New("test_error")
	}
	return cs
}

func mockCertificateManager(t *testing.T, certNodeRef *insolar.Reference, discoveryNodeRef *insolar.Reference, unsignCertOk bool) *testutils.CertificateManagerMock {
	cm := testutils.NewCertificateManagerMock(t)
	cm.GetCertificateFunc = func() insolar.Certificate {
		return &certificate.Certificate{
			AuthorizationCertificate: certificate.AuthorizationCertificate{
				PublicKey: "test_public_key",
				Reference: certNodeRef.String(),
				Role:      "virtual",
			},
			MajorityRule: 0,
			BootstrapNodes: []certificate.BootstrapNode{
				{
					NodeRef:     discoveryNodeRef.String(),
					PublicKey:   "test_discovery_public_key",
					Host:        "test_discovery_host",
					NetworkSign: []byte("test_network_sign"),
				},
			},
		}
	}
	cm.NewUnsignedCertificateFunc = func(key string, role string, nodeRef string) (insolar.Certificate, error) {
		require.Equal(t, "test_node_public_key", key)
		require.Equal(t, "virtual", role)

		if unsignCertOk {
			return &certificate.Certificate{
				AuthorizationCertificate: certificate.AuthorizationCertificate{
					PublicKey: key,
					Reference: nodeRef,
					Role:      role,
				},
				RootDomainReference: "test_root_domain_ref",
				MajorityRule:        0,
				PulsarPublicKeys:    []string{},
				BootstrapNodes: []certificate.BootstrapNode{
					{
						PublicKey:   "test_discovery_public_key",
						Host:        "test_discovery_host",
						NetworkSign: []byte("test_network_sign"),
						NodeRef:     discoveryNodeRef.String(),
					},
				},
			}, nil
		}
		return nil, errors.New("test_error")
	}
	return cm
}

func mockReply(t *testing.T) []byte {
	node, err := insolar.MarshalArgs(struct {
		PublicKey string
		Role      insolar.StaticRole
	}{
		PublicKey: "test_node_public_key",
		Role:      insolar.StaticRoleVirtual,
	}, nil)
	require.NoError(t, err)
	return []byte(node)
}

func mockContractRequester(t *testing.T, nodeRef insolar.Reference, ok bool, r []byte) insolar.ContractRequester {
	cr := testutils.NewContractRequesterMock(t)
	cr.SendRequestFunc = func(ctx context.Context, ref *insolar.Reference, method string, args []interface{}) (insolar.Reply, error) {
		require.Equal(t, nodeRef, *ref)
		require.Equal(t, "GetNodeInfo", method)
		require.Equal(t, 0, len(args))
		if ok {
			return &reply.CallMethod{
				Result: r,
			}, nil
		}
		return nil, errors.New("test_error")
	}
	return cr
}

func TestComplete_GetCert(t *testing.T) {
	nodeRef := testutils.RandomRef()
	certNodeRef := testutils.RandomRef()

	gatewayer := network.NewGatewayerMock(t)
	nodekeeper := network.NewNodeKeeperMock(t)
	hn := network.NewHostNetworkMock(t)

	cr := mockContractRequester(t, nodeRef, true, mockReply(t))
	cm := mockCertificateManager(t, &certNodeRef, &certNodeRef, true)
	cs := mockCryptographyService(t, true)

<<<<<<< HEAD
	ge := NewNoNetwork(gatewayer, nodekeeper, cr, cs, mb, cm)
=======
	ge := NewNoNetwork(gatewayer, GIL, nodekeeper, cr, cs, hn, cm)
>>>>>>> c393f2f4
	ge = ge.NewGateway(insolar.CompleteNetworkState)
	ctx := context.Background()
	result, err := ge.Auther().GetCert(ctx, &nodeRef)
	require.NoError(t, err)

	cert := result.(*certificate.Certificate)
	require.Equal(t, "test_node_public_key", cert.PublicKey)
	require.Equal(t, nodeRef.String(), cert.Reference)
	require.Equal(t, "virtual", cert.Role)
	require.Equal(t, 0, cert.MajorityRule)
	require.Equal(t, uint(0), cert.MinRoles.Virtual)
	require.Equal(t, uint(0), cert.MinRoles.HeavyMaterial)
	require.Equal(t, uint(0), cert.MinRoles.LightMaterial)
	require.Equal(t, []string{}, cert.PulsarPublicKeys)
	require.Equal(t, "test_root_domain_ref", cert.RootDomainReference)
	require.Equal(t, 1, len(cert.BootstrapNodes))
	require.Equal(t, "test_discovery_public_key", cert.BootstrapNodes[0].PublicKey)
	require.Equal(t, []byte("test_network_sign"), cert.BootstrapNodes[0].NetworkSign)
	require.Equal(t, "test_discovery_host", cert.BootstrapNodes[0].Host)
	require.Equal(t, []byte("test_sig"), cert.BootstrapNodes[0].NodeSign)
	require.Equal(t, certNodeRef.String(), cert.BootstrapNodes[0].NodeRef)
}

func TestComplete_handler(t *testing.T) {
	nodeRef := testutils.RandomRef()
	certNodeRef := testutils.RandomRef()

	gatewayer := network.NewGatewayerMock(t)
	nodekeeper := network.NewNodeKeeperMock(t)

	cr := mockContractRequester(t, nodeRef, true, mockReply(t))
	cm := mockCertificateManager(t, &certNodeRef, &certNodeRef, true)
	cs := mockCryptographyService(t, true)

<<<<<<< HEAD
	ge := NewNoNetwork(gatewayer, nodekeeper, cr, cs, mb, cm)
=======
	hn := network.NewHostNetworkMock(t)

	ge := NewNoNetwork(gatewayer, GIL, nodekeeper, cr, cs, hn, cm)
>>>>>>> c393f2f4
	ge = ge.NewGateway(insolar.CompleteNetworkState)
	ctx := context.Background()

	p := packet.NewPacket(nil, nil, types.SignCert, 1)
	p.SetRequest(&packet.SignCertRequest{NodeRef: nodeRef})

	hn.BuildResponseFunc = func(p context.Context, p1 inet.Packet, p2 interface{}) inet.Packet {
		r := packet.NewPacket(nil, nil, types.SignCert, 1)
		r.SetResponse(&packet.SignCertResponse{Sign: []byte("test_sig")})
		return r
	}
	result, err := ge.(*Complete).signCertHandler(ctx, p)

	require.NoError(t, err)
	require.Equal(t, []byte("test_sig"), result.GetResponse().GetSignCert().Sign)
}<|MERGE_RESOLUTION|>--- conflicted
+++ resolved
@@ -170,11 +170,8 @@
 	cm := mockCertificateManager(t, &certNodeRef, &certNodeRef, true)
 	cs := mockCryptographyService(t, true)
 
-<<<<<<< HEAD
+	ge := NewNoNetwork(gatewayer, GIL, nodekeeper, cr, cs, hn, cm)
 	ge := NewNoNetwork(gatewayer, nodekeeper, cr, cs, mb, cm)
-=======
-	ge := NewNoNetwork(gatewayer, GIL, nodekeeper, cr, cs, hn, cm)
->>>>>>> c393f2f4
 	ge = ge.NewGateway(insolar.CompleteNetworkState)
 	ctx := context.Background()
 	result, err := ge.Auther().GetCert(ctx, &nodeRef)
@@ -209,13 +206,10 @@
 	cm := mockCertificateManager(t, &certNodeRef, &certNodeRef, true)
 	cs := mockCryptographyService(t, true)
 
-<<<<<<< HEAD
+	hn := network.NewHostNetworkMock(t)
+
+	ge := NewNoNetwork(gatewayer, GIL, nodekeeper, cr, cs, hn, cm)
 	ge := NewNoNetwork(gatewayer, nodekeeper, cr, cs, mb, cm)
-=======
-	hn := network.NewHostNetworkMock(t)
-
-	ge := NewNoNetwork(gatewayer, GIL, nodekeeper, cr, cs, hn, cm)
->>>>>>> c393f2f4
 	ge = ge.NewGateway(insolar.CompleteNetworkState)
 	ctx := context.Background()
 
