--- conflicted
+++ resolved
@@ -73,13 +73,10 @@
 // ConfigureOptions convert daemon configuration to controller options
 func ConfigureOptions(config configuration.HostNetwork) *common.Options {
 	return &common.Options{
-<<<<<<< HEAD
-=======
 		InfinityBootstrap:   config.InfinityBootstrap,
 		TimeoutMult:         time.Duration(config.TimeoutMult) * time.Second,
 		MinTimeout:          time.Duration(config.MinTimeout) * time.Second,
 		MaxTimeout:          time.Duration(config.MaxTimeout) * time.Second,
->>>>>>> 47833b3e
 		PingTimeout:         1 * time.Second,
 		PacketTimeout:       10 * time.Second,
 		BootstrapTimeout:    10 * time.Second,
