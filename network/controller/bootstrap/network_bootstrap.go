--- conflicted
+++ resolved
@@ -34,12 +34,6 @@
 	GetLastPulse() core.PulseNumber
 }
 
-<<<<<<< HEAD
-func (nb *NetworkBootstrapper) Bootstrap(ctx context.Context) error {
-	ctx, span := instracer.StartSpan(ctx, "NetworkBoostrapper.Bootstrap")
-	defer span.End()
-	if len(nb.certificate.GetDiscoveryNodes()) == 0 {
-=======
 type networkBootstrapper struct {
 	Certificate         core.Certificate            `inject:""`
 	Bootstrapper        Bootstrapper                `inject:""`
@@ -50,8 +44,9 @@
 }
 
 func (nb *networkBootstrapper) Bootstrap(ctx context.Context) error {
+	ctx, span := instracer.StartSpan(ctx, "NetworkBoostrapper.Bootstrap")
+	defer span.End()
 	if len(nb.Certificate.GetDiscoveryNodes()) == 0 {
->>>>>>> 6009b32d
 		log.Info("Zero bootstrap")
 		return nil
 	}
@@ -73,15 +68,10 @@
 	return nb.Bootstrapper.GetLastPulse()
 }
 
-<<<<<<< HEAD
-func (nb *NetworkBootstrapper) bootstrapJoiner(ctx context.Context) error {
+func (nb *networkBootstrapper) bootstrapJoiner(ctx context.Context) error {
 	ctx, span := instracer.StartSpan(ctx, "NetworkBoostrapper.bootstrapJoiner")
 	defer span.End()
-	discoveryNode, err := nb.bootstrapper.Bootstrap(ctx)
-=======
-func (nb *networkBootstrapper) bootstrapJoiner(ctx context.Context) error {
 	discoveryNode, err := nb.Bootstrapper.Bootstrap(ctx)
->>>>>>> 6009b32d
 	if err != nil {
 		return errors.Wrap(err, "Error bootstrapping to discovery node")
 	}
