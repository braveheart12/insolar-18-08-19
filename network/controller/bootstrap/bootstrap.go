--- conflicted
+++ resolved
@@ -53,11 +53,7 @@
 }
 
 type GenesisRequest struct {
-<<<<<<< HEAD
-	// Certificate core.Certificate
-=======
-	Certificate core.AuthorizationCertificate
->>>>>>> 6cd3f887
+	// Certificate core.AuthorizationCertificate
 }
 
 type GenesisResponse struct {
