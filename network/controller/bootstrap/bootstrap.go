//
// Modified BSD 3-Clause Clear License
//
// Copyright (c) 2019 Insolar Technologies GmbH
//
// All rights reserved.
//
// Redistribution and use in source and binary forms, with or without modification,
// are permitted (subject to the limitations in the disclaimer below) provided that
// the following conditions are met:
//  * Redistributions of source code must retain the above copyright notice, this list
//    of conditions and the following disclaimer.
//  * Redistributions in binary form must reproduce the above copyright notice, this list
//    of conditions and the following disclaimer in the documentation and/or other materials
//    provided with the distribution.
//  * Neither the name of Insolar Technologies GmbH nor the names of its contributors
//    may be used to endorse or promote products derived from this software without
//    specific prior written permission.
//
// NO EXPRESS OR IMPLIED LICENSES TO ANY PARTY'S PATENT RIGHTS ARE GRANTED
// BY THIS LICENSE. THIS SOFTWARE IS PROVIDED BY THE COPYRIGHT HOLDERS
// AND CONTRIBUTORS "AS IS" AND ANY EXPRESS OR IMPLIED WARRANTIES,
// INCLUDING, BUT NOT LIMITED TO, THE IMPLIED WARRANTIES OF MERCHANTABILITY
// AND FITNESS FOR A PARTICULAR PURPOSE ARE DISCLAIMED. IN NO EVENT SHALL
// THE COPYRIGHT HOLDER OR CONTRIBUTORS BE LIABLE FOR ANY DIRECT, INDIRECT,
// INCIDENTAL, SPECIAL, EXEMPLARY, OR CONSEQUENTIAL DAMAGES (INCLUDING,
// BUT NOT LIMITED TO, PROCUREMENT OF SUBSTITUTE GOODS OR SERVICES; LOSS
// OF USE, DATA, OR PROFITS; OR BUSINESS INTERRUPTION) HOWEVER CAUSED AND
// ON ANY THEORY OF LIABILITY, WHETHER IN CONTRACT, STRICT LIABILITY, OR TORT
// (INCLUDING NEGLIGENCE OR OTHERWISE) ARISING IN ANY WAY OUT OF THE USE
// OF THIS SOFTWARE, EVEN IF ADVISED OF THE POSSIBILITY OF SUCH DAMAGE.
//
// Notwithstanding any other provisions of this license, it is prohibited to:
//    (a) use this software,
//
//    (b) prepare modifications and derivative works of this software,
//
//    (c) distribute this software (including without limitation in source code, binary or
//        object code form), and
//
//    (d) reproduce copies of this software
//
//    for any commercial purposes, and/or
//
//    for the purposes of making available this software to third parties as a service,
//    including, without limitation, any software-as-a-service, platform-as-a-service,
//    infrastructure-as-a-service or other similar online service, irrespective of
//    whether it competes with the products or services of Insolar Technologies GmbH.
//

package bootstrap

import (
	"context"
	"encoding/gob"
	"fmt"
	"math"
	"strings"
	"sync"
	"sync/atomic"
	"time"

	"github.com/insolar/insolar/component"
	"github.com/insolar/insolar/insolar"
	"github.com/insolar/insolar/instrumentation/inslogger"
	"github.com/insolar/insolar/instrumentation/instracer"
	"github.com/insolar/insolar/log"
	"github.com/insolar/insolar/network"
	"github.com/insolar/insolar/network/controller/common"
	"github.com/insolar/insolar/network/controller/pinger"
	"github.com/insolar/insolar/network/nodenetwork"
	"github.com/insolar/insolar/network/transport/host"
	"github.com/insolar/insolar/network/transport/packet/types"
	"github.com/insolar/insolar/platformpolicy"
	"github.com/pkg/errors"
	"go.opencensus.io/trace"
)

const bootstrapTimeout time.Duration = 2 // seconds

var (
	ErrReconnectRequired = errors.New("NetworkNode should connect via consensus bootstrap")
)

type DiscoveryNode struct {
	Host *host.Host
	Node insolar.DiscoveryNode
}

type Bootstrapper interface {
	component.Initer

	Bootstrap(ctx context.Context) (*network.BootstrapResult, *DiscoveryNode, error)
	BootstrapDiscovery(ctx context.Context) (*network.BootstrapResult, error)
	ZeroBootstrap(ctx context.Context) (*network.BootstrapResult, error)
	SetLastPulse(number insolar.PulseNumber)
	GetLastPulse() insolar.PulseNumber
	// GetFirstFakePulseTime() time.Time
}

type bootstrapper struct {
	Certificate     insolar.Certificate       `inject:""`
	NodeKeeper      network.NodeKeeper        `inject:""`
	NetworkSwitcher insolar.NetworkSwitcher   `inject:""`
	Transport       network.InternalTransport `inject:""`

	options *common.Options
	pinger  *pinger.Pinger

	lastPulse      insolar.PulseNumber
	lastPulseLock  sync.RWMutex
	pulsePersisted bool

	bootstrapLock       chan struct{}
	cyclicBootstrapStop atomic.Value

	genesisRequestsReceived map[insolar.Reference]*GenesisRequest
	genesisLock             sync.Mutex

	firstPulseTime         time.Time
	nextBootstrapNodeIndex int

	reconnectToNewNetwork func(result network.BootstrapResult)
}

func (bc *bootstrapper) GetFirstFakePulseTime() time.Time {
	return bc.firstPulseTime
}

func (bc *bootstrapper) getRequest(ref insolar.Reference) *GenesisRequest {
	bc.genesisLock.Lock()
	defer bc.genesisLock.Unlock()

	return bc.genesisRequestsReceived[ref]
}

func (bc *bootstrapper) setRequest(ref insolar.Reference, req *GenesisRequest) {
	bc.genesisLock.Lock()
	defer bc.genesisLock.Unlock()

	bc.genesisRequestsReceived[ref] = req
}

type NodeBootstrapRequest struct{}

type NodeBootstrapResponse struct {
	Code         Code
	RedirectHost string
	RejectReason string
	NetworkSize  int
	// FirstPulseTimeUnix int64
}

type GenesisRequest struct {
	LastPulse insolar.PulseNumber
	Discovery *NodeStruct
}

type GenesisResponse struct {
	Response GenesisRequest
	Error    string
}

type StartSessionRequest struct{}

type StartSessionResponse struct {
	SessionID SessionID
}

type NodeStruct struct {
	ID      insolar.Reference
	SID     insolar.ShortNodeID
	Role    insolar.StaticRole
	PK      []byte
	Address string
	Version string
}

func newNode(n *NodeStruct) (insolar.NetworkNode, error) {
	pk, err := platformpolicy.NewKeyProcessor().ImportPublicKeyBinary(n.PK)
	if err != nil {
		return nil, errors.Wrap(err, "error deserializing node public key")
	}

	result := nodenetwork.NewNode(n.ID, n.Role, pk, n.Address, n.Version)
	mNode := result.(nodenetwork.MutableNode)
	mNode.SetShortID(n.SID)
	return mNode, nil
}

func newNodeStruct(node insolar.NetworkNode) (*NodeStruct, error) {
	pk, err := platformpolicy.NewKeyProcessor().ExportPublicKeyBinary(node.PublicKey())
	if err != nil {
		return nil, errors.Wrap(err, "error serializing node public key")
	}

	return &NodeStruct{
		ID:      node.ID(),
		SID:     node.ShortID(),
		Role:    node.Role(),
		PK:      pk,
		Address: node.Address(),
		Version: node.Version(),
	}, nil
}

type Code uint8

const (
	Accepted = Code(iota + 1)
	Rejected
	Redirected
	ReconnectRequired
)

func init() {
	gob.Register(&NodeBootstrapRequest{})
	gob.Register(&NodeBootstrapResponse{})
	gob.Register(&StartSessionRequest{})
	gob.Register(&StartSessionResponse{})
	gob.Register(&GenesisRequest{})
	gob.Register(&GenesisResponse{})
}

// Bootstrap on the discovery node (step 1 of the bootstrap process)
func (bc *bootstrapper) Bootstrap(ctx context.Context) (*network.BootstrapResult, *DiscoveryNode, error) {
	log.Info("Bootstrapping to discovery node")
	ctx, span := instracer.StartSpan(ctx, "Bootstrapper.Bootstrap")
	defer span.End()
	ch := bc.getDiscoveryNodesChannel(ctx, bc.Certificate.GetDiscoveryNodes(), 1)
	result := bc.waitResultFromChannel(ctx, ch)
	if result == nil {
		return nil, nil, errors.New("Failed to bootstrap to any of discovery nodes")
	}
	discovery := FindDiscovery(bc.Certificate, result.Host.NodeID)
	return result, &DiscoveryNode{result.Host, discovery}, nil
}

func (bc *bootstrapper) SetLastPulse(number insolar.PulseNumber) {
	_, span := instracer.StartSpan(context.Background(), "Bootstrapper.SetLastPulse wait lastPulseLock")
	bc.lastPulseLock.Lock()
	span.End()
	defer bc.lastPulseLock.Unlock()

	if !bc.pulsePersisted {
		bc.lastPulse = number
		close(bc.bootstrapLock)
		bc.pulsePersisted = true
	}
}

func (bc *bootstrapper) forceSetLastPulse(number insolar.PulseNumber) {
	_, span := instracer.StartSpan(context.Background(), "Bootstrapper.forceSetLastPulse wait lastPulseLock")
	bc.lastPulseLock.Lock()
	span.End()
	defer bc.lastPulseLock.Unlock()

	log.Infof("Network will start from pulse %d + delta", number)
	bc.lastPulse = number
}

func (bc *bootstrapper) GetLastPulse() insolar.PulseNumber {
	_, span := instracer.StartSpan(context.Background(), "Bootstrapper.GetLastPulse wait lastPulseLock")
	bc.lastPulseLock.RLock()
	span.End()
	defer bc.lastPulseLock.RUnlock()

	return bc.lastPulse
}

func (bc *bootstrapper) checkActiveNode(node insolar.NetworkNode) error {
	n := bc.NodeKeeper.GetAccessor().GetActiveNode(node.ID())
	if n != nil {
		return errors.Errorf("NetworkNode ID collision: %s", n.ID())
	}
	n = bc.NodeKeeper.GetAccessor().GetActiveNodeByShortID(node.ShortID())
	if n != nil {
		return errors.Errorf("Short ID collision: %d", n.ShortID())
	}
	if node.Version() != bc.NodeKeeper.GetOrigin().Version() {
		return errors.Errorf("NetworkNode %s version %s does not match origin version %s",
			node.ID(), node.Version(), bc.NodeKeeper.GetOrigin().Version())
	}
	return nil
}

func (bc *bootstrapper) ZeroBootstrap(ctx context.Context) (*network.BootstrapResult, error) {
	host, err := host.NewHostN(bc.NodeKeeper.GetOrigin().Address(), bc.NodeKeeper.GetOrigin().ID())
	if err != nil {
		return nil, errors.Wrap(err, "failed to create a host")
	}
	inslogger.FromContext(ctx).Info("[ Bootstrap ] Zero bootstrap")
	bc.NodeKeeper.SetInitialSnapshot([]insolar.NetworkNode{bc.NodeKeeper.GetOrigin()})
	return &network.BootstrapResult{
		Host: host,
		// FirstPulseTime: nb.Bootstrapper.GetFirstFakePulseTime(),
	}, nil
}

func (bc *bootstrapper) BootstrapDiscovery(ctx context.Context) (*network.BootstrapResult, error) {
	logger := inslogger.FromContext(ctx)
	logger.Info("[ BootstrapDiscovery ] Network bootstrap between discovery nodes")
	ctx, span := instracer.StartSpan(ctx, "Bootstrapper.BootstrapDiscovery")
	defer span.End()
	discoveryNodes := bc.Certificate.GetDiscoveryNodes()
	var err error
	discoveryNodes, err = RemoveOrigin(discoveryNodes, *bc.Certificate.GetNodeRef())
	if err != nil {
		return nil, errors.Wrapf(err, "Discovery bootstrap failed")
	}
	discoveryCount := len(discoveryNodes)
	if discoveryCount == 0 {
		return bc.ZeroBootstrap(ctx)
	}

	var bootstrapResults []*network.BootstrapResult
	var hosts []*host.Host
	for {
		ch := bc.getDiscoveryNodesChannel(ctx, discoveryNodes, discoveryCount)
		bootstrapResults, hosts = bc.waitResultsFromChannel(ctx, ch, discoveryCount)
		if len(hosts) == discoveryCount {
			// we connected to all discovery nodes
			break
		} else {
			logger.Infof("[ BootstrapDiscovery ] Connected to %d/%d discovery nodes", len(hosts), discoveryCount)
		}
	}
	reconnectRequests := 0
	for _, bootstrapResult := range bootstrapResults {
		if bootstrapResult.ReconnectRequired {
			reconnectRequests++
		}
	}
	minRequests := int(math.Floor(0.5*float64(discoveryCount))) + 1
	if reconnectRequests >= minRequests {
		logger.Infof("[ BootstrapDiscovery ] Need to reconnect as joiner (requested by %d/%d discovery nodes)",
			reconnectRequests, discoveryCount)
		return nil, ErrReconnectRequired
	}
	activeNodesStr := make([]string, 0)

	<-bc.bootstrapLock
	logger.Debugf("[ BootstrapDiscovery ] After bootstrap lock")

	ch := bc.getGenesisRequestsChannel(ctx, hosts)
	activeNodes, lastPulses, err := bc.waitGenesisResults(ctx, ch, len(hosts))
	if err != nil {
		return nil, err
	}
	bc.forceSetLastPulse(bc.calculateLastIgnoredPulse(ctx, lastPulses))
	for _, activeNode := range activeNodes {
		err = bc.checkActiveNode(activeNode)
		if err != nil {
			return nil, errors.Wrapf(err, "Discovery check of node %s failed", activeNode.ID())
		}
		activeNode.(nodenetwork.MutableNode).SetState(insolar.NodeUndefined)
		activeNodesStr = append(activeNodesStr, activeNode.ID().String())
	}
	bc.NodeKeeper.GetOrigin().(nodenetwork.MutableNode).SetState(insolar.NodeUndefined)
	activeNodes = append(activeNodes, bc.NodeKeeper.GetOrigin())
	bc.NodeKeeper.SetInitialSnapshot(activeNodes)
	logger.Infof("[ BootstrapDiscovery ] Added active nodes: %s", strings.Join(activeNodesStr, ", "))

	go bc.startCyclicBootstrap(ctx)

	return parseBotstrapResults(bootstrapResults), nil
}

func (bc *bootstrapper) calculateLastIgnoredPulse(ctx context.Context, lastPulses []insolar.PulseNumber) insolar.PulseNumber {
	maxLastPulse := bc.GetLastPulse()
	inslogger.FromContext(ctx).Debugf("NetworkNode %s (origin) LastIgnoredPulse: %d", bc.NodeKeeper.GetOrigin().ID(), maxLastPulse)
	for _, pulse := range lastPulses {
		if pulse > maxLastPulse {
			maxLastPulse = pulse
		}
	}
	return maxLastPulse
}

func (bc *bootstrapper) sendGenesisRequest(ctx context.Context, h *host.Host) (*GenesisResponse, error) {
	ctx, span := instracer.StartSpan(ctx, "Bootstrapper.sendGenesisRequest")
	defer span.End()
	discovery, err := newNodeStruct(bc.NodeKeeper.GetOrigin())
	if err != nil {
		return nil, errors.Wrapf(err, "Failed to prepare genesis request to address %s", h)
	}
	request := bc.Transport.NewRequestBuilder().Type(types.Genesis).Data(&GenesisRequest{
		LastPulse: bc.GetLastPulse(),
		Discovery: discovery,
	}).Build()
	future, err := bc.Transport.SendRequestPacket(ctx, request, h)
	if err != nil {
		return nil, errors.Wrapf(err, "Failed to send genesis request to address %s", h)
	}
	response, err := future.GetResponse(bc.options.BootstrapTimeout)
	if err != nil {
		return nil, errors.Wrapf(err, "Failed to get response to genesis request from address %s", h)
	}
	data := response.GetData().(*GenesisResponse)
	if data.Response.Discovery == nil {
		return nil, errors.New("Error genesis response from discovery node: " + data.Error)
	}
	return data, nil
}

func (bc *bootstrapper) getDiscoveryNodesChannel(ctx context.Context, discoveryNodes []insolar.DiscoveryNode, needResponses int) <-chan *network.BootstrapResult {
	// we need only one host to bootstrap
	bootstrapResults := make(chan *network.BootstrapResult, needResponses)
	for _, discoveryNode := range discoveryNodes {
		go func(ctx context.Context, address string, ch chan<- *network.BootstrapResult) {
			inslogger.FromContext(ctx).Infof("Starting bootstrap to address %s", address)
			ctx, span := instracer.StartSpan(ctx, "Bootstrapper.getDiscoveryNodesChannel")
			defer span.End()
			span.AddAttributes(
				trace.StringAttribute("Bootstrap node", address),
			)
			bootstrapResult, err := bootstrap(ctx, address, bc.options, bc.startBootstrap)
			if err != nil {
				inslogger.FromContext(ctx).Errorf("Error bootstrapping to address %s: %s", address, err.Error())
				return
			}
			bootstrapResults <- bootstrapResult
		}(ctx, discoveryNode.GetHost(), bootstrapResults)
	}

	return bootstrapResults
}

func (bc *bootstrapper) getGenesisRequestsChannel(ctx context.Context, discoveryHosts []*host.Host) chan *GenesisResponse {
	result := make(chan *GenesisResponse)
	for _, discoveryHost := range discoveryHosts {
		go func(ctx context.Context, address *host.Host, ch chan<- *GenesisResponse) {
			logger := inslogger.FromContext(ctx)
			ctx, span := instracer.StartSpan(ctx, "Bootsytrapper.getGenesisRequestChannel")
			span.AddAttributes(
				trace.StringAttribute("genesis request to", address.String()),
			)
			defer span.End()
			cachedReq := bc.getRequest(address.NodeID)
			if cachedReq != nil {
				logger.Infof("Got genesis info of node %s from cache", address)
				ch <- &GenesisResponse{Response: *cachedReq}
				return
			}

			logger.Infof("Sending genesis bootstrap request to address %s", address)
			response, err := bc.sendGenesisRequest(ctx, address)
			if err != nil {
				logger.Warnf("Discovery bootstrap to host %s failed: %s", address, err)
				return
			}
			result <- response
		}(ctx, discoveryHost, result)
	}
	return result
}

func (bc *bootstrapper) waitResultFromChannel(ctx context.Context, ch <-chan *network.BootstrapResult) *network.BootstrapResult {
	for {
		select {
		case bootstrapHost := <-ch:
			return bootstrapHost
		case <-time.After(bc.options.BootstrapTimeout):
			inslogger.FromContext(ctx).Warn("Bootstrap timeout")
			return nil
		}
	}
}

func (bc *bootstrapper) waitResultsFromChannel(ctx context.Context, ch <-chan *network.BootstrapResult, count int) ([]*network.BootstrapResult, []*host.Host) {
	result := make([]*network.BootstrapResult, 0)
	hosts := make([]*host.Host, 0)
	for {
		select {
		case bootstrapResult := <-ch:
			result = append(result, bootstrapResult)
			hosts = append(hosts, bootstrapResult.Host)
			if len(result) == count {
				return result, hosts
			}
		case <-time.After(bc.options.BootstrapTimeout):
			inslogger.FromContext(ctx).Warnf("Bootstrap timeout, successful bootstraps: %d/%d", len(result), count)
			return result, hosts
		}
	}
}

func (bc *bootstrapper) waitGenesisResults(ctx context.Context, ch <-chan *GenesisResponse, count int) ([]insolar.NetworkNode, []insolar.PulseNumber, error) {
	result := make([]insolar.NetworkNode, 0)
	lastPulses := make([]insolar.PulseNumber, 0)
	for {
		select {
		case res := <-ch:
			discovery, err := newNode(res.Response.Discovery)
			if err != nil {
				return nil, nil, errors.Wrap(err, "Error deserializing node from discovery node")
			}
			result = append(result, discovery)
			lastPulses = append(lastPulses, res.Response.LastPulse)
			inslogger.FromContext(ctx).Debugf("NetworkNode %s LastIgnoredPulse: %d", discovery.ID(), res.Response.LastPulse)
			if len(result) == count {
				return result, lastPulses, nil
			}
		case <-time.After(bc.options.BootstrapTimeout):
			return nil, nil, errors.New(fmt.Sprintf("Genesis bootstrap timeout, successful genesis requests: %d/%d", len(result), count))
		}
	}
}

func bootstrap(ctx context.Context, address string, options *common.Options, bootstrapF func(context.Context, string) (*network.BootstrapResult, error)) (*network.BootstrapResult, error) {
	minTO := options.MinTimeout
	if !options.InfinityBootstrap {
		return bootstrapF(ctx, address)
	}
	for {
		result, err := bootstrapF(ctx, address)
		if err == nil {
			return result, nil
		}
		time.Sleep(minTO)
		minTO *= options.TimeoutMult
		if minTO > options.MaxTimeout {
			minTO = options.MaxTimeout
		}
	}
}

func (bc *bootstrapper) startBootstrap(ctx context.Context, address string) (*network.BootstrapResult, error) {
	ctx, span := instracer.StartSpan(ctx, "Bootstrapper.startBootstrap")
	defer span.End()
	bootstrapHost, err := bc.pinger.Ping(ctx, address, bc.options.PingTimeout)
	if err != nil {
		return nil, errors.Wrapf(err, "Failed to ping address %s", address)
	}
	request := bc.Transport.NewRequestBuilder().Type(types.Bootstrap).Data(&NodeBootstrapRequest{}).Build()
	future, err := bc.Transport.SendRequestPacket(ctx, request, bootstrapHost)
	if err != nil {
		return nil, errors.Wrapf(err, "Failed to send bootstrap request to address %s", address)
	}
	response, err := future.GetResponse(bc.options.BootstrapTimeout)
	if err != nil {
		return nil, errors.Wrapf(err, "Failed to get response to bootstrap request from address %s", address)
	}
	data := response.GetData().(*NodeBootstrapResponse)
	switch data.Code {
	case Rejected:
		return nil, errors.New("Rejected: " + data.RejectReason)
	case Redirected:
		return bootstrap(ctx, data.RedirectHost, bc.options, bc.startBootstrap)
	}
	return &network.BootstrapResult{
		// FirstPulseTime:    time.Unix(data.FirstPulseTimeUnix, 0),
		Host:              response.GetSenderHost(),
		ReconnectRequired: data.Code == ReconnectRequired,
		NetworkSize:       data.NetworkSize,
	}, nil
}

func (bc *bootstrapper) getNextBootstrapNodeIndex() int {
	bc.nextBootstrapNodeIndex++
	if bc.nextBootstrapNodeIndex >= len(bc.NodeKeeper.GetAccessor().GetActiveNodes()) {
		bc.nextBootstrapNodeIndex = 0
	}
	return bc.nextBootstrapNodeIndex
}

func (bc *bootstrapper) startCyclicBootstrap(ctx context.Context) {
	for bc.cyclicBootstrapStop.Load() == 0 {
		node := bc.NodeKeeper.GetAccessor().GetActiveNodes()[bc.getNextBootstrapNodeIndex()]
		res, err := bc.startBootstrap(ctx, node.Address())
		if err != nil {
			logger := inslogger.FromContext(ctx)
			logger.Errorf("[ StartCyclicBootstrap ] ", err)
		}
		if res.NetworkSize > len(bc.NodeKeeper.GetAccessor().GetActiveNodes()) {
			bc.reconnectToNewNetwork(*res)
		}
		time.Sleep(time.Second * bootstrapTimeout)
	}
}

func (bc *bootstrapper) StopCyclicBootstrap() {
	bc.cyclicBootstrapStop.Store(1)
}

func (bc *bootstrapper) processBootstrap(ctx context.Context, request network.Request) (network.Response, error) {
	// TODO: redirect logic to another node if needed
	var code Code
	if bc.NetworkSwitcher.GetState() == insolar.CompleteNetworkState {
		code = ReconnectRequired
	} else {
		code = Accepted
	}
	return bc.Transport.BuildResponse(ctx, request,
		&NodeBootstrapResponse{
			Code:        code,
			NetworkSize: len(bc.NodeKeeper.GetAccessor().GetActiveNodes()),
			// FirstPulseTimeUnix: bc.firstPulseTime.Unix(),
		}), nil
}

func (bc *bootstrapper) processGenesis(ctx context.Context, request network.Request) (network.Response, error) {
	data := request.GetData().(*GenesisRequest)
	discovery, err := newNodeStruct(bc.NodeKeeper.GetOrigin())
	if err != nil {
		return bc.Transport.BuildResponse(ctx, request, &GenesisResponse{Error: err.Error()}), nil
	}
	bc.SetLastPulse(data.LastPulse)
	bc.setRequest(request.GetSender(), data)
	return bc.Transport.BuildResponse(ctx, request, &GenesisResponse{
		Response: GenesisRequest{Discovery: discovery, LastPulse: bc.GetLastPulse()},
	}), nil
}

func (bc *bootstrapper) Init(ctx context.Context) error {
	bc.firstPulseTime = time.Now()
	bc.pinger = pinger.NewPinger(bc.Transport)
	bc.Transport.RegisterPacketHandler(types.Bootstrap, bc.processBootstrap)
	bc.Transport.RegisterPacketHandler(types.Genesis, bc.processGenesis)
	return nil
}

func parseBotstrapResults(results []*network.BootstrapResult) *network.BootstrapResult {
	minIDIndex := 0
	minID := results[0].Host.NodeID
	for i, result := range results {
		if minID.Compare(result.Host.NodeID) > 0 {
			minIDIndex = i
		}
	}
	return results[minIDIndex]
}

func NewBootstrapper(options *common.Options, reconnectToNewNetwork func(result network.BootstrapResult)) Bootstrapper {
	return &bootstrapper{
		options:       options,
		bootstrapLock: make(chan struct{}),

<<<<<<< HEAD
		genesisRequestsReceived: make(map[core.RecordRef]*GenesisRequest),

		reconnectToNewNetwork: reconnectToNewNetwork,
=======
		genesisRequestsReceived: make(map[insolar.Reference]*GenesisRequest),
>>>>>>> 2178e481
	}
}<|MERGE_RESOLUTION|>--- conflicted
+++ resolved
@@ -636,12 +636,8 @@
 		options:       options,
 		bootstrapLock: make(chan struct{}),
 
-<<<<<<< HEAD
-		genesisRequestsReceived: make(map[core.RecordRef]*GenesisRequest),
+		genesisRequestsReceived: make(map[insolar.Reference]*GenesisRequest),
 
 		reconnectToNewNetwork: reconnectToNewNetwork,
-=======
-		genesisRequestsReceived: make(map[insolar.Reference]*GenesisRequest),
->>>>>>> 2178e481
 	}
 }