--- conflicted
+++ resolved
@@ -117,11 +117,7 @@
 func (ac *authorizationController) Register(ctx context.Context, discoveryNode *DiscoveryNode, sessionID SessionID) error {
 	inslogger.FromContext(ctx).Infof("Registering on host: %s", discoveryNode)
 
-<<<<<<< HEAD
-	originClaim, err := ac.keeper.GetOriginJoinClaim()
-=======
-	originClaim, err := ac.NodeKeeper.GetOriginClaim()
->>>>>>> ea8be5e3
+	originClaim, err := ac.NodeKeeper.GetOriginJoinClaim()
 	if err != nil {
 		return errors.Wrap(err, "[ Register ] failed to get origin claim")
 	}
