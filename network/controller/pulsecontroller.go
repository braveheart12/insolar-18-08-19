--- conflicted
+++ resolved
@@ -95,24 +95,7 @@
 		return nil, errors.Wrap(err, "[ pulseController ] processPulse: failed to verify pulse")
 	}
 
-<<<<<<< HEAD
-	// Because we want to save our trace-context from a pulsar node
-	// We fetch TraceSpanData from msg and set a trace id and other stuff to current context
-	newCtx := context.Background()
-	parent, err := instracer.Deserialize(data.TraceSpanData)
-	if err != nil {
-		logger.Errorf("failed to deserialize trace spans data on pulse process: %v", err)
-=======
-	inslog := inslogger.FromContext(ctx)
-	// if we are a joiner node, we should receive pulse from phase1 packet and ignore pulse from pulsar
-	if !pc.NodeKeeper.GetConsensusInfo().IsJoiner() {
-		go pc.PulseHandler.HandlePulse(ctx, pulse, request)
->>>>>>> e63eb789
-	} else {
-		newCtx = instracer.WithParentSpan(newCtx, parent)
-	}
-	go pc.PulseHandler.HandlePulse(newCtx, p, request)
-
+	go pc.PulseHandler.HandlePulse(ctx, p, request)
 	return pc.Network.BuildResponse(ctx, request, &packet.BasicResponse{Success: true, Error: ""}), nil
 }
 
