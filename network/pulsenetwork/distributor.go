//
// Modified BSD 3-Clause Clear License
//
// Copyright (c) 2019 Insolar Technologies GmbH
//
// All rights reserved.
//
// Redistribution and use in source and binary forms, with or without modification,
// are permitted (subject to the limitations in the disclaimer below) provided that
// the following conditions are met:
//  * Redistributions of source code must retain the above copyright notice, this list
//    of conditions and the following disclaimer.
//  * Redistributions in binary form must reproduce the above copyright notice, this list
//    of conditions and the following disclaimer in the documentation and/or other materials
//    provided with the distribution.
//  * Neither the name of Insolar Technologies GmbH nor the names of its contributors
//    may be used to endorse or promote products derived from this software without
//    specific prior written permission.
//
// NO EXPRESS OR IMPLIED LICENSES TO ANY PARTY'S PATENT RIGHTS ARE GRANTED
// BY THIS LICENSE. THIS SOFTWARE IS PROVIDED BY THE COPYRIGHT HOLDERS
// AND CONTRIBUTORS "AS IS" AND ANY EXPRESS OR IMPLIED WARRANTIES,
// INCLUDING, BUT NOT LIMITED TO, THE IMPLIED WARRANTIES OF MERCHANTABILITY
// AND FITNESS FOR A PARTICULAR PURPOSE ARE DISCLAIMED. IN NO EVENT SHALL
// THE COPYRIGHT HOLDER OR CONTRIBUTORS BE LIABLE FOR ANY DIRECT, INDIRECT,
// INCIDENTAL, SPECIAL, EXEMPLARY, OR CONSEQUENTIAL DAMAGES (INCLUDING,
// BUT NOT LIMITED TO, PROCUREMENT OF SUBSTITUTE GOODS OR SERVICES; LOSS
// OF USE, DATA, OR PROFITS; OR BUSINESS INTERRUPTION) HOWEVER CAUSED AND
// ON ANY THEORY OF LIABILITY, WHETHER IN CONTRACT, STRICT LIABILITY, OR TORT
// (INCLUDING NEGLIGENCE OR OTHERWISE) ARISING IN ANY WAY OUT OF THE USE
// OF THIS SOFTWARE, EVEN IF ADVISED OF THE POSSIBILITY OF SUCH DAMAGE.
//
// Notwithstanding any other provisions of this license, it is prohibited to:
//    (a) use this software,
//
//    (b) prepare modifications and derivative works of this software,
//
//    (c) distribute this software (including without limitation in source code, binary or
//        object code form), and
//
//    (d) reproduce copies of this software
//
//    for any commercial purposes, and/or
//
//    for the purposes of making available this software to third parties as a service,
//    including, without limitation, any software-as-a-service, platform-as-a-service,
//    infrastructure-as-a-service or other similar online service, irrespective of
//    whether it competes with the products or services of Insolar Technologies GmbH.
//

package pulsenetwork

import (
	"context"
	"strconv"
	"sync"
	"time"

	"github.com/pkg/errors"
	"go.opencensus.io/trace"

	"github.com/insolar/insolar/insolar/pulse"

	"github.com/insolar/insolar/configuration"
	"github.com/insolar/insolar/insolar"
	"github.com/insolar/insolar/instrumentation/inslogger"
	"github.com/insolar/insolar/instrumentation/instracer"
	"github.com/insolar/insolar/metrics"
	"github.com/insolar/insolar/network"
	"github.com/insolar/insolar/network/hostnetwork"
	"github.com/insolar/insolar/network/hostnetwork/future"
	"github.com/insolar/insolar/network/hostnetwork/host"
	"github.com/insolar/insolar/network/hostnetwork/packet"
	"github.com/insolar/insolar/network/hostnetwork/packet/types"
	"github.com/insolar/insolar/network/hostnetwork/pool"
	"github.com/insolar/insolar/network/sequence"
	"github.com/insolar/insolar/network/transport"
)

type distributor struct {
	Factory     transport.Factory `inject:""`
	transport   transport.StreamTransport
	idGenerator sequence.Generator

	pingRequestTimeout        time.Duration
	randomHostsRequestTimeout time.Duration
	pulseRequestTimeout       time.Duration
	randomNodesCount          int

	publicAddress   string
	pulsarHost      *host.Host
	bootstrapHosts  []string
	futureManager   future.Manager
	responseHandler future.PacketHandler
	pool            pool.ConnectionPool
}

// NewDistributor creates a new distributor object of pulses
func NewDistributor(conf configuration.PulseDistributor) (insolar.PulseDistributor, error) {

	futureManager := future.NewManager()

	result := &distributor{
		idGenerator: sequence.NewGenerator(),

		pingRequestTimeout:        time.Duration(conf.PingRequestTimeout) * time.Millisecond,
		randomHostsRequestTimeout: time.Duration(conf.RandomHostsRequestTimeout) * time.Millisecond,
		pulseRequestTimeout:       time.Duration(conf.PulseRequestTimeout) * time.Millisecond,
		randomNodesCount:          conf.RandomNodesCount,

		bootstrapHosts:  conf.BootstrapHosts,
		futureManager:   futureManager,
		responseHandler: future.NewPacketHandler(futureManager),
	}

	return result, nil
}

func (d *distributor) Init(ctx context.Context) error {
	handler := hostnetwork.NewStreamHandler(func(context.Context, *packet.ReceivedPacket) {}, d.responseHandler)

	var err error
	d.transport, err = d.Factory.CreateStreamTransport(handler)
	if err != nil {
		return errors.Wrap(err, "Failed to create transport")
	}
	d.pool = pool.NewConnectionPool(d.transport)

	return nil
}

func (d *distributor) Start(ctx context.Context) error {

	err := d.transport.Start(ctx)
	if err != nil {
		return err
	}
	d.publicAddress = d.transport.Address()

	pulsarHost, err := host.NewHost(d.publicAddress)
	if err != nil {
		return errors.Wrap(err, "[ NewDistributor ] failed to create pulsar host")
	}
	pulsarHost.NodeID = insolar.Reference{}

	d.pulsarHost = pulsarHost
	return nil
}

// Distribute starts a fire-and-forget process of pulse distribution to bootstrap hosts
func (d *distributor) Distribute(ctx context.Context, pulse insolar.Pulse) {
	logger := inslogger.FromContext(ctx)
	defer func() {
		if r := recover(); r != nil {
			logger.Errorf("sendPulseToNetwork failed with panic: %v", r)
		}
	}()

	traceID := "pulse_" + strconv.FormatUint(uint64(pulse.PulseNumber), 10)
	ctx, logger = inslogger.WithTraceField(ctx, traceID)

	ctx, span := instracer.StartSpan(ctx, "Pulsar.Distribute")
	span.AddAttributes(
		trace.Int64Attribute("pulse.PulseNumber", int64(pulse.PulseNumber)),
	)
	defer span.End()

	bootstrapHosts := make([]*host.Host, 0, len(d.bootstrapHosts))
	for _, node := range d.bootstrapHosts {
		bootstrapHost, err := host.NewHost(node)
		if err != nil {
			logger.Error(err, "[ Distribute ] failed to create bootstrap node host")
			continue
		}
		bootstrapHosts = append(bootstrapHosts, bootstrapHost)
	}

	if len(bootstrapHosts) == 0 {
		logger.Error("[ Distribute ] no bootstrap hosts to distribute")
		return
	}

<<<<<<< HEAD
	// TODO: Bronin. workaround for INS-2946
=======
>>>>>>> 5a4a71a0
	if err := d.resume(ctx); err != nil {
		logger.Error("[ Distribute ] resume distribution error: " + err.Error())
		return
	}
	defer d.pause(ctx)

	wg := sync.WaitGroup{}
	wg.Add(len(bootstrapHosts))

	for _, bootstrapHost := range bootstrapHosts {
		go func(ctx context.Context, pulse insolar.Pulse, bootstrapHost *host.Host) {
			defer wg.Done()

			if bootstrapHost.NodeID.IsEmpty() {
				err := d.pingHost(ctx, bootstrapHost)
				if err != nil {
					logger.Errorf("[ Distribute pulse %d ] Failed to ping and fill node id: %s", pulse.PulseNumber, err)
					return
				}
			}

			err := d.sendPulseToHost(ctx, &pulse, bootstrapHost)
			if err != nil {
				logger.Errorf("[ Distribute pulse %d ] Failed to send pulse: %s", pulse.PulseNumber, err)
				return
			}
			logger.Infof("[ Distribute pulse %d ] Successfully sent pulse to node %s", pulse.PulseNumber, bootstrapHost)
		}(ctx, pulse, bootstrapHost)
	}

	wg.Wait()
}

func (d *distributor) generateID() types.RequestID {
	return types.RequestID(d.idGenerator.Generate())
}

func (d *distributor) pingHost(ctx context.Context, host *host.Host) error {
	logger := inslogger.FromContext(ctx)

	ctx, span := instracer.StartSpan(ctx, "distributor.pingHost")
	defer span.End()

	pingPacket := packet.NewPacket(d.pulsarHost, host, types.Ping, uint64(d.generateID()))
	pingPacket.SetRequest(&packet.Ping{})
	pingCall, err := d.sendRequestToHost(ctx, pingPacket, host)
	if err != nil {
		logger.Error(err)
		return errors.Wrap(err, "[ pingHost ] failed to send ping request")
	}

	logger.Debugf("before ping request")
	result, err := pingCall.WaitResponse(d.pingRequestTimeout)
	if err != nil {
		logger.Error(err)
		panic(err.Error())
		return errors.Wrap(err, "[ pingHost ] failed to get ping result")
	}

	host.NodeID = result.GetSender()
	logger.Debugf("ping request is done")

	return nil
}

func (d *distributor) sendPulseToHost(ctx context.Context, p *insolar.Pulse, host *host.Host) error {
	logger := inslogger.FromContext(ctx)
	defer func() {
		if x := recover(); x != nil {
			logger.Errorf("sendPulseToHost failed with panic: %v", x)
		}
	}()

	ctx, span := instracer.StartSpan(ctx, "distributor.sendPulseToHosts")
	defer span.End()

	pulseRequest := NewPulsePacket(ctx, p, d.pulsarHost, host, uint64(d.generateID()))

	call, err := d.sendRequestToHost(ctx, pulseRequest, host)
	if err != nil {
		return err
	}
	_, err = call.WaitResponse(d.pulseRequestTimeout)
	if err != nil {
		return err
	}

	return nil
}

func (d *distributor) pause(ctx context.Context) {
	logger := inslogger.FromContext(ctx)
	logger.Info("[ Pause ] Pause distribution, stopping transport")
	d.pool.Reset()
	err := d.transport.Stop(ctx)
	if err != nil {
		logger.Errorf("Failed to stop network: %s", err.Error())
	}
}

func (d *distributor) resume(ctx context.Context) error {
	inslogger.FromContext(ctx).Info("[ Resume ] Resume distribution, starting transport")
	return d.transport.Start(ctx)
}

func (d *distributor) sendRequestToHost(ctx context.Context, packet *packet.Packet, receiver *host.Host) (network.Future, error) {
	inslogger.FromContext(ctx).Debugf("Send %s request to %s with RequestID = %d",
		packet.GetType(), receiver.String(), packet.GetRequestID())

	f := d.futureManager.Create(packet)
	err := hostnetwork.SendPacket(ctx, d.pool, packet)
	if err != nil {
		f.Cancel()
		return nil, errors.Wrap(err, "Failed to send transport packet")
	}
	metrics.NetworkPacketSentTotal.WithLabelValues(packet.GetType().String()).Inc()
	return f, nil
}

func NewPulsePacket(ctx context.Context, p *insolar.Pulse, pulsarHost, to *host.Host, id uint64) *packet.Packet {
	pulseRequest := packet.NewPacket(pulsarHost, to, types.Pulse, id)
	request := &packet.PulseRequest{
		TraceSpanData: instracer.MustSerialize(ctx),
		Pulse:         pulse.ToProto(p),
	}
	pulseRequest.SetRequest(request)
	return pulseRequest
}<|MERGE_RESOLUTION|>--- conflicted
+++ resolved
@@ -180,10 +180,6 @@
 		return
 	}
 
-<<<<<<< HEAD
-	// TODO: Bronin. workaround for INS-2946
-=======
->>>>>>> 5a4a71a0
 	if err := d.resume(ctx); err != nil {
 		logger.Error("[ Distribute ] resume distribution error: " + err.Error())
 		return
