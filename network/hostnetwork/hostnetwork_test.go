--- conflicted
+++ resolved
@@ -73,11 +73,7 @@
 	assert.NoError(t, err)
 	for name, test := range tests {
 		t.Run(name, func(t *testing.T) {
-<<<<<<< HEAD
-			network, err := NewHostNetwork(test.cfg, nodenet, cascade1, key)
-=======
-			network, err := NewHostNetwork(test.cfg, nodenet, cascade1, nodekeeper.NewNodeKeeper(nodenet.GetID()))
->>>>>>> 7ec203fa
+			network, err := NewHostNetwork(test.cfg, nodenet, cascade1, key, nodekeeper.NewNodeKeeper(nodenet.GetID()))
 			if test.expectedError {
 				assert.Error(t, err)
 				assert.Nil(t, network)
