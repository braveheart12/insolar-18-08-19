syntax = "proto3";

package packet;

import "github.com/gogo/protobuf/gogoproto/gogo.proto";
import "github.com/insolar/insolar/insolar/pulse/pulse.proto";
import "github.com/insolar/insolar/network/consensus/adapters/candidate/profile.proto";

option (gogoproto.goproto_getters_all) = false;
option (gogoproto.populate_all) = false;

message Packet {
    int32 polymorph = 16;

    bytes Sender = 20 [(gogoproto.customtype) = "github.com/insolar/insolar/network/hostnetwork/host.Host"];
    bytes Receiver = 21 [(gogoproto.customtype) = "github.com/insolar/insolar/network/hostnetwork/host.Host"];
    uint64 RequestID = 22;
    string TraceID = 23;
    uint32 Type = 24;

    oneof Payload {
        Request Request = 25;
        Response Response = 26;
    }
}

message Request {
    oneof Request {
        Ping Ping = 1;
        RPCRequest RPC = 2;
        CascadeRequest Cascade = 3;
        PulseRequest Pulse = 4;
        BootstrapRequest Bootstrap = 5;
        AuthorizeRequest Authorize = 6;
        SignCertRequest SignCert = 7;
        UpdateScheduleRequest UpdateSchedule = 8;
        ReconnectRequest Reconnect = 9;
    }
}

message Response {
    oneof Response {
        Ping Ping = 1;
        RPCResponse RPC = 2;
        BasicResponse Basic = 3; // response for Cascade and Pulse requests
        BootstrapResponse Bootstrap = 4;
        AuthorizeResponse Authorize = 5;
        SignCertResponse SignCert = 6;
        ErrorResponse Error = 7;
        UpdateScheduleResponse UpdateSchedule = 8;
        ReconnectResponse Reconnect = 9;
    }
}

message Ping {
    // nuff said
}

message RPCRequest {
    string Method = 1;
    bytes Data = 2;
}

message Cascade {
    repeated bytes NodeIds = 1 [(gogoproto.customtype) = "github.com/insolar/insolar/insolar.Reference"];
    bytes Entropy = 2 [(gogoproto.customtype) = "github.com/insolar/insolar/insolar.Entropy", (gogoproto.nullable) = false];
    uint32 ReplicationFactor = 3;
}

message CascadeRequest {
    string TraceID = 1;
    RPCRequest RPC = 2;
    Cascade Cascade = 3;
}

message PulseRequest {
    pulse.PulseProto Pulse = 1;
    bytes TraceSpanData = 2;
}

message UpdateScheduleRequest {
    uint32 LastNodePulse = 1 [(gogoproto.customtype) = "github.com/insolar/insolar/insolar.PulseNumber", (gogoproto.nullable) = false];
    Permit Permit = 2;
}

message ReconnectRequest {
    bytes ReconnectTo = 1 [(gogoproto.customtype) = "github.com/insolar/insolar/network/hostnetwork/host.Host", (gogoproto.nullable) = false];
    Permit Permit = 2;
<<<<<<< HEAD
}

enum PrimaryRole {
	Inactive = 0;
    Neutral = 1;
    HeavyMaterial = 2;
    LightMaterial = 3;
    Virtual = 4;
}

enum SpecialRole {
    None = 0;
    Discovery = 1;
}

message CandidateProfile {
    string Address = 1;
    bytes Ref = 2 [(gogoproto.customtype) = "github.com/insolar/insolar/insolar.Reference", (gogoproto.nullable) = false];
    uint32 ShortID = 3;
    PrimaryRole PrimaryRole = 4;
    SpecialRole SpecialRole = 5;
    bytes Digest = 6;
    bytes Signature = 7;
    bytes PublicKey = 8;
}

message BootstrapRequest {
    CandidateProfile CandidateProfile = 2 [(gogoproto.nullable) = false];
    pulse.PulseProto Pulse = 3 [(gogoproto.nullable) = false];
    Permit Permit = 4;
}

=======
}

message BootstrapRequest {
    candidate.Profile CandidateProfile = 2 [(gogoproto.nullable) = false];
    pulse.PulseProto Pulse = 3 [(gogoproto.nullable) = false];
    Permit Permit = 4;
}

>>>>>>> 315a5c53
message AuthorizeData {
    bytes Certificate = 1;
    int64 Timestamp = 2;
    string Version = 3;
}

message AuthorizeRequest {
    AuthorizeData AuthorizeData = 1;
    bytes Signature = 2;
}


message SignCertRequest {
    bytes NodeRef = 1 [(gogoproto.customtype) = "github.com/insolar/insolar/insolar.Reference", (gogoproto.nullable) = false];
}

message RPCResponse {
    bytes Result = 1;
    string Error = 2;
}

enum BootstrapResponseCode {
    Accepted = 0;
    UpdateSchedule = 1;
    UpdateShortID = 2;
    Reject = 3;
}

message Permit {
    PermitPayload Payload = 1 [(gogoproto.nullable) = false];
    bytes Signature = 2;
}

message PermitPayload {
    bytes JoinerPublicKey = 1;
	int64 ExpireTimestamp = 2;
    bytes ReconnectTo = 3 [(gogoproto.customtype) = "github.com/insolar/insolar/network/hostnetwork/host.Host"];
    bytes AuthorityNodeRef = 4 [(gogoproto.customtype) = "github.com/insolar/insolar/insolar.Reference", (gogoproto.nullable) = false];
}

message BootstrapResponse {
    BootstrapResponseCode Code = 1;
    uint32 ETA = 2;
//    uint32 AssignShortID = 3;
    pulse.PulseProto Pulse = 3 [(gogoproto.nullable) = false];
}

message BasicResponse {
    bool Success = 1;
    string Error = 2;
}

enum AuthorizeResponseCode {
    Success = 0;
    WrongTimestamp = 2;
    WrongMandate = 3;
    WrongVersion = 4;
}

message AuthorizeResponse {
    AuthorizeResponseCode Code = 1;
    int64 Timestamp = 2;
    string Error = 3;
    Permit Permit = 4;
    uint32 DiscoveryCount = 5;
    pulse.PulseProto Pulse = 6;
//    uint32 NetworkState = 7;
}

message SignCertResponse {
    bytes Sign = 1;
}

message ErrorResponse {
    string Error = 1;
}

message UpdateScheduleResponse {
    // nuff said
}

message ReconnectResponse {
// nuff said
}<|MERGE_RESOLUTION|>--- conflicted
+++ resolved
@@ -86,40 +86,6 @@
 message ReconnectRequest {
     bytes ReconnectTo = 1 [(gogoproto.customtype) = "github.com/insolar/insolar/network/hostnetwork/host.Host", (gogoproto.nullable) = false];
     Permit Permit = 2;
-<<<<<<< HEAD
-}
-
-enum PrimaryRole {
-	Inactive = 0;
-    Neutral = 1;
-    HeavyMaterial = 2;
-    LightMaterial = 3;
-    Virtual = 4;
-}
-
-enum SpecialRole {
-    None = 0;
-    Discovery = 1;
-}
-
-message CandidateProfile {
-    string Address = 1;
-    bytes Ref = 2 [(gogoproto.customtype) = "github.com/insolar/insolar/insolar.Reference", (gogoproto.nullable) = false];
-    uint32 ShortID = 3;
-    PrimaryRole PrimaryRole = 4;
-    SpecialRole SpecialRole = 5;
-    bytes Digest = 6;
-    bytes Signature = 7;
-    bytes PublicKey = 8;
-}
-
-message BootstrapRequest {
-    CandidateProfile CandidateProfile = 2 [(gogoproto.nullable) = false];
-    pulse.PulseProto Pulse = 3 [(gogoproto.nullable) = false];
-    Permit Permit = 4;
-}
-
-=======
 }
 
 message BootstrapRequest {
@@ -128,7 +94,6 @@
     Permit Permit = 4;
 }
 
->>>>>>> 315a5c53
 message AuthorizeData {
     bytes Certificate = 1;
     int64 Timestamp = 2;
