--- conflicted
+++ resolved
@@ -31,12 +31,7 @@
         PulseRequest Pulse = 4;
         BootstrapRequest Bootstrap = 5;
         AuthorizeRequest Authorize = 6;
-<<<<<<< HEAD
-=======
-        RegisterRequest Register = 7;
-        GenesisRequest Genesis = 8;
-        SignCertRequest SignCert = 9;
->>>>>>> 0bae8d79
+        SignCertRequest SignCert = 7;
     }
 }
 
@@ -47,13 +42,8 @@
         BasicResponse Basic = 3; // response for Cascade and Pulse requests
         BootstrapResponse Bootstrap = 4;
         AuthorizeResponse Authorize = 5;
-<<<<<<< HEAD
-=======
-        RegisterResponse Register = 6;
-        GenesisResponse Genesis = 7;
-        SignCertResponse SignCert = 8;
-        ErrorResponse Error = 9;
->>>>>>> 0bae8d79
+        SignCertResponse SignCert = 6;
+        ErrorResponse Error = 7;
     }
 }
 
@@ -155,12 +145,10 @@
 message AuthorizeResponse {
     AuthorizeResponseCode Code = 1;
     string Error = 2;
-<<<<<<< HEAD
     Permit Permit = 3;
     uint32 DiscoveryCount = 4;
     uint32 PulseNumber = 5 [(gogoproto.customtype) = "github.com/insolar/insolar/insolar.PulseNumber", (gogoproto.nullable) = false];
     uint32 NetworkState = 6;
-=======
 }
 
 message SignCertResponse {
@@ -169,5 +157,4 @@
 
 message ErrorResponse {
     string Error = 1;
->>>>>>> 0bae8d79
 }