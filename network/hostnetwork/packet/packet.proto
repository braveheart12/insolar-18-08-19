--- conflicted
+++ resolved
@@ -85,21 +85,9 @@
     string Version = 3;
 }
 
-<<<<<<< HEAD
 message AuthorizeRequest {
     AuthorizeData AuthorizeData = 1;
     bytes Signature = 2;
-=======
-message RegisterRequest {
-    uint64 SessionID = 1;
-    string Version = 2;
-    bytes JoinClaim = 3 [(gogoproto.customtype) = "github.com/insolar/insolar/network/consensusv1/packets.NodeJoinClaim"];
-}
-
-message GenesisRequest {
-    uint32 LastPulse = 1 [(gogoproto.customtype) = "github.com/insolar/insolar/insolar.PulseNumber", (gogoproto.nullable) = false];
-    bytes Discovery = 2 [(gogoproto.customtype) = "github.com/insolar/insolar/network/consensusv1/packets.NodeJoinClaim"];
->>>>>>> 36a994f9
 }
 
 
