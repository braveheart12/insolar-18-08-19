/*
 *    Copyright 2018 Insolar
 *
 *    Licensed under the Apache License, Version 2.0 (the "License");
 *    you may not use this file except in compliance with the License.
 *    You may obtain a copy of the License at
 *
 *        http://www.apache.org/licenses/LICENSE-2.0
 *
 *    Unless required by applicable law or agreed to in writing, software
 *    distributed under the License is distributed on an "AS IS" BASIS,
 *    WITHOUT WARRANTIES OR CONDITIONS OF ANY KIND, either express or implied.
 *    See the License for the specific language governing permissions and
 *    limitations under the License.
 */

package packet

import (
	"github.com/insolar/insolar/core"
	"github.com/insolar/insolar/network/hostnetwork/host"
	"github.com/insolar/insolar/network/hostnetwork/relay"
)

// CheckNodePrivState - state of check node privileges request.
type CheckNodePrivState int

const (
	// Error - some error, see error string.
	Error = CheckNodePrivState(iota + 1)
	// Confirmed - state confirmed.
	Confirmed
	// Declined - state declined.
	Declined
)

// ResponseCheckNodePriv is data for check node privileges response.
type ResponseCheckNodePriv struct {
	State CheckNodePrivState
	Error string
}

// ResponseDataFindHost is data for FindHost response.
type ResponseDataFindHost struct {
	Closest []*host.Host
}

// ResponseDataFindValue is data for FindValue response.
type ResponseDataFindValue struct {
	Closest []*host.Host
	Value   []byte
}

// ResponseDataStore is data for Store response.
type ResponseDataStore struct {
	Success bool
}

// ResponseDataRPC is data for RPC response.
type ResponseDataRPC struct {
	Success bool
	Result  []byte
	Error   string
}

// ResponseCascadeSend is the response data of a cascade sending call
type ResponseCascadeSend struct {
	Success bool
	Error   string
}

// ResponsePulse is the response for a new pulse from a pulsar
type ResponsePulse struct {
	Success bool
	Error   string
}

// ResponseGetRandomHosts is the response containing random hosts of the DHT network
type ResponseGetRandomHosts struct {
	Hosts []host.Host
	Error string
}

// ResponseRelay is data for relay request response.
type ResponseRelay struct {
	State relay.State
}

// ResponseAuthentication is data for authentication request response.
type ResponseAuthentication struct {
	Success       bool
	AuthUniqueKey []byte
}

// ResponseCheckOrigin is data for check originality request response.
type ResponseCheckOrigin struct {
	AuthUniqueKey []byte
}

// ResponseObtainIP is data for get a IP of requesting host.
type ResponseObtainIP struct {
	IP string
}

// ResponseRelayOwnership is data to response to relay ownership request.
type ResponseRelayOwnership struct {
	Accepted bool
}

// ResponseKnownOuterHosts is data to answer if origin host know more outer hosts.
type ResponseKnownOuterHosts struct {
	ID         string //	id of host in which more known outer hosts
	OuterHosts int    // number of known outer hosts
}

// ResponseCheckPublicKey is data to answer to authorization request.
type ResponseCheckPublicKey struct {
	Exist bool
	Nonce []byte
}

// ResponseCheckSignedNonce returns true if signed nonce is ok.
type ResponseCheckSignedNonce struct {
	Success bool
}

// ResponseActiveNodes is data to answer to active nodes request.
type ResponseActiveNodes struct {
	ActiveNodes []*core.ActiveNode
}

<<<<<<< HEAD
// RequestExchangeUnsyncLists is request to exchange unsync lists during consensus
type ResponseExchangeUnsyncLists struct {
	UnsyncList []*core.ActiveNode
	Error      string
}

// RequestExchangeUnsyncHash is request to exchange hash of merged unsync lists during consensus
type ResponseExchangeUnsyncHash struct {
	UnsyncHash []byte
	Error      string
=======
// ResponseDisconnect id data to answer to disconnected node.
type ResponseDisconnect struct {
	Disconnected bool
	Error        error
>>>>>>> 35eb3ca7
}<|MERGE_RESOLUTION|>--- conflicted
+++ resolved
@@ -129,7 +129,6 @@
 	ActiveNodes []*core.ActiveNode
 }
 
-<<<<<<< HEAD
 // RequestExchangeUnsyncLists is request to exchange unsync lists during consensus
 type ResponseExchangeUnsyncLists struct {
 	UnsyncList []*core.ActiveNode
@@ -140,10 +139,10 @@
 type ResponseExchangeUnsyncHash struct {
 	UnsyncHash []byte
 	Error      string
-=======
+}
+
 // ResponseDisconnect id data to answer to disconnected node.
 type ResponseDisconnect struct {
 	Disconnected bool
 	Error        error
->>>>>>> 35eb3ca7
 }