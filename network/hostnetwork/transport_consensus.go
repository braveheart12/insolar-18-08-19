/*
 *    Copyright 2018 Insolar
 *
 *    Licensed under the Apache License, Version 2.0 (the "License");
 *    you may not use this file except in compliance with the License.
 *    You may obtain a copy of the License at
 *
 *        http://www.apache.org/licenses/LICENSE-2.0
 *
 *    Unless required by applicable law or agreed to in writing, software
 *    distributed under the License is distributed on an "AS IS" BASIS,
 *    WITHOUT WARRANTIES OR CONDITIONS OF ANY KIND, either express or implied.
 *    See the License for the specific language governing permissions and
 *    limitations under the License.
 */

package hostnetwork

import (
	"context"
	"fmt"

	"github.com/insolar/insolar/configuration"
	consensus "github.com/insolar/insolar/consensus/packets"
	"github.com/insolar/insolar/core"
	"github.com/insolar/insolar/log"
	"github.com/insolar/insolar/network"
	"github.com/insolar/insolar/network/sequence"
	"github.com/insolar/insolar/network/transport"
	"github.com/insolar/insolar/network/transport/host"
	"github.com/insolar/insolar/network/transport/packet"
	"github.com/insolar/insolar/network/transport/relay"
	"github.com/pkg/errors"
)

type transportConsensus struct {
	transportBase
	resolver network.RoutingTable
	handlers map[consensus.PacketType]network.ConsensusPacketHandler
}

// RegisterPacketHandler register a handler function to process incoming requests of a specific type.
func (tc *transportConsensus) RegisterPacketHandler(t consensus.PacketType, handler network.ConsensusPacketHandler) {
	_, exists := tc.handlers[t]
	if exists {
		panic(fmt.Sprintf("multiple handlers for packet type %s are not supported!", t.String()))
	}
	tc.handlers[t] = handler
}

func (tc *transportConsensus) SignAndSendPacket(packet consensus.ConsensusPacket,
	receiver core.RecordRef, service core.CryptographyService) error {

	log.Debugf("Send %s request to host %s", packet.GetType(), receiver.String())
	receiverHost, err := tc.resolver.ResolveConsensusRef(receiver)
	if err != nil {
		return errors.Wrapf(err, "Failed to resolve %s request to node %s", packet.GetType(), receiver.String())
	}
	packet.SetRouting(tc.origin.ShortID, receiverHost.ShortID)
	err = packet.Sign(service)
	if err != nil {
		return errors.Wrapf(err, "Failed to sign %s request to node %s", packet.GetType(), receiver.String())
	}
<<<<<<< HEAD
	p := tc.buildPacket(packet, receiverHost)
	return tc.transport.SendPacket(p)
}

func (tc *transportConsensus) buildPacket(p consensus.ConsensusPacket, receiver *host.Host) *packet.Packet {
	return packet.NewBuilder(tc.origin).Receiver(receiver).Request(p).Build()
}

func (tc *transportConsensus) processMessage(ctx context.Context, msg *packet.Packet) {
	p, ok := msg.Data.(consensus.ConsensusPacket)
	if !ok {
		log.Error("Error processing incoming message: failed to convert to ConsensusPacket")
=======
	ctx := context.Background()
	p := tc.buildRequest(ctx, request, receiverHost)
	return tc.transport.SendPacket(ctx, p)
}

func (tc *transportConsensus) processMessage(msg *packet.Packet) {
	log.Debugf("Got %s request from host, shortID: %d", msg.Type.String(), msg.Sender.ShortID)
	sender, err := tc.resolver.ResolveS(msg.Sender.ShortID)
	if err != nil {
		log.Errorf("Error processing incoming message: failed to resolve ShortID (%d) -> NodeID", msg.Sender.ShortID)
>>>>>>> ea8be5e3
		return
	}
	log.Debugf("Got %s request from host, shortID: %d", p.GetType(), p.GetOrigin())
	if p.GetTarget() != tc.origin.ShortID {
		log.Errorf("Error processing incoming message: target ID %d differs from origin %d", p.GetTarget(), tc.origin.ShortID)
		return
	}
	if p.GetOrigin() == tc.origin.ShortID {
		log.Errorf("Error processing incoming message: sender ID %d equals to origin %d", p.GetTarget(), tc.origin.ShortID)
		return
	}
	sender, err := tc.resolver.ResolveConsensus(p.GetOrigin())
	// TODO: NETD18-79
	// special case for Phase1 because we can get a valid packet from a node we don't know yet (first consensus case)
	if err != nil && p.GetType() != consensus.Phase1 {
		log.Errorf("Error processing incoming message: failed to resolve ShortID (%d) -> NodeID", p.GetOrigin())
		return
	}
	if sender == nil {
		sender = &host.Host{}
	}
	handler, exist := tc.handlers[p.GetType()]
	if !exist {
		log.Errorf("No handler set for packet type %s from node %d, %s", p.GetType(), sender.ShortID, sender.NodeID)
		return
	}
	handler(p, sender.NodeID)
}

func NewConsensusNetwork(address, nodeID string, shortID core.ShortNodeID,
	resolver network.RoutingTable) (network.ConsensusNetwork, error) {

	conf := configuration.Transport{}
	conf.Address = address
	conf.Protocol = "PURE_UDP"
	conf.BehindNAT = false

	tp, err := transport.NewTransport(conf, relay.NewProxy())
	if err != nil {
		return nil, errors.Wrap(err, "error creating transport")
	}
	origin, err := getOrigin(tp, nodeID)
	if err != nil {
		go tp.Stop()
		<-tp.Stopped()
		tp.Close()
		return nil, errors.Wrap(err, "error getting origin")
	}
	origin.ShortID = shortID
	result := &transportConsensus{handlers: make(map[consensus.PacketType]network.ConsensusPacketHandler)}

	result.transport = tp
	result.sequenceGenerator = sequence.NewGeneratorImpl()
	result.resolver = resolver
	result.origin = origin
	result.messageProcessor = result.processMessage
	return result, nil
}<|MERGE_RESOLUTION|>--- conflicted
+++ resolved
@@ -61,31 +61,19 @@
 	if err != nil {
 		return errors.Wrapf(err, "Failed to sign %s request to node %s", packet.GetType(), receiver.String())
 	}
-<<<<<<< HEAD
+	ctx := context.Background()
 	p := tc.buildPacket(packet, receiverHost)
-	return tc.transport.SendPacket(p)
+	return tc.transport.SendPacket(ctx, p)
 }
 
 func (tc *transportConsensus) buildPacket(p consensus.ConsensusPacket, receiver *host.Host) *packet.Packet {
 	return packet.NewBuilder(tc.origin).Receiver(receiver).Request(p).Build()
 }
 
-func (tc *transportConsensus) processMessage(ctx context.Context, msg *packet.Packet) {
+func (tc *transportConsensus) processMessage(msg *packet.Packet) {
 	p, ok := msg.Data.(consensus.ConsensusPacket)
 	if !ok {
 		log.Error("Error processing incoming message: failed to convert to ConsensusPacket")
-=======
-	ctx := context.Background()
-	p := tc.buildRequest(ctx, request, receiverHost)
-	return tc.transport.SendPacket(ctx, p)
-}
-
-func (tc *transportConsensus) processMessage(msg *packet.Packet) {
-	log.Debugf("Got %s request from host, shortID: %d", msg.Type.String(), msg.Sender.ShortID)
-	sender, err := tc.resolver.ResolveS(msg.Sender.ShortID)
-	if err != nil {
-		log.Errorf("Error processing incoming message: failed to resolve ShortID (%d) -> NodeID", msg.Sender.ShortID)
->>>>>>> ea8be5e3
 		return
 	}
 	log.Debugf("Got %s request from host, shortID: %d", p.GetType(), p.GetOrigin())
