--- conflicted
+++ resolved
@@ -57,11 +57,8 @@
 	subnet            Subnet
 	timeout           int // bootstrap reconnect timeout
 	infinityBootstrap bool
-<<<<<<< HEAD
 	nodeID            core.RecordRef
-=======
 	activeNodeKeeper  nodekeeper.NodeKeeper
->>>>>>> e3bf2fc6
 }
 
 // AuthInfo collects some information about authentication.
@@ -149,11 +146,8 @@
 		proxy:             proxy,
 		timeout:           timeout,
 		infinityBootstrap: infbootstrap,
-<<<<<<< HEAD
 		nodeID:            nodeID,
-=======
 		activeNodeKeeper:  nodekeeper.NewNodeKeeper(time.Minute),
->>>>>>> e3bf2fc6
 	}
 
 	if options.ExpirationTime == 0 {
