//
// Modified BSD 3-Clause Clear License
//
// Copyright (c) 2019 Insolar Technologies GmbH
//
// All rights reserved.
//
// Redistribution and use in source and binary forms, with or without modification,
// are permitted (subject to the limitations in the disclaimer below) provided that
// the following conditions are met:
//  * Redistributions of source code must retain the above copyright notice, this list
//    of conditions and the following disclaimer.
//  * Redistributions in binary form must reproduce the above copyright notice, this list
//    of conditions and the following disclaimer in the documentation and/or other materials
//    provided with the distribution.
//  * Neither the name of Insolar Technologies GmbH nor the names of its contributors
//    may be used to endorse or promote products derived from this software without
//    specific prior written permission.
//
// NO EXPRESS OR IMPLIED LICENSES TO ANY PARTY'S PATENT RIGHTS ARE GRANTED
// BY THIS LICENSE. THIS SOFTWARE IS PROVIDED BY THE COPYRIGHT HOLDERS
// AND CONTRIBUTORS "AS IS" AND ANY EXPRESS OR IMPLIED WARRANTIES,
// INCLUDING, BUT NOT LIMITED TO, THE IMPLIED WARRANTIES OF MERCHANTABILITY
// AND FITNESS FOR A PARTICULAR PURPOSE ARE DISCLAIMED. IN NO EVENT SHALL
// THE COPYRIGHT HOLDER OR CONTRIBUTORS BE LIABLE FOR ANY DIRECT, INDIRECT,
// INCIDENTAL, SPECIAL, EXEMPLARY, OR CONSEQUENTIAL DAMAGES (INCLUDING,
// BUT NOT LIMITED TO, PROCUREMENT OF SUBSTITUTE GOODS OR SERVICES; LOSS
// OF USE, DATA, OR PROFITS; OR BUSINESS INTERRUPTION) HOWEVER CAUSED AND
// ON ANY THEORY OF LIABILITY, WHETHER IN CONTRACT, STRICT LIABILITY, OR TORT
// (INCLUDING NEGLIGENCE OR OTHERWISE) ARISING IN ANY WAY OUT OF THE USE
// OF THIS SOFTWARE, EVEN IF ADVISED OF THE POSSIBILITY OF SUCH DAMAGE.
//
// Notwithstanding any other provisions of this license, it is prohibited to:
//    (a) use this software,
//
//    (b) prepare modifications and derivative works of this software,
//
//    (c) distribute this software (including without limitation in source code, binary or
//        object code form), and
//
//    (d) reproduce copies of this software
//
//    for any commercial purposes, and/or
//
//    for the purposes of making available this software to third parties as a service,
//    including, without limitation, any software-as-a-service, platform-as-a-service,
//    infrastructure-as-a-service or other similar online service, irrespective of
//    whether it competes with the products or services of Insolar Technologies GmbH.
//

package network

import (
	"context"
	"time"

	"github.com/insolar/insolar/component"
	"github.com/insolar/insolar/insolar"
	"github.com/insolar/insolar/network/hostnetwork/host"
	"github.com/insolar/insolar/network/hostnetwork/packet"
	"github.com/insolar/insolar/network/hostnetwork/packet/types"
	"github.com/insolar/insolar/network/node"
)

// RequestHandler handler function to process incoming requests from network and return responses to these requests.
type RequestHandler func(ctx context.Context, request ReceivedPacket) (response Packet, err error)

//go:generate minimock -i github.com/insolar/insolar/network.HostNetwork -o ../testutils/network -s _mock.go

// HostNetwork simple interface to send network requests and process network responses.
type HostNetwork interface {
	component.Initer
	component.Starter
	component.Stopper

	// PublicAddress returns public address that can be published for all nodes.
	PublicAddress() string

	// SendRequest send request to a remote node addressed by reference.
	SendRequest(ctx context.Context, t types.PacketType, requestData interface{}, receiver insolar.Reference) (Future, error)
	// SendRequestToHost send request packet to a remote host.
	SendRequestToHost(ctx context.Context, t types.PacketType, requestData interface{}, receiver *host.Host) (Future, error)
	// RegisterRequestHandler register a handler function to process incoming requests of a specific type.
	// All RegisterRequestHandler calls should be executed before Start.
	RegisterRequestHandler(t types.PacketType, handler RequestHandler)
	// BuildResponse create response to an incoming request with Data set to responseData.
	BuildResponse(ctx context.Context, request Packet, responseData interface{}) Packet
}

// Packet is a packet that is transported via network by HostNetwork.
type Packet interface {
	GetSender() insolar.Reference
	GetSenderHost() *host.Host
	GetType() types.PacketType
	GetRequest() *packet.Request
	GetResponse() *packet.Response
	GetRequestID() types.RequestID
	String() string
}

type ReceivedPacket interface {
	Packet
	Bytes() []byte
}

// Future allows to handle responses to a previously sent request.
type Future interface {
	Request() Packet
	Response() <-chan ReceivedPacket
	WaitResponse(duration time.Duration) (ReceivedPacket, error)
	Cancel()
}

//go:generate minimock -i github.com/insolar/insolar/network.PulseHandler -o ../testutils/network -s _mock.go

// PulseHandler interface to process new pulse.
type PulseHandler interface {
	HandlePulse(ctx context.Context, pulse insolar.Pulse, originalPacket ReceivedPacket)
}

//go:generate minimock -i github.com/insolar/insolar/network.NodeKeeper -o ../testutils/network -s _mock.go

// NodeKeeper manages unsync, sync and active lists.
type NodeKeeper interface {
	insolar.NodeNetwork

	// GetCloudHash returns current cloud hash
	GetCloudHash() []byte
	// SetCloudHash set new cloud hash
	SetCloudHash([]byte)
	// SetInitialSnapshot set initial snapshot for nodekeeper
	SetInitialSnapshot(nodes []insolar.NetworkNode)
	// GetAccessor get accessor to the internal snapshot for the current pulse
	// TODO: add pulse to the function signature to get data of various pulses
	GetAccessor() Accessor
	// GetSnapshotCopy get copy of the current nodekeeper snapshot
	GetSnapshotCopy() *node.Snapshot
	// Sync move unsync -> sync
	Sync(context.Context, []insolar.NetworkNode) error
	// MoveSyncToActive merge sync list with active nodes
	MoveSyncToActive(ctx context.Context, number insolar.PulseNumber) error
}

// PartitionPolicy contains all rules how to initiate globule resharding.
type PartitionPolicy interface {
	ShardsCount() int
}

//go:generate minimock -i github.com/insolar/insolar/network.RoutingTable -o ../testutils/network -s _mock.go

// RoutingTable contains all routing information of the network.
type RoutingTable interface {
	// Resolve NodeID -> ShortID, Address. Can initiate network requests.
	Resolve(insolar.Reference) (*host.Host, error)
	// AddToKnownHosts add host to routing table.
	AddToKnownHosts(*host.Host)
	// Rebalance recreate shards of routing table with known hosts according to new partition policy.
	Rebalance(PartitionPolicy)
}

//go:generate minimock -i github.com/insolar/insolar/network.Accessor -o ../testutils/network -s _mock.go

// Accessor is interface that provides read access to nodekeeper internal snapshot
type Accessor interface {
	// GetWorkingNode get working node by its reference. Returns nil if node is not found or is not working.
	GetWorkingNode(ref insolar.Reference) insolar.NetworkNode
	// GetWorkingNodes returns sorted list of all working nodes.
	GetWorkingNodes() []insolar.NetworkNode
	// GetWorkingNodesByRole get working nodes by role.
	GetWorkingNodesByRole(role insolar.DynamicRole) []insolar.Reference
	// GetRandomWorkingNode returns random node to bootstrap on it
	GetRandomWorkingNode() insolar.NetworkNode

	// GetActiveNode returns active node.
	GetActiveNode(ref insolar.Reference) insolar.NetworkNode
	// GetActiveNodes returns unsorted list of all active nodes.
	GetActiveNodes() []insolar.NetworkNode
	// GetActiveNodeByShortID get active node by short ID. Returns nil if node is not found.
	GetActiveNodeByShortID(shortID insolar.ShortNodeID) insolar.NetworkNode
	// GetActiveNodeByAddr get active node by addr. Returns nil if node is not found.
	GetActiveNodeByAddr(address string) insolar.NetworkNode
}

// Mutator is interface that provides read and write access to a snapshot
type Mutator interface {
	Accessor
	// AddWorkingNode adds active node to index and underlying snapshot so it is accessible via GetActiveNode(s).
	AddWorkingNode(n insolar.NetworkNode)
}

//go:generate minimock -i github.com/insolar/insolar/network.Gatewayer -o ../testutils/network -s _mock.go

// Gatewayer is a network which can change it's Gateway
type Gatewayer interface {
	Gateway() Gateway
	SwitchState(ctx context.Context, state insolar.NetworkState)
}

// Gateway responds for whole network state
type Gateway interface {
	Run(context.Context)
	GetState() insolar.NetworkState
	OnPulse(context.Context, insolar.Pulse) error
<<<<<<< HEAD
=======
	OnConsensusFinished(p insolar.PulseNumber)
>>>>>>> 6e0c3d7a
	NewGateway(context.Context, insolar.NetworkState) Gateway
	Auther() Auther
	NeedLockMessageBus() bool
	Bootstrapper() Bootstrapper
	// ShouldIgnorePulse returns true if network should skip pulse from real pulsar
	ShouldIgnorePulse(context.Context, insolar.Pulse) bool
}

type Auther interface {
	// GetCert returns certificate object by node reference, using discovery nodes for signing
	GetCert(context.Context, *insolar.Reference) (insolar.Certificate, error)
	// ValidateCert checks certificate signature
	// TODO make this cert.validate()
	ValidateCert(context.Context, insolar.AuthorizationCertificate) (bool, error)
}

// Bootstrapper interface used to change behavior of handlers in different network states
type Bootstrapper interface {
	HandleNodeAuthorizeRequest(context.Context, Packet) (Packet, error)
	HandleNodeBootstrapRequest(context.Context, Packet) (Packet, error)
	HandleUpdateSchedule(context.Context, Packet) (Packet, error)
	HandleReconnect(context.Context, Packet) (Packet, error)
}

<<<<<<< HEAD
	// FilterJoinerNodes returns nodes which allowed to connect to this network in this state.
	FilterJoinerNodes(certificate insolar.Certificate, nodes []insolar.NetworkNode) []insolar.NetworkNode
}

// Bootstrapper interface used to change behavior of handlers in different network states
type Bootstrapper interface {
	HandleNodeAuthorizeRequest(context.Context, Packet) (Packet, error)
	HandleNodeBootstrapRequest(context.Context, Packet) (Packet, error)
	HandleUpdateSchedule(context.Context, Packet) (Packet, error)
	HandleReconnect(context.Context, Packet) (Packet, error)
}

=======
>>>>>>> 6e0c3d7a
// Rules are responsible for a majority and minimum roles checking
type Rules interface {
	// CheckMajorityRule returns true if MajorityRule check passed, also returns active discovery nodes count
	CheckMajorityRule() (bool, int)
	// CheckMinRole returns true if MinRole check passed
	CheckMinRole() bool
}<|MERGE_RESOLUTION|>--- conflicted
+++ resolved
@@ -201,10 +201,7 @@
 	Run(context.Context)
 	GetState() insolar.NetworkState
 	OnPulse(context.Context, insolar.Pulse) error
-<<<<<<< HEAD
-=======
 	OnConsensusFinished(p insolar.PulseNumber)
->>>>>>> 6e0c3d7a
 	NewGateway(context.Context, insolar.NetworkState) Gateway
 	Auther() Auther
 	NeedLockMessageBus() bool
@@ -229,21 +226,6 @@
 	HandleReconnect(context.Context, Packet) (Packet, error)
 }
 
-<<<<<<< HEAD
-	// FilterJoinerNodes returns nodes which allowed to connect to this network in this state.
-	FilterJoinerNodes(certificate insolar.Certificate, nodes []insolar.NetworkNode) []insolar.NetworkNode
-}
-
-// Bootstrapper interface used to change behavior of handlers in different network states
-type Bootstrapper interface {
-	HandleNodeAuthorizeRequest(context.Context, Packet) (Packet, error)
-	HandleNodeBootstrapRequest(context.Context, Packet) (Packet, error)
-	HandleUpdateSchedule(context.Context, Packet) (Packet, error)
-	HandleReconnect(context.Context, Packet) (Packet, error)
-}
-
-=======
->>>>>>> 6e0c3d7a
 // Rules are responsible for a majority and minimum roles checking
 type Rules interface {
 	// CheckMajorityRule returns true if MajorityRule check passed, also returns active discovery nodes count
