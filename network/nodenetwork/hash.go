//
// Modified BSD 3-Clause Clear License
//
// Copyright (c) 2019 Insolar Technologies GmbH
//
// All rights reserved.
//
// Redistribution and use in source and binary forms, with or without modification,
// are permitted (subject to the limitations in the disclaimer below) provided that
// the following conditions are met:
//  * Redistributions of source code must retain the above copyright notice, this list
//    of conditions and the following disclaimer.
//  * Redistributions in binary form must reproduce the above copyright notice, this list
//    of conditions and the following disclaimer in the documentation and/or other materials
//    provided with the distribution.
//  * Neither the name of Insolar Technologies GmbH nor the names of its contributors
//    may be used to endorse or promote products derived from this software without
//    specific prior written permission.
//
// NO EXPRESS OR IMPLIED LICENSES TO ANY PARTY'S PATENT RIGHTS ARE GRANTED
// BY THIS LICENSE. THIS SOFTWARE IS PROVIDED BY THE COPYRIGHT HOLDERS
// AND CONTRIBUTORS "AS IS" AND ANY EXPRESS OR IMPLIED WARRANTIES,
// INCLUDING, BUT NOT LIMITED TO, THE IMPLIED WARRANTIES OF MERCHANTABILITY
// AND FITNESS FOR A PARTICULAR PURPOSE ARE DISCLAIMED. IN NO EVENT SHALL
// THE COPYRIGHT HOLDER OR CONTRIBUTORS BE LIABLE FOR ANY DIRECT, INDIRECT,
// INCIDENTAL, SPECIAL, EXEMPLARY, OR CONSEQUENTIAL DAMAGES (INCLUDING,
// BUT NOT LIMITED TO, PROCUREMENT OF SUBSTITUTE GOODS OR SERVICES; LOSS
// OF USE, DATA, OR PROFITS; OR BUSINESS INTERRUPTION) HOWEVER CAUSED AND
// ON ANY THEORY OF LIABILITY, WHETHER IN CONTRACT, STRICT LIABILITY, OR TORT
// (INCLUDING NEGLIGENCE OR OTHERWISE) ARISING IN ANY WAY OUT OF THE USE
// OF THIS SOFTWARE, EVEN IF ADVISED OF THE POSSIBILITY OF SUCH DAMAGE.
//
// Notwithstanding any other provisions of this license, it is prohibited to:
//    (a) use this software,
//
//    (b) prepare modifications and derivative works of this software,
//
//    (c) distribute this software (including without limitation in source code, binary or
//        object code form), and
//
//    (d) reproduce copies of this software
//
//    for any commercial purposes, and/or
//
//    for the purposes of making available this software to third parties as a service,
//    including, without limitation, any software-as-a-service, platform-as-a-service,
//    infrastructure-as-a-service or other similar online service, irrespective of
//    whether it competes with the products or services of Insolar Technologies GmbH.
//

package nodenetwork

import (
	"encoding/binary"
	"fmt"
	"hash"

	"github.com/insolar/insolar/insolar"
	"github.com/insolar/insolar/platformpolicy"
)

func hashWriteChecked(hash hash.Hash, data []byte) {
	n, err := hash.Write(data)
	if n != len(data) {
		panic(fmt.Sprintf("Error writing hash. Bytes expected: %d; bytes actual: %d", len(data), n))
	}
	if err != nil {
		panic(err)
	}
}

<<<<<<< HEAD
func calculateNodeHash(scheme core.PlatformCryptographyScheme, processor core.KeyProcessor, node core.NetworkNode) []byte {
=======
func calculateNodeHash(scheme insolar.PlatformCryptographyScheme, processor insolar.KeyProcessor, node insolar.NetworkNode) []byte {
>>>>>>> 2178e481
	h := scheme.IntegrityHasher()
	hashWriteChecked(h, node.ID().Bytes())

	b := [8]byte{}
	binary.LittleEndian.PutUint32(b[:4], uint32(node.ShortID()))
	hashWriteChecked(h, b[:4])
	binary.LittleEndian.PutUint32(b[:4], uint32(node.Role()))

	hashWriteChecked(h, b[:4])
	pk, err := processor.ExportPublicKeyBinary(node.PublicKey())
	if err != nil {
		panic(err)
	}
	hashWriteChecked(h, pk)
	hashWriteChecked(h, []byte(node.Address()))
	hashWriteChecked(h, []byte(node.Version()))
	return h.Sum(nil)
}

// CalculateHash calculates hash of active node list
<<<<<<< HEAD
func CalculateHash(scheme core.PlatformCryptographyScheme, list []core.NetworkNode) (result []byte, err error) {
=======
func CalculateHash(scheme insolar.PlatformCryptographyScheme, list []insolar.NetworkNode) (result []byte, err error) {
>>>>>>> 2178e481
	// catch possible panic from hashWriteChecked in this function and in all calculateNodeHash funcs
	defer func() {
		if r := recover(); r != nil {
			result, err = nil, fmt.Errorf("error calculating h: %s", r)
		}
	}()

	h := scheme.IntegrityHasher()
	processor := platformpolicy.NewKeyProcessor()
	for _, node := range list {
		nodeHash := calculateNodeHash(scheme, processor, node)
		hashWriteChecked(h, nodeHash)
	}
	return h.Sum(nil), nil
}<|MERGE_RESOLUTION|>--- conflicted
+++ resolved
@@ -69,11 +69,7 @@
 	}
 }
 
-<<<<<<< HEAD
-func calculateNodeHash(scheme core.PlatformCryptographyScheme, processor core.KeyProcessor, node core.NetworkNode) []byte {
-=======
 func calculateNodeHash(scheme insolar.PlatformCryptographyScheme, processor insolar.KeyProcessor, node insolar.NetworkNode) []byte {
->>>>>>> 2178e481
 	h := scheme.IntegrityHasher()
 	hashWriteChecked(h, node.ID().Bytes())
 
@@ -94,11 +90,7 @@
 }
 
 // CalculateHash calculates hash of active node list
-<<<<<<< HEAD
-func CalculateHash(scheme core.PlatformCryptographyScheme, list []core.NetworkNode) (result []byte, err error) {
-=======
 func CalculateHash(scheme insolar.PlatformCryptographyScheme, list []insolar.NetworkNode) (result []byte, err error) {
->>>>>>> 2178e481
 	// catch possible panic from hashWriteChecked in this function and in all calculateNodeHash funcs
 	defer func() {
 		if r := recover(); r != nil {
