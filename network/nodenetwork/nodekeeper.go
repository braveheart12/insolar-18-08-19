//
// Modified BSD 3-Clause Clear License
//
// Copyright (c) 2019 Insolar Technologies GmbH
//
// All rights reserved.
//
// Redistribution and use in source and binary forms, with or without modification,
// are permitted (subject to the limitations in the disclaimer below) provided that
// the following conditions are met:
//  * Redistributions of source code must retain the above copyright notice, this list
//    of conditions and the following disclaimer.
//  * Redistributions in binary form must reproduce the above copyright notice, this list
//    of conditions and the following disclaimer in the documentation and/or other materials
//    provided with the distribution.
//  * Neither the name of Insolar Technologies GmbH nor the names of its contributors
//    may be used to endorse or promote products derived from this software without
//    specific prior written permission.
//
// NO EXPRESS OR IMPLIED LICENSES TO ANY PARTY'S PATENT RIGHTS ARE GRANTED
// BY THIS LICENSE. THIS SOFTWARE IS PROVIDED BY THE COPYRIGHT HOLDERS
// AND CONTRIBUTORS "AS IS" AND ANY EXPRESS OR IMPLIED WARRANTIES,
// INCLUDING, BUT NOT LIMITED TO, THE IMPLIED WARRANTIES OF MERCHANTABILITY
// AND FITNESS FOR A PARTICULAR PURPOSE ARE DISCLAIMED. IN NO EVENT SHALL
// THE COPYRIGHT HOLDER OR CONTRIBUTORS BE LIABLE FOR ANY DIRECT, INDIRECT,
// INCIDENTAL, SPECIAL, EXEMPLARY, OR CONSEQUENTIAL DAMAGES (INCLUDING,
// BUT NOT LIMITED TO, PROCUREMENT OF SUBSTITUTE GOODS OR SERVICES; LOSS
// OF USE, DATA, OR PROFITS; OR BUSINESS INTERRUPTION) HOWEVER CAUSED AND
// ON ANY THEORY OF LIABILITY, WHETHER IN CONTRACT, STRICT LIABILITY, OR TORT
// (INCLUDING NEGLIGENCE OR OTHERWISE) ARISING IN ANY WAY OUT OF THE USE
// OF THIS SOFTWARE, EVEN IF ADVISED OF THE POSSIBILITY OF SUCH DAMAGE.
//
// Notwithstanding any other provisions of this license, it is prohibited to:
//    (a) use this software,
//
//    (b) prepare modifications and derivative works of this software,
//
//    (c) distribute this software (including without limitation in source code, binary or
//        object code form), and
//
//    (d) reproduce copies of this software
//
//    for any commercial purposes, and/or
//
//    for the purposes of making available this software to third parties as a service,
//    including, without limitation, any software-as-a-service, platform-as-a-service,
//    infrastructure-as-a-service or other similar online service, irrespective of
//    whether it competes with the products or services of Insolar Technologies GmbH.
//

package nodenetwork

import (
	"context"
	"net"
	"sync"

	"github.com/insolar/insolar/network/hostnetwork/resolver"
	"github.com/insolar/insolar/network/node"

	"github.com/insolar/insolar/instrumentation/inslogger"

	"github.com/pkg/errors"
	"go.opencensus.io/stats"

	"github.com/insolar/insolar/configuration"
	"github.com/insolar/insolar/insolar"
	"github.com/insolar/insolar/log"
	"github.com/insolar/insolar/network"
<<<<<<< HEAD
	"github.com/insolar/insolar/network/consensusv1/packets"
=======
>>>>>>> 6e0c3d7a
	"github.com/insolar/insolar/version"
)

// NewNodeNetwork create active node component
func NewNodeNetwork(configuration configuration.Transport, certificate insolar.Certificate) (insolar.NodeNetwork, error) {
	origin, err := createOrigin(configuration, certificate)
	if err != nil {
		return nil, errors.Wrap(err, "Failed to create origin node")
	}
	nodeKeeper := NewNodeKeeper(origin)
	if !network.OriginIsDiscovery(certificate) {
		origin.(node.MutableNode).SetState(insolar.NodePending)
	}
	return nodeKeeper, nil
}

func createOrigin(configuration configuration.Transport, certificate insolar.Certificate) (insolar.NetworkNode, error) {
	publicAddress, err := resolveAddress(configuration)
	if err != nil {
		return nil, errors.Wrap(err, "Failed to resolve public address")
	}

	role := certificate.GetRole()
	if role == insolar.StaticRoleUnknown {
		log.Info("[ createOrigin ] Use insolar.StaticRoleLightMaterial, since no role in certificate")
		role = insolar.StaticRoleLightMaterial
	}

	return node.NewNode(
		*certificate.GetNodeRef(),
		role,
		certificate.GetPublicKey(),
		publicAddress,
		version.Version,
	), nil
}

func resolveAddress(configuration configuration.Transport) (string, error) {
	addr, err := net.ResolveTCPAddr("tcp", configuration.Address)
	if err != nil {
		return "", err
	}
	address, err := resolver.Resolve(configuration.FixedPublicAddress, addr.String())
	if err != nil {
		return "", err
	}
	return address, nil
}

// NewNodeKeeper create new NodeKeeper
func NewNodeKeeper(origin insolar.NetworkNode) network.NodeKeeper {
	nk := &nodekeeper{
		origin:    origin,
		syncNodes: make([]insolar.NetworkNode, 0),
	}
	nk.SetInitialSnapshot([]insolar.NetworkNode{})
	return nk
}

type nodekeeper struct {
	origin insolar.NetworkNode

	cloudHashLock sync.RWMutex
	cloudHash     []byte

	activeLock sync.RWMutex
	snapshot   *node.Snapshot
	accessor   *node.Accessor

	syncLock  sync.Mutex
	syncNodes []insolar.NetworkNode

<<<<<<< HEAD
	Cryptography       insolar.CryptographyService `inject:""`
	TerminationHandler insolar.TerminationHandler  `inject:""`
=======
	TerminationHandler insolar.TerminationHandler `inject:""`
	//CryptographyService insolar.CryptographyService `inject:""`
>>>>>>> 6e0c3d7a
}

func (nk *nodekeeper) GetSnapshotCopy() *node.Snapshot {
	nk.activeLock.RLock()
	defer nk.activeLock.RUnlock()

	return nk.snapshot.Copy()
}

func (nk *nodekeeper) SetInitialSnapshot(nodes []insolar.NetworkNode) {
	nk.activeLock.Lock()
	defer nk.activeLock.Unlock()

	nodesMap := make(map[insolar.Reference]insolar.NetworkNode)
	for _, n := range nodes {
		nodesMap[n.ID()] = n
	}
	nk.snapshot = node.NewSnapshot(insolar.FirstPulseNumber, nodesMap)
	nk.accessor = node.NewAccessor(nk.snapshot)

	nk.syncLock.Lock()
	nk.syncNodes = nk.accessor.GetActiveNodes()
	nk.syncLock.Unlock()
}

func (nk *nodekeeper) GetAccessor() network.Accessor {
	nk.activeLock.RLock()
	defer nk.activeLock.RUnlock()

	return nk.accessor
}

func (nk *nodekeeper) GetWorkingNode(ref insolar.Reference) insolar.NetworkNode {
	return nk.GetAccessor().GetWorkingNode(ref)
}

func (nk *nodekeeper) GetWorkingNodesByRole(role insolar.DynamicRole) []insolar.Reference {
	return nk.GetAccessor().GetWorkingNodesByRole(role)
}

func (nk *nodekeeper) GetOrigin() insolar.NetworkNode {
	return nk.origin
}

func (nk *nodekeeper) GetCloudHash() []byte {
	nk.cloudHashLock.RLock()
	defer nk.cloudHashLock.RUnlock()

	return nk.cloudHash
}

func (nk *nodekeeper) SetCloudHash(cloudHash []byte) {
	nk.cloudHashLock.Lock()
	defer nk.cloudHashLock.Unlock()

	nk.cloudHash = cloudHash
}

func (nk *nodekeeper) GetWorkingNodes() []insolar.NetworkNode {
	return nk.GetAccessor().GetWorkingNodes()
}

func (nk *nodekeeper) Sync(ctx context.Context, nodes []insolar.NetworkNode) error {
	nk.syncLock.Lock()
	defer nk.syncLock.Unlock()

	inslogger.FromContext(ctx).Debugf("Sync, nodes: %d", len(nodes))
	nk.syncNodes = nodes

	foundOrigin := false
	for _, n := range nodes {
		if n.ID().Equal(nk.origin.ID()) {
			foundOrigin = true
			nk.syncOrigin(n)
<<<<<<< HEAD
			nk.consensusInfo.SetIsJoiner(false)
=======
>>>>>>> 6e0c3d7a
		}
	}

	if nk.shouldExit(foundOrigin) {
		return errors.New("node leave acknowledged by network")
	}

	return nil
}

// syncOrigin synchronize data in origin node with node from active list in case when they are different objects
func (nk *nodekeeper) syncOrigin(n insolar.NetworkNode) {
	if nk.origin == n {
		return
	}
	mutableOrigin := nk.origin.(node.MutableNode)
	mutableOrigin.SetState(n.GetState())
	if n.GetState() == insolar.NodeLeaving {
		mutableOrigin.SetLeavingETA(n.LeavingETA())
	}
	mutableOrigin.SetShortID(n.ShortID())
}

func (nk *nodekeeper) MoveSyncToActive(ctx context.Context, number insolar.PulseNumber) error {
	nk.activeLock.Lock()
	nk.syncLock.Lock()
	defer func() {
		nk.syncLock.Unlock()
		nk.activeLock.Unlock()
	}()

	mergeResult, err := GetMergedCopy(nk.syncNodes)
	if err != nil {
		return errors.Wrap(err, "[ MoveSyncToActive ] Failed to calculate new active list")
	}
	inslogger.FromContext(ctx).Infof("[ MoveSyncToActive ] New active list confirmed. Active list size: %d -> %d",
		len(nk.accessor.GetActiveNodes()), len(mergeResult.ActiveList))

	nk.snapshot = node.NewSnapshot(number, mergeResult.ActiveList)
	nk.accessor = node.NewAccessor(nk.snapshot)
	stats.Record(ctx, network.ActiveNodes.M(int64(len(nk.accessor.GetActiveNodes()))))
<<<<<<< HEAD
	nk.consensusInfo.Flush(mergeResult.NodesJoinedDuringPrevPulse)
=======
>>>>>>> 6e0c3d7a
	nk.gracefulStopIfNeeded(ctx)
	return nil
}

func (nk *nodekeeper) gracefulStopIfNeeded(ctx context.Context) {
	if nk.origin.GetState() == insolar.NodeLeaving {
		nk.TerminationHandler.OnLeaveApproved(ctx)
	}
}

func (nk *nodekeeper) shouldExit(foundOrigin bool) bool {
	return !foundOrigin && nk.origin.GetState() == insolar.NodeReady && len(nk.GetAccessor().GetActiveNodes()) != 0
}<|MERGE_RESOLUTION|>--- conflicted
+++ resolved
@@ -67,10 +67,6 @@
 	"github.com/insolar/insolar/insolar"
 	"github.com/insolar/insolar/log"
 	"github.com/insolar/insolar/network"
-<<<<<<< HEAD
-	"github.com/insolar/insolar/network/consensusv1/packets"
-=======
->>>>>>> 6e0c3d7a
 	"github.com/insolar/insolar/version"
 )
 
@@ -143,13 +139,8 @@
 	syncLock  sync.Mutex
 	syncNodes []insolar.NetworkNode
 
-<<<<<<< HEAD
-	Cryptography       insolar.CryptographyService `inject:""`
-	TerminationHandler insolar.TerminationHandler  `inject:""`
-=======
 	TerminationHandler insolar.TerminationHandler `inject:""`
 	//CryptographyService insolar.CryptographyService `inject:""`
->>>>>>> 6e0c3d7a
 }
 
 func (nk *nodekeeper) GetSnapshotCopy() *node.Snapshot {
@@ -224,10 +215,6 @@
 		if n.ID().Equal(nk.origin.ID()) {
 			foundOrigin = true
 			nk.syncOrigin(n)
-<<<<<<< HEAD
-			nk.consensusInfo.SetIsJoiner(false)
-=======
->>>>>>> 6e0c3d7a
 		}
 	}
 
@@ -269,10 +256,6 @@
 	nk.snapshot = node.NewSnapshot(number, mergeResult.ActiveList)
 	nk.accessor = node.NewAccessor(nk.snapshot)
 	stats.Record(ctx, network.ActiveNodes.M(int64(len(nk.accessor.GetActiveNodes()))))
-<<<<<<< HEAD
-	nk.consensusInfo.Flush(mergeResult.NodesJoinedDuringPrevPulse)
-=======
->>>>>>> 6e0c3d7a
 	nk.gracefulStopIfNeeded(ctx)
 	return nil
 }
