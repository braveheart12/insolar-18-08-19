/*
 *    Copyright 2018 Insolar
 *
 *    Licensed under the Apache License, Version 2.0 (the "License");
 *    you may not use this file except in compliance with the License.
 *    You may obtain a copy of the License at
 *
 *        http://www.apache.org/licenses/LICENSE-2.0
 *
 *    Unless required by applicable law or agreed to in writing, software
 *    distributed under the License is distributed on an "AS IS" BASIS,
 *    WITHOUT WARRANTIES OR CONDITIONS OF ANY KIND, either express or implied.
 *    See the License for the specific language governing permissions and
 *    limitations under the License.
 */

package nodenetwork

import (
	"sort"
	"strings"
	"sync"

	"github.com/insolar/insolar/configuration"
	consensus "github.com/insolar/insolar/consensus/packets"
	"github.com/insolar/insolar/core"
	"github.com/insolar/insolar/log"
	"github.com/insolar/insolar/network"
	"github.com/insolar/insolar/network/transport"
	"github.com/insolar/insolar/network/utils"

	"github.com/insolar/insolar/version"
	"github.com/pkg/errors"
)

// NewNodeNetwork create active node component
func NewNodeNetwork(configuration configuration.HostNetwork, certificate core.Certificate) (core.NodeNetwork, error) {
	origin, err := createOrigin(configuration, certificate)
	if err != nil {
		return nil, errors.Wrap(err, "Failed to create origin node")
	}
	nodeKeeper := NewNodeKeeper(origin)
	if len(certificate.GetDiscoveryNodes()) == 0 || utils.OriginIsDiscovery(certificate) {
		nodeKeeper.AddActiveNodes([]core.Node{origin})
	}
	return nodeKeeper, nil
}

func createOrigin(configuration configuration.HostNetwork, certificate core.Certificate) (MutableNode, error) {
	publicAddress, err := resolveAddress(configuration)
	if err != nil {
		return nil, errors.Wrap(err, "Failed to resolve public address")
	}

	// TODO: get roles from certificate
	return newMutableNode(
<<<<<<< HEAD
		nodeID,
		core.RoleVirtual,
		nil,
=======
		*certificate.GetNodeRef(),
		[]core.StaticRole{core.StaticRoleVirtual, core.StaticRoleHeavyMaterial, core.StaticRoleLightMaterial},
		certificate.GetPublicKey(),
>>>>>>> 57903ed1
		0,
		publicAddress,
		version.Version,
	), nil
}

func resolveAddress(configuration configuration.HostNetwork) (string, error) {
	conn, address, err := transport.NewConnection(configuration.Transport)
	if err != nil {
		return "", err
	}
	err = conn.Close()
	if err != nil {
		log.Warn(err)
	}
	return address, nil
}

// NewNodeKeeper create new NodeKeeper
func NewNodeKeeper(origin core.Node) network.NodeKeeper {
	return &nodekeeper{
		origin:       origin,
		state:        network.Undefined,
		claimQueue:   newClaimQueue(),
		active:       make(map[core.RecordRef]core.Node),
		indexNode:    make(map[core.StaticRole]*recordRefSet),
		indexShortID: make(map[core.ShortNodeID]core.Node),
	}
}

type nodekeeper struct {
	origin      core.Node
	originClaim *consensus.NodeJoinClaim
	originLock  sync.RWMutex
	state       network.NodeKeeperState
	claimQueue  *claimQueue

	nodesJoinedDuringPrevPulse bool

	cloudHashLock sync.RWMutex
	cloudHash     []byte

	activeLock   sync.RWMutex
	active       map[core.RecordRef]core.Node
	indexNode    map[core.StaticRole]*recordRefSet
	indexShortID map[core.ShortNodeID]core.Node

	sync     network.UnsyncList
	syncLock sync.Mutex
}

// TODO: remove this method when bootstrap mechanism completed
// IsBootstrapped method returns true when bootstrapNodes are connected to each other
func (nk *nodekeeper) IsBootstrapped() bool {
	return false
}

func (nk *nodekeeper) GetOrigin() core.Node {
	nk.activeLock.RLock()
	defer nk.activeLock.RUnlock()

	return nk.origin
}

func (nk *nodekeeper) GetCloudHash() []byte {
	nk.cloudHashLock.RLock()
	defer nk.cloudHashLock.RUnlock()

	return nk.cloudHash
}

func (nk *nodekeeper) SetCloudHash(cloudHash []byte) {
	nk.cloudHashLock.Lock()
	defer nk.cloudHashLock.Unlock()

	nk.cloudHash = cloudHash
}

func (nk *nodekeeper) GetActiveNodes() []core.Node {
	nk.activeLock.RLock()
	result := make([]core.Node, len(nk.active))
	index := 0
	for _, node := range nk.active {
		result[index] = node
		index++
	}
	nk.activeLock.RUnlock()
	// Sort active nodes to return list with determinate order on every node.
	// If we have more than 10k nodes, we need to optimize this
	sort.Slice(result, func(i, j int) bool {
		return result[i].ID().Compare(result[j].ID()) < 0
	})
	return result
}

func (nk *nodekeeper) GetActiveNodesByRole(role core.DynamicRole) []core.RecordRef {
	nk.activeLock.RLock()
	defer nk.activeLock.RUnlock()

	list, exists := nk.indexNode[jetRoleToNodeRole(role)]
	if !exists {
		return nil
	}
	return list.Collect()
}

func (nk *nodekeeper) AddActiveNodes(nodes []core.Node) {
	nk.activeLock.Lock()
	defer nk.activeLock.Unlock()

	activeNodes := make([]string, len(nodes))
	for i, node := range nodes {
		nk.addActiveNode(node)
		activeNodes[i] = node.ID().String()
	}
	log.Debugf("Added active nodes: %s", strings.Join(activeNodes, ", "))
}

func (nk *nodekeeper) GetActiveNode(ref core.RecordRef) core.Node {
	nk.activeLock.RLock()
	defer nk.activeLock.RUnlock()

	return nk.active[ref]
}

func (nk *nodekeeper) GetActiveNodeByShortID(shortID core.ShortNodeID) core.Node {
	nk.activeLock.RLock()
	defer nk.activeLock.RUnlock()

	return nk.indexShortID[shortID]
}

func (nk *nodekeeper) addActiveNode(node core.Node) {
	if node.ID().Equal(nk.origin.ID()) {
		nk.origin = node
		log.Infof("Added origin node %s to active list", nk.origin.ID())
	}
	nk.active[node.ID()] = node

	list, ok := nk.indexNode[node.Role()]
	if !ok {
		list = newRecordRefSet()
	}
	list.Add(node.ID())
	nk.indexNode[node.Role()] = list

	nk.indexShortID[node.ShortID()] = node
}

func (nk *nodekeeper) delActiveNode(ref core.RecordRef) {
	if ref.Equal(nk.origin.ID()) {
		// we received acknowledge to leave, can gracefully stop
		// TODO: graceful stop instead of panic
		panic("Node leave acknowledged by network. Goodbye!")
	}
	active, ok := nk.active[ref]
	if !ok {
		return
	}
	delete(nk.active, ref)
	delete(nk.indexShortID, active.ShortID())
	nk.indexNode[active.Role()].Remove(ref)
}

func (nk *nodekeeper) SetState(state network.NodeKeeperState) {
	nk.state = state
}

func (nk *nodekeeper) GetState() network.NodeKeeperState {
	return nk.state
}

func (nk *nodekeeper) SetOriginClaim(claim *consensus.NodeJoinClaim) {
	nk.originLock.Lock()
	defer nk.originLock.Unlock()

	nk.originClaim = claim
}

func (nk *nodekeeper) GetOriginClaim() *consensus.NodeJoinClaim {
	nk.originLock.RLock()
	defer nk.originLock.RUnlock()

	return nk.originClaim
}

func (nk *nodekeeper) AddPendingClaim(claim consensus.ReferendumClaim) bool {
	nk.claimQueue.Push(claim)
	return true
}

func (nk *nodekeeper) GetClaimQueue() network.ClaimQueue {
	return nk.claimQueue
}

func (nk *nodekeeper) NodesJoinedDuringPreviousPulse() bool {
	return nk.nodesJoinedDuringPrevPulse
}

func (nk *nodekeeper) GetUnsyncList() network.UnsyncList {
	return newUnsyncList(nk.GetActiveNodes())
}

func (nk *nodekeeper) GetSparseUnsyncList(length int) network.UnsyncList {
	return newSparseUnsyncList(length)
}

func (nk *nodekeeper) Sync(list network.UnsyncList) {
	nk.syncLock.Lock()
	defer nk.syncLock.Unlock()

	nk.sync = list
}

func (nk *nodekeeper) MoveSyncToActive() {
	nk.activeLock.Lock()
	nk.syncLock.Lock()
	defer func() {
		nk.syncLock.Unlock()
		nk.activeLock.Unlock()
	}()

	sync := nk.sync.(*unsyncList)
	mergeWith(sync.claims, nk.addActiveNode, nk.delActiveNode)
}

func jetRoleToNodeRole(role core.DynamicRole) core.StaticRole {
	switch role {
	case core.DynamicRoleVirtualExecutor:
		return core.StaticRoleVirtual
	case core.DynamicRoleVirtualValidator:
		return core.StaticRoleVirtual
	case core.DynamicRoleLightExecutor:
		return core.StaticRoleLightMaterial
	case core.DynamicRoleLightValidator:
		return core.StaticRoleLightMaterial
	case core.DynamicRoleHeavyExecutor:
		return core.StaticRoleHeavyMaterial
	default:
		return core.StaticRoleUnknown
	}
}<|MERGE_RESOLUTION|>--- conflicted
+++ resolved
@@ -54,15 +54,9 @@
 
 	// TODO: get roles from certificate
 	return newMutableNode(
-<<<<<<< HEAD
-		nodeID,
-		core.RoleVirtual,
-		nil,
-=======
 		*certificate.GetNodeRef(),
-		[]core.StaticRole{core.StaticRoleVirtual, core.StaticRoleHeavyMaterial, core.StaticRoleLightMaterial},
+		core.StaticRoleVirtual,
 		certificate.GetPublicKey(),
->>>>>>> 57903ed1
 		0,
 		publicAddress,
 		version.Version,
