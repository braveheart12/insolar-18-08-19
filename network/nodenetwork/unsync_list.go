/*
 *    Copyright 2018 Insolar
 *
 *    Licensed under the Apache License, Version 2.0 (the "License");
 *    you may not use this file except in compliance with the License.
 *    You may obtain a copy of the License at
 *
 *        http://www.apache.org/licenses/LICENSE-2.0
 *
 *    Unless required by applicable law or agreed to in writing, software
 *    distributed under the License is distributed on an "AS IS" BASIS,
 *    WITHOUT WARRANTIES OR CONDITIONS OF ANY KIND, either express or implied.
 *    See the License for the specific language governing permissions and
 *    limitations under the License.
 */

package nodenetwork

import (
	"sort"

	consensus "github.com/insolar/insolar/consensus/packets"
	"github.com/insolar/insolar/core"
	"github.com/insolar/insolar/log"
)

func copyMap(m map[core.RecordRef]core.Node) map[core.RecordRef]core.Node {
	result := make(map[core.RecordRef]core.Node, len(m))
	for k, v := range m {
		result[k] = v
	}
	return result
}

type unsyncList struct {
	origin      core.Node
	activeNodes map[core.RecordRef]core.Node
	claims      map[core.RecordRef][]consensus.ReferendumClaim
	refToIndex  map[core.RecordRef]int
	proofs      map[core.RecordRef]*consensus.NodePulseProof
	ghs         map[core.RecordRef]consensus.GlobuleHashSignature
	indexToRef  map[int]core.RecordRef
	cache       []byte
}

func (ul *unsyncList) ApproveSync(sync []core.RecordRef) {
	prevActive := make([]core.RecordRef, 0, len(ul.activeNodes))
	for nodeID := range ul.activeNodes {
		prevActive = append(prevActive, nodeID)
	}
	diff := diffList(prevActive, sync)
	for _, node := range diff {
		ul.removeNode(node)
	}
}

func (ul *unsyncList) AddNode(node core.Node, bitsetIndex uint16) {
	ul.addNode(node, int(bitsetIndex))
}

func (ul *unsyncList) GetClaims(nodeID core.RecordRef) []consensus.ReferendumClaim {
	return ul.claims[nodeID]
}

func (ul *unsyncList) SetGlobuleHashSignature(nodeID core.RecordRef, signature consensus.GlobuleHashSignature) {
	ul.ghs[nodeID] = signature
}

func (ul *unsyncList) GetGlobuleHashSignature(nodeID core.RecordRef) (consensus.GlobuleHashSignature, bool) {
	result, ok := ul.ghs[nodeID]
	return result, ok
}

func (ul *unsyncList) AddProof(nodeID core.RecordRef, proof *consensus.NodePulseProof) {
	ul.proofs[nodeID] = proof
}

func (ul *unsyncList) GetProof(nodeID core.RecordRef) *consensus.NodePulseProof {
	return ul.proofs[nodeID]
}

func newUnsyncList(origin core.Node, activeNodesSorted []core.Node) *unsyncList {
	result := &unsyncList{
		origin:      origin,
		indexToRef:  make(map[int]core.RecordRef, len(activeNodesSorted)),
		refToIndex:  make(map[core.RecordRef]int, len(activeNodesSorted)),
		activeNodes: make(map[core.RecordRef]core.Node, len(activeNodesSorted)),
	}
	for i, node := range activeNodesSorted {
		result.addNode(node, i)
	}
	result.proofs = make(map[core.RecordRef]*consensus.NodePulseProof)
	result.claims = make(map[core.RecordRef][]consensus.ReferendumClaim)
	result.ghs = make(map[core.RecordRef]consensus.GlobuleHashSignature)

	return result
}

func (ul *unsyncList) addNode(node core.Node, index int) {
	ul.indexToRef[index] = node.ID()
	ul.refToIndex[node.ID()] = index
	ul.activeNodes[node.ID()] = node
}

func (ul *unsyncList) removeNode(nodeID core.RecordRef) {
	delete(ul.activeNodes, nodeID)
	delete(ul.claims, nodeID)
	delete(ul.proofs, nodeID)
	delete(ul.ghs, nodeID)
	i, ok := ul.refToIndex[nodeID]
	if ok {
		delete(ul.indexToRef, i)
	}
	delete(ul.refToIndex, nodeID)
	ul.cache = nil
}

<<<<<<< HEAD
func (ul *unsyncList) AddClaims(claims map[core.RecordRef][]consensus.ReferendumClaim, addressMap map[core.RecordRef]string) error {
	ul.addressMap = addressMap
=======
func (ul *unsyncList) AddClaims(claims map[core.RecordRef][]consensus.ReferendumClaim) {
>>>>>>> c788ead4
	ul.claims = claims
	ul.cache = nil
	return nil
}

func (ul *unsyncList) CalculateHash(scheme core.PlatformCryptographyScheme) ([]byte, error) {
	if ul.cache != nil {
		return ul.cache, nil
	}
<<<<<<< HEAD
	m := copyMap(ul.activeNodes)
	err := ul.merge(m, ul.claims)
	if err != nil {
		return nil, errors.Wrap(err, "[ CalculateHash ] failed to merge claims")
	}
	sorted := sortedNodeList(m)
	ul.cache, err = CalculateHash(nil, sorted)
=======
	m := ul.getMergedNodeMap()
	sorted := sortedNodeList(m)
	var err error
	ul.cache, err = CalculateHash(scheme, sorted)
>>>>>>> c788ead4
	return ul.cache, err
}

func (ul *unsyncList) GetActiveNode(ref core.RecordRef) core.Node {
	return ul.activeNodes[ref]
}

func (ul *unsyncList) GetActiveNodes() []core.Node {
	return sortedNodeList(ul.activeNodes)
}

<<<<<<< HEAD
type adder func(core.Node)
type deleter func(core.RecordRef)

func (ul *unsyncList) merge(nodes map[core.RecordRef]core.Node, claims map[core.RecordRef][]consensus.ReferendumClaim) error {
	addNode := func(node core.Node) {
		nodes[node.ID()] = node
	}
	delNode := func(ref core.RecordRef) {
		delete(nodes, ref)
	}
	err := ul.mergeWith(claims, addNode, delNode)
	if err != nil {
		return errors.Wrap(err, "[ merge ] failed to mergeWith")
	}
	return nil
}

func (ul *unsyncList) mergeWith(claims map[core.RecordRef][]consensus.ReferendumClaim, addFunc adder, delFunc deleter) error {
	for _, claimList := range claims {
		for _, claim := range claimList {
			err := ul.mergeClaim(claim, addFunc, delFunc)
			if err != nil {
				return errors.Wrap(err, "[ mergeWith ] failed to mergeClaim")
			}
		}
	}
	return nil
}

func (ul *unsyncList) mergeClaim(claim consensus.ReferendumClaim, addFunc adder, delFunc deleter) error {
=======
func (ul *unsyncList) getMergedNodeMap() map[core.RecordRef]core.Node {
	nodes := copyMap(ul.activeNodes)

	for _, claimList := range ul.claims {
		for _, claim := range claimList {
			ul.mergeClaim(nodes, claim)
		}
	}

	return nodes
}

func (ul *unsyncList) mergeClaim(nodes map[core.RecordRef]core.Node, claim consensus.ReferendumClaim) {
>>>>>>> c788ead4
	switch t := claim.(type) {
	case *consensus.NodeJoinClaim:
		// TODO: fix version
		node, err := ClaimToNode("", t)
		if err != nil {
			return errors.Wrap(err, "[ mergeClaim ] failed to convert Claim -> Node")
		}
		nodes[node.ID()] = node
	case *consensus.NodeLeaveClaim:
		// TODO: add node ID to node leave claim (only to struct, not packet)
		// delete(nodes, ref)
		break
	}
	return nil
}

func sortedNodeList(nodes map[core.RecordRef]core.Node) []core.Node {
	result := make([]core.Node, len(nodes))
	i := 0
	for _, node := range nodes {
		result[i] = node
		i++
	}
	sort.Slice(result, func(i, j int) bool {
		return result[i].ID().Compare(result[j].ID()) < 0
	})
	return result
}

func (ul *unsyncList) IndexToRef(index int) (core.RecordRef, error) {
	if index < 0 || index >= len(ul.indexToRef) {
		return core.RecordRef{}, consensus.ErrBitSetOutOfRange
	}
	result, ok := ul.indexToRef[index]
	if !ok {
		return core.RecordRef{}, consensus.ErrBitSetNodeIsMissing
	}
	return result, nil
}

func (ul *unsyncList) RefToIndex(nodeID core.RecordRef) (int, error) {
	index, ok := ul.refToIndex[nodeID]
	if !ok {
		return 0, consensus.ErrBitSetIncorrectNode
	}
	return index, nil
}

func (ul *unsyncList) Length() int {
	return len(ul.activeNodes)
}

type sparseUnsyncList struct {
	unsyncList
	capacity int
}

func newSparseUnsyncList(origin core.Node, capacity int) *sparseUnsyncList {
	return &sparseUnsyncList{unsyncList: *newUnsyncList(origin, nil), capacity: capacity}
}

func (ul *sparseUnsyncList) Length() int {
	return ul.capacity
}

<<<<<<< HEAD
func (ul *sparseUnsyncList) AddClaims(claims map[core.RecordRef][]consensus.ReferendumClaim, addressMap map[core.RecordRef]string) error {
	ul.unsyncList.AddClaims(claims, addressMap)
=======
func (ul *sparseUnsyncList) AddClaims(claims map[core.RecordRef][]consensus.ReferendumClaim) {
	ul.unsyncList.AddClaims(claims)
>>>>>>> c788ead4

	for _, claimList := range claims {
		for _, claim := range claimList {
			t := claim.Type()
			if t != consensus.TypeNodeAnnounceClaim {
				continue
			}
			c, ok := claim.(*consensus.NodeAnnounceClaim)
			if !ok {
				log.Error("[ AddClaims ] Could not convert claim with type TypeNodeAnnounceClaim to NodeAnnounceClaim")
			}

			// TODO: fix version
			node, err := ClaimToNode("", &c.NodeJoinClaim)
			if err != nil {
				return errors.Wrap(err, "[ AddClaims ] failed to convert Claim -> Node")
			}
			// TODO: check these two
			ul.addNode(node, int(c.NodeAnnouncerIndex))
			ul.addNode(ul.origin, int(c.NodeJoinerIndex))
		}
	}
<<<<<<< HEAD
	return nil
}

func claimToNode(address, version string, claim *consensus.NodeJoinClaim) (core.Node, error) {
	keyProc := platformpolicy.NewKeyProcessor()
	key, err := keyProc.ImportPublicKey(claim.NodePK[:])
	if err != nil {
		return nil, errors.Wrap(err, "[ ClaimToNode ] failed to import a public key")
	}
	node := NewNode(
		claim.NodeRef,
		core.StaticRole(int(claim.NodeRoleRecID)),
		key,
		address,
		version)
	return node, nil
=======
>>>>>>> c788ead4
}<|MERGE_RESOLUTION|>--- conflicted
+++ resolved
@@ -22,6 +22,7 @@
 	consensus "github.com/insolar/insolar/consensus/packets"
 	"github.com/insolar/insolar/core"
 	"github.com/insolar/insolar/log"
+	"github.com/pkg/errors"
 )
 
 func copyMap(m map[core.RecordRef]core.Node) map[core.RecordRef]core.Node {
@@ -35,6 +36,7 @@
 type unsyncList struct {
 	origin      core.Node
 	activeNodes map[core.RecordRef]core.Node
+	addressMap  map[core.RecordRef]string
 	claims      map[core.RecordRef][]consensus.ReferendumClaim
 	refToIndex  map[core.RecordRef]int
 	proofs      map[core.RecordRef]*consensus.NodePulseProof
@@ -115,12 +117,7 @@
 	ul.cache = nil
 }
 
-<<<<<<< HEAD
-func (ul *unsyncList) AddClaims(claims map[core.RecordRef][]consensus.ReferendumClaim, addressMap map[core.RecordRef]string) error {
-	ul.addressMap = addressMap
-=======
-func (ul *unsyncList) AddClaims(claims map[core.RecordRef][]consensus.ReferendumClaim) {
->>>>>>> c788ead4
+func (ul *unsyncList) AddClaims(claims map[core.RecordRef][]consensus.ReferendumClaim) error {
 	ul.claims = claims
 	ul.cache = nil
 	return nil
@@ -130,20 +127,12 @@
 	if ul.cache != nil {
 		return ul.cache, nil
 	}
-<<<<<<< HEAD
-	m := copyMap(ul.activeNodes)
-	err := ul.merge(m, ul.claims)
+	m, err := ul.getMergedNodeMap()
 	if err != nil {
-		return nil, errors.Wrap(err, "[ CalculateHash ] failed to merge claims")
+		return nil, errors.Wrap(err, "[ CalculateHash ] failed to merge a node map")
 	}
 	sorted := sortedNodeList(m)
-	ul.cache, err = CalculateHash(nil, sorted)
-=======
-	m := ul.getMergedNodeMap()
-	sorted := sortedNodeList(m)
-	var err error
 	ul.cache, err = CalculateHash(scheme, sorted)
->>>>>>> c788ead4
 	return ul.cache, err
 }
 
@@ -155,52 +144,22 @@
 	return sortedNodeList(ul.activeNodes)
 }
 
-<<<<<<< HEAD
-type adder func(core.Node)
-type deleter func(core.RecordRef)
-
-func (ul *unsyncList) merge(nodes map[core.RecordRef]core.Node, claims map[core.RecordRef][]consensus.ReferendumClaim) error {
-	addNode := func(node core.Node) {
-		nodes[node.ID()] = node
-	}
-	delNode := func(ref core.RecordRef) {
-		delete(nodes, ref)
-	}
-	err := ul.mergeWith(claims, addNode, delNode)
-	if err != nil {
-		return errors.Wrap(err, "[ merge ] failed to mergeWith")
-	}
-	return nil
-}
-
-func (ul *unsyncList) mergeWith(claims map[core.RecordRef][]consensus.ReferendumClaim, addFunc adder, delFunc deleter) error {
-	for _, claimList := range claims {
-		for _, claim := range claimList {
-			err := ul.mergeClaim(claim, addFunc, delFunc)
-			if err != nil {
-				return errors.Wrap(err, "[ mergeWith ] failed to mergeClaim")
-			}
-		}
-	}
-	return nil
-}
-
-func (ul *unsyncList) mergeClaim(claim consensus.ReferendumClaim, addFunc adder, delFunc deleter) error {
-=======
-func (ul *unsyncList) getMergedNodeMap() map[core.RecordRef]core.Node {
+func (ul *unsyncList) getMergedNodeMap() (map[core.RecordRef]core.Node, error) {
 	nodes := copyMap(ul.activeNodes)
 
 	for _, claimList := range ul.claims {
 		for _, claim := range claimList {
-			ul.mergeClaim(nodes, claim)
+			err := ul.mergeClaim(nodes, claim)
+			if err != nil {
+				return nil, errors.Wrap(err, "[ getMergedNodeMap ] failed to merge a claim")
+			}
 		}
 	}
 
-	return nodes
-}
-
-func (ul *unsyncList) mergeClaim(nodes map[core.RecordRef]core.Node, claim consensus.ReferendumClaim) {
->>>>>>> c788ead4
+	return nodes, nil
+}
+
+func (ul *unsyncList) mergeClaim(nodes map[core.RecordRef]core.Node, claim consensus.ReferendumClaim) error {
 	switch t := claim.(type) {
 	case *consensus.NodeJoinClaim:
 		// TODO: fix version
@@ -266,13 +225,11 @@
 	return ul.capacity
 }
 
-<<<<<<< HEAD
-func (ul *sparseUnsyncList) AddClaims(claims map[core.RecordRef][]consensus.ReferendumClaim, addressMap map[core.RecordRef]string) error {
-	ul.unsyncList.AddClaims(claims, addressMap)
-=======
-func (ul *sparseUnsyncList) AddClaims(claims map[core.RecordRef][]consensus.ReferendumClaim) {
-	ul.unsyncList.AddClaims(claims)
->>>>>>> c788ead4
+func (ul *sparseUnsyncList) AddClaims(claims map[core.RecordRef][]consensus.ReferendumClaim) error {
+	err := ul.unsyncList.AddClaims(claims)
+	if err != nil {
+		return errors.Wrap(err, "[ AddClaims ] failed to add a claims")
+	}
 
 	for _, claimList := range claims {
 		for _, claim := range claimList {
@@ -295,23 +252,5 @@
 			ul.addNode(ul.origin, int(c.NodeJoinerIndex))
 		}
 	}
-<<<<<<< HEAD
 	return nil
-}
-
-func claimToNode(address, version string, claim *consensus.NodeJoinClaim) (core.Node, error) {
-	keyProc := platformpolicy.NewKeyProcessor()
-	key, err := keyProc.ImportPublicKey(claim.NodePK[:])
-	if err != nil {
-		return nil, errors.Wrap(err, "[ ClaimToNode ] failed to import a public key")
-	}
-	node := NewNode(
-		claim.NodeRef,
-		core.StaticRole(int(claim.NodeRoleRecID)),
-		key,
-		address,
-		version)
-	return node, nil
-=======
->>>>>>> c788ead4
 }