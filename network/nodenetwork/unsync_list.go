/*
 *    Copyright 2018 Insolar
 *
 *    Licensed under the Apache License, Version 2.0 (the "License");
 *    you may not use this file except in compliance with the License.
 *    You may obtain a copy of the License at
 *
 *        http://www.apache.org/licenses/LICENSE-2.0
 *
 *    Unless required by applicable law or agreed to in writing, software
 *    distributed under the License is distributed on an "AS IS" BASIS,
 *    WITHOUT WARRANTIES OR CONDITIONS OF ANY KIND, either express or implied.
 *    See the License for the specific language governing permissions and
 *    limitations under the License.
 */

package nodenetwork

import (
	"sort"

	consensus "github.com/insolar/insolar/consensus/packets"
	"github.com/insolar/insolar/core"
	"github.com/insolar/insolar/log"
	"github.com/pkg/errors"
)

func copyMap(m map[core.RecordRef]core.Node) map[core.RecordRef]core.Node {
	result := make(map[core.RecordRef]core.Node, len(m))
	for k, v := range m {
		result[k] = v
	}
	return result
}

type unsyncList struct {
	origin      core.Node
	activeNodes map[core.RecordRef]core.Node
	claims      map[core.RecordRef][]consensus.ReferendumClaim
	refToIndex  map[core.RecordRef]int
	proofs      map[core.RecordRef]*consensus.NodePulseProof
	ghs         map[core.RecordRef]consensus.GlobuleHashSignature
	indexToRef  map[int]core.RecordRef
	cache       []byte
}

func (ul *unsyncList) GlobuleHashSignatures() map[core.RecordRef]consensus.GlobuleHashSignature {
	return ul.ghs
}

func (ul *unsyncList) ApproveSync(sync []core.RecordRef) {
	prevActive := make([]core.RecordRef, 0, len(ul.activeNodes))
	for nodeID := range ul.activeNodes {
		prevActive = append(prevActive, nodeID)
	}
	diff := diffList(prevActive, sync)
	for _, node := range diff {
		ul.removeNode(node)
	}
}

func (ul *unsyncList) AddNode(node core.Node, bitsetIndex uint16) {
	ul.addNode(node, int(bitsetIndex))
}

func (ul *unsyncList) GetClaims(nodeID core.RecordRef) []consensus.ReferendumClaim {
	return ul.claims[nodeID]
}

func (ul *unsyncList) AddProof(nodeID core.RecordRef, proof *consensus.NodePulseProof) {
	ul.proofs[nodeID] = proof
}

func (ul *unsyncList) GetProof(nodeID core.RecordRef) *consensus.NodePulseProof {
	return ul.proofs[nodeID]
}

func newUnsyncList(origin core.Node, activeNodesSorted []core.Node) *unsyncList {
	result := &unsyncList{
		origin:      origin,
		indexToRef:  make(map[int]core.RecordRef, len(activeNodesSorted)),
		refToIndex:  make(map[core.RecordRef]int, len(activeNodesSorted)),
		activeNodes: make(map[core.RecordRef]core.Node, len(activeNodesSorted)),
	}
	for i, node := range activeNodesSorted {
		result.addNode(node, i)
	}
	result.proofs = make(map[core.RecordRef]*consensus.NodePulseProof)
	result.claims = make(map[core.RecordRef][]consensus.ReferendumClaim)
	result.ghs = make(map[core.RecordRef]consensus.GlobuleHashSignature)

	return result
}

func (ul *unsyncList) addNodes(nodes []core.Node) {
	sort.Slice(nodes, func(i, j int) bool {
		return nodes[i].ID().Compare(nodes[j].ID()) < 0
	})

	for index, node := range nodes {
		ul.addNode(node, index)
	}
}

func (ul *unsyncList) addNode(node core.Node, index int) {
	ul.indexToRef[index] = node.ID()
	ul.refToIndex[node.ID()] = index
	ul.activeNodes[node.ID()] = node
}

func (ul *unsyncList) removeNode(nodeID core.RecordRef) {
	delete(ul.activeNodes, nodeID)
	delete(ul.claims, nodeID)
	delete(ul.proofs, nodeID)
	delete(ul.ghs, nodeID)
	i, ok := ul.refToIndex[nodeID]
	if ok {
		delete(ul.indexToRef, i)
	}
	delete(ul.refToIndex, nodeID)
	ul.cache = nil
}

func (ul *unsyncList) AddClaims(claims map[core.RecordRef][]consensus.ReferendumClaim) error {
	ul.claims = claims
	ul.cache = nil
	return nil
}

func (ul *unsyncList) CalculateHash(scheme core.PlatformCryptographyScheme) ([]byte, error) {
	if ul.cache != nil {
		return ul.cache, nil
	}
	m, err := ul.getMergedNodeMap()
	if err != nil {
		return nil, errors.Wrap(err, "[ CalculateHash ] failed to merge a node map")
	}
	sorted := sortedNodeList(m)
	ul.cache, err = CalculateHash(scheme, sorted)
	return ul.cache, err
}

func (ul *unsyncList) GetActiveNode(ref core.RecordRef) core.Node {
	return ul.activeNodes[ref]
}

func (ul *unsyncList) GetActiveNodes() []core.Node {
	return sortedNodeList(ul.activeNodes)
}

func (ul *unsyncList) getMergedNodeMap() (map[core.RecordRef]core.Node, error) {
	nodes := copyMap(ul.activeNodes)

	for _, claimList := range ul.claims {
		for _, claim := range claimList {
			err := ul.mergeClaim(nodes, claim)
			if err != nil {
				return nil, errors.Wrap(err, "[ getMergedNodeMap ] failed to merge a claim")
			}
		}
	}

	return nodes, nil
}

func (ul *unsyncList) mergeClaim(nodes map[core.RecordRef]core.Node, claim consensus.ReferendumClaim) error {
	switch t := claim.(type) {
	case *consensus.NodeJoinClaim:
		// TODO: fix version
		node, err := ClaimToNode("", t)
		if err != nil {
			return errors.Wrap(err, "[ mergeClaim ] failed to convert Claim -> Node")
		}
		nodes[node.ID()] = node
	case *consensus.NodeLeaveClaim:
<<<<<<< HEAD
		// TODO: add node ID to node leave claim (only to struct, not packet)
		// delete(nodes, ref)
=======
		delete(nodes, t.NodeID)
>>>>>>> 15d73ca3
		break
	}
	return nil
}

func sortedNodeList(nodes map[core.RecordRef]core.Node) []core.Node {
	result := make([]core.Node, len(nodes))
	i := 0
	for _, node := range nodes {
		result[i] = node
		i++
	}
	sort.Slice(result, func(i, j int) bool {
		return result[i].ID().Compare(result[j].ID()) < 0
	})
	return result
}

func (ul *unsyncList) IndexToRef(index int) (core.RecordRef, error) {
	if index < 0 || index >= len(ul.indexToRef) {
		return core.RecordRef{}, consensus.ErrBitSetOutOfRange
	}
	result, ok := ul.indexToRef[index]
	if !ok {
		return core.RecordRef{}, consensus.ErrBitSetNodeIsMissing
	}
	return result, nil
}

func (ul *unsyncList) RefToIndex(nodeID core.RecordRef) (int, error) {
	index, ok := ul.refToIndex[nodeID]
	if !ok {
		return 0, consensus.ErrBitSetIncorrectNode
	}
	return index, nil
}

func (ul *unsyncList) Length() int {
	return len(ul.activeNodes)
}

type sparseUnsyncList struct {
	unsyncList
	capacity int
}

func newSparseUnsyncList(origin core.Node, capacity int) *sparseUnsyncList {
	return &sparseUnsyncList{unsyncList: *newUnsyncList(origin, nil), capacity: capacity}
}

func (ul *sparseUnsyncList) Length() int {
	return ul.capacity
}

func (ul *sparseUnsyncList) AddClaims(claims map[core.RecordRef][]consensus.ReferendumClaim) error {
	err := ul.unsyncList.AddClaims(claims)
	if err != nil {
		return errors.Wrap(err, "[ AddClaims ] failed to add a claims")
	}

	for _, claimList := range claims {
		for _, claim := range claimList {
			t := claim.Type()
			if t != consensus.TypeNodeAnnounceClaim {
				continue
			}
			c, ok := claim.(*consensus.NodeAnnounceClaim)
			if !ok {
				log.Error("[ AddClaims ] Could not convert claim with type TypeNodeAnnounceClaim to NodeAnnounceClaim")
			}

			// TODO: fix version
			node, err := ClaimToNode("", &c.NodeJoinClaim)
			if err != nil {
				return errors.Wrap(err, "[ AddClaims ] failed to convert Claim -> Node")
			}
			// TODO: check these two
			ul.addNode(node, int(c.NodeAnnouncerIndex))
			ul.addNode(ul.origin, int(c.NodeJoinerIndex))
		}
	}
	return nil
}<|MERGE_RESOLUTION|>--- conflicted
+++ resolved
@@ -173,12 +173,7 @@
 		}
 		nodes[node.ID()] = node
 	case *consensus.NodeLeaveClaim:
-<<<<<<< HEAD
-		// TODO: add node ID to node leave claim (only to struct, not packet)
-		// delete(nodes, ref)
-=======
 		delete(nodes, t.NodeID)
->>>>>>> 15d73ca3
 		break
 	}
 	return nil
