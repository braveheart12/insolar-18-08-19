/*
 *    Copyright 2018 INS Ecosystem
 *
 *    Licensed under the Apache License, Version 2.0 (the "License");
 *    you may not use this file except in compliance with the License.
 *    You may obtain a copy of the License at
 *
 *        http://www.apache.org/licenses/LICENSE-2.0
 *
 *    Unless required by applicable law or agreed to in writing, software
 *    distributed under the License is distributed on an "AS IS" BASIS,
 *    WITHOUT WARRANTIES OR CONDITIONS OF ANY KIND, either express or implied.
 *    See the License for the specific language governing permissions and
 *    limitations under the License.
 */

package host

import (
	"bytes"
	"errors"
	"math"
	"strconv"
	"testing"
	"time"

	"github.com/insolar/insolar/network/host/connection"
	"github.com/insolar/insolar/network/host/id"
	"github.com/insolar/insolar/network/host/message"
	"github.com/insolar/insolar/network/host/node"
	"github.com/insolar/insolar/network/host/relay"
	"github.com/insolar/insolar/network/host/routing"
	"github.com/insolar/insolar/network/host/rpc"
	"github.com/insolar/insolar/network/host/store"
	"github.com/insolar/insolar/network/host/transport"
	"github.com/insolar/insolar/network/host/transport/utptransport"

	"github.com/stretchr/testify/assert"
)

func getDefaultCtx(dht *DHT) Context {
	ctx, _ := NewContextBuilder(dht).SetDefaultNode().Build()
	return ctx
}

type mockFuture struct {
	result    chan *message.Message
	actor     *node.Node
	request   *message.Message
	requestID message.RequestID
}

func (f *mockFuture) ID() message.RequestID {
	return f.requestID
}

func (f *mockFuture) Actor() *node.Node {
	return f.actor
}

func (f *mockFuture) Request() *message.Message {
	return f.request
}

func (f *mockFuture) Result() <-chan *message.Message {
	return f.result
}

func (f *mockFuture) SetResult(msg *message.Message) {
	f.result <- msg
}

func (f *mockFuture) Cancel() {}

type mockTransport struct {
	recv     chan *message.Message
	send     chan *message.Message
	dc       chan bool
	msgChan  chan *message.Message
	failNext bool
	sequence *uint64
}

func newMockTransport() *mockTransport {
	net := &mockTransport{
		recv:     make(chan *message.Message),
		send:     make(chan *message.Message),
		dc:       make(chan bool),
		msgChan:  make(chan *message.Message),
		failNext: false,
		sequence: new(uint64),
	}
	return net
}

func (t *mockTransport) UniqueID() id.TransportUnique {
	return id.TransportUnique(1337)
}

func (t *mockTransport) Start() error {
	return nil
}

func (t *mockTransport) Stop() {
	close(t.dc)
}

func (t *mockTransport) Close() {
	close(t.recv)
	close(t.send)
	close(t.msgChan)
}

func (t *mockTransport) Stopped() <-chan bool {
	return t.dc
}

func (t *mockTransport) Messages() <-chan *message.Message {
	return t.msgChan
}

func (t *mockTransport) failNextSendMessage() {
	t.failNext = true
}

func (t *mockTransport) SendRequest(q *message.Message) (transport.Future, error) {
	sequenceNumber := utptransport.AtomicLoadAndIncrementUint64(t.sequence)

	if t.failNext {
		t.failNext = false
		return nil, errors.New("MockNetworking Error")
	}
	t.recv <- q

	return &mockFuture{result: t.send, request: q, actor: q.Receiver, requestID: message.RequestID(sequenceNumber)}, nil
}

func (t *mockTransport) SendResponse(requestID message.RequestID, q *message.Message) error {
	if t.failNext {
		t.failNext = false
		return errors.New("MockNetworking Error")
	}
	return nil
}

func mockFindNodeResponse(request *message.Message, nextID []byte) *message.Message {
	r := &message.Message{}
	n := &node.Node{}
	n.ID = request.Sender.ID
	n.Address = request.Sender.Address
	r.Receiver = n
	netAddr, _ := node.NewAddress("0.0.0.0:13001")
	r.Sender = &node.Node{ID: request.Receiver.ID, Address: netAddr}
	r.Type = request.Type
	r.IsResponse = true
	responseData := &message.ResponseDataFindNode{}
	responseData.Closest = []*node.Node{{ID: nextID, Address: netAddr}}
	r.Data = responseData
	return r
}

func mockFindNodeResponseEmpty(request *message.Message) *message.Message {
	r := &message.Message{}
	n := &node.Node{}
	n.ID = request.Sender.ID
	n.Address = request.Sender.Address
	r.Receiver = n
	netAddr, _ := node.NewAddress("0.0.0.0:14001")
	r.Sender = &node.Node{ID: request.Receiver.ID, Address: netAddr}
	r.Type = request.Type
	r.IsResponse = true
	responseData := &message.ResponseDataFindNode{}
	responseData.Closest = []*node.Node{}
	r.Data = responseData
	return r
}

func dhtParams(ids []id.ID, address string) (store.Store, *node.Origin, transport.Transport, rpc.RPC, error) {
	st := store.NewMemoryStore()
	addr, _ := node.NewAddress(address)
	origin, err := node.NewOrigin(ids, addr)
	tp := newMockTransport()
	r := rpc.NewRPC()
	return st, origin, tp, r, err
}

func realDhtParams(ids []id.ID, address string) (store.Store, *node.Origin, transport.Transport, rpc.RPC, error) {
	st := store.NewMemoryStore()
	addr, _ := node.NewAddress(address)
	origin, _ := node.NewOrigin(ids, addr)
	conn, _ := connection.NewConnectionFactory().Create(address)
	tp, err := utptransport.NewUTPTransport(conn, relay.NewProxy())
	r := rpc.NewRPC()
	return st, origin, tp, r, err
}

// Creates twenty DHTs and bootstraps each with the previous
// at the end all should know about each other
func TestBootstrapTwentyNodes(t *testing.T) {
	done := make(chan bool)
	port := 15000
	var dhts []*DHT
<<<<<<< HEAD
	for i := 0; i < 20; i++ {
		id, _ := id.NewIDs(1)
=======
	count := 20
	for i := 0; i < count; i++ {
		id, _ := node.NewIDs(1)
>>>>>>> cf4a39c1
		st, s, tp, r, _ := realDhtParams(id, "127.0.0.1:"+strconv.Itoa(port))
		address, _ := node.NewAddress("127.0.0.1:" + strconv.Itoa(port-1))
		bootstrapNode := node.NewNode(address)
		dht, err := NewDHT(st, s, tp, r, &Options{
			BootstrapNodes: []*node.Node{
				bootstrapNode,
			},
		},
			relay.NewProxy())
		port++
		dhts = append(dhts, dht)
		assert.NoError(t, err)
	}

	for _, dht := range dhts {
		ctx, _ := NewContextBuilder(dht).SetDefaultNode().Build()
		assert.Equal(t, 0, dht.NumNodes(ctx))
		go func(dht *DHT) {
			err := dht.Listen()
			assert.Equal(t, "closed", err.Error())
			done <- true
		}(dht)
		go func(dht *DHT) {
			err := dht.Bootstrap()
			assert.NoError(t, err)
		}(dht)
		time.Sleep(time.Millisecond * 200)
	}

	time.Sleep(time.Millisecond * 2000)

	for _, dht := range dhts {
		assert.Equal(t, count-1, dht.NumNodes(getDefaultCtx(dht)))
		dht.Disconnect()
		<-done
	}
}

// Creates two DHTs, bootstrap one using the other, ensure that they both know
// about each other afterwards.
func TestBootstrapTwoNodes(t *testing.T) {
	done := make(chan bool)

<<<<<<< HEAD
	id1, _ := id.NewIDs(1)
	st, s, tp, r, err := realDhtParams(id1, "127.0.0.1:3000")
=======
	id1, _ := node.NewIDs(1)
	st, s, tp, r, err := realDhtParams(id1, "127.0.0.1:16000")
>>>>>>> cf4a39c1
	dht1, _ := NewDHT(st, s, tp, r, &Options{}, relay.NewProxy())
	assert.NoError(t, err)

	bootstrapAddr2, _ := node.NewAddress("127.0.0.1:16000")
	st2, s2, tp2, r2, err := realDhtParams(nil, "127.0.0.1:16001")
	dht2, _ := NewDHT(st2, s2, tp2, r2, &Options{
		BootstrapNodes: []*node.Node{
			{
				ID:      id1[0],
				Address: bootstrapAddr2,
			},
		},
	},
		relay.NewProxy())

	assert.NoError(t, err)
	assert.Equal(t, 0, dht1.NumNodes(getDefaultCtx(dht1)))
	assert.Equal(t, 0, dht2.NumNodes(getDefaultCtx(dht2)))

	go func() {
		go func() {
			err2 := dht2.Bootstrap()
			assert.NoError(t, err2)

			time.Sleep(50 * time.Millisecond)

			dht2.Disconnect()
			dht1.Disconnect()
			done <- true
		}()
		err3 := dht2.Listen()
		assert.Equal(t, "closed", err3.Error())
		done <- true
	}()

	err = dht1.Listen()
	assert.Equal(t, "closed", err.Error())

	assert.Equal(t, 1, dht1.NumNodes(getDefaultCtx(dht1)))
	assert.Equal(t, 1, dht2.NumNodes(getDefaultCtx(dht2)))
	<-done
	<-done
}

// Creates three DHTs, bootstrap B using A, bootstrap C using B. A should know
// about both B and C
func TestBootstrapThreeNodes(t *testing.T) {
	done := make(chan bool)

<<<<<<< HEAD
	id1, _ := id.NewIDs(1)
	st1, s1, tp1, r1, err := realDhtParams(id1, "127.0.0.1:3000")
	assert.NoError(t, err)
	dht1, _ := NewDHT(st1, s1, tp1, r1, &Options{}, relay.NewProxy())

	id2, _ := id.NewIDs(1)
	st2, s2, tp2, r2, err := realDhtParams(id2, "127.0.0.1:3001")
=======
	id1, _ := node.NewIDs(1)
	st1, s1, tp1, r1, err := realDhtParams(id1, "127.0.0.1:17000")
	assert.NoError(t, err)
	dht1, _ := NewDHT(st1, s1, tp1, r1, &Options{}, relay.NewProxy())

	id2, _ := node.NewIDs(1)
	st2, s2, tp2, r2, err := realDhtParams(id2, "127.0.0.1:17001")
>>>>>>> cf4a39c1
	assert.NoError(t, err)
	dht2, _ := NewDHT(st2, s2, tp2, r2, &Options{
		BootstrapNodes: []*node.Node{
			{
				ID:      id1[0],
				Address: dht1.origin.Address,
			},
		},
	},
		relay.NewProxy())

	st3, s3, tp3, r3, err := realDhtParams(nil, "127.0.0.1:17002")
	assert.NoError(t, err)
	dht3, _ := NewDHT(st3, s3, tp3, r3, &Options{
		BootstrapNodes: []*node.Node{
			{
				ID:      id2[0],
				Address: dht2.origin.Address,
			},
		},
	},
		relay.NewProxy())

	assert.Equal(t, 0, dht1.NumNodes(getDefaultCtx(dht1)))
	assert.Equal(t, 0, dht2.NumNodes(getDefaultCtx(dht2)))
	assert.Equal(t, 0, dht3.NumNodes(getDefaultCtx(dht3)))

	go func(dht1 *DHT, dht2 *DHT, dht3 *DHT) {
		go func(dht1 *DHT, dht2 *DHT, dht3 *DHT) {
			err2 := dht2.Bootstrap()
			assert.NoError(t, err2)

			go func(dht1 *DHT, dht2 *DHT, dht3 *DHT) {
				err3 := dht3.Bootstrap()
				assert.NoError(t, err3)

				time.Sleep(500 * time.Millisecond)

				dht1.Disconnect()

				time.Sleep(100 * time.Millisecond)

				dht2.Disconnect()

				dht3.Disconnect()
				done <- true
			}(dht1, dht2, dht3)

			err4 := dht3.Listen()
			assert.Equal(t, "closed", err4.Error())
			done <- true
		}(dht1, dht2, dht3)
		err5 := dht2.Listen()
		assert.Equal(t, "closed", err5.Error())
		done <- true
	}(dht1, dht2, dht3)

	err = dht1.Listen()
	assert.Equal(t, "closed", err.Error())

	assert.Equal(t, 2, dht1.NumNodes(getDefaultCtx(dht1)))
	assert.Equal(t, 2, dht2.NumNodes(getDefaultCtx(dht2)))
	assert.Equal(t, 2, dht3.NumNodes(getDefaultCtx(dht3)))

	<-done
	<-done
	<-done
}

// Creates two DHTs and bootstraps using only IP:Port. Connecting node should
// ping the first node to find its RequestID
func TestBootstrapNoID(t *testing.T) {
	done := make(chan bool)

<<<<<<< HEAD
	id1, _ := id.NewIDs(1)
	st1, s1, tp1, r1, err := realDhtParams(id1, "0.0.0.0:3000")
=======
	id1, _ := node.NewIDs(1)
	st1, s1, tp1, r1, err := realDhtParams(id1, "0.0.0.0:18000")
>>>>>>> cf4a39c1
	assert.NoError(t, err)
	dht1, _ := NewDHT(st1, s1, tp1, r1, &Options{}, relay.NewProxy())

	st2, s2, tp2, r2, err := realDhtParams(nil, "0.0.0.0:18001")
	assert.NoError(t, err)
	dht2, _ := NewDHT(st2, s2, tp2, r2, &Options{
		BootstrapNodes: []*node.Node{
			{
				Address: dht1.origin.Address,
			},
		},
	},
		relay.NewProxy())

	assert.Equal(t, 0, dht1.NumNodes(getDefaultCtx(dht1)))
	assert.Equal(t, 0, dht2.NumNodes(getDefaultCtx(dht2)))

	go func() {
		go func() {
			err2 := dht2.Bootstrap()
			assert.NoError(t, err2)

			time.Sleep(50 * time.Millisecond)

			dht2.Disconnect()
			dht1.Disconnect()
			done <- true
		}()
		err3 := dht2.Listen()
		assert.Equal(t, "closed", err3.Error())
		done <- true
	}()

	err = dht1.Listen()
	assert.Equal(t, "closed", err.Error())

	assert.Equal(t, 1, dht1.NumNodes(getDefaultCtx(dht1)))
	assert.Equal(t, 1, dht2.NumNodes(getDefaultCtx(dht2)))

	<-done
	<-done
}

// Create two DHTs have them connect and bootstrap, then disconnect. Repeat
// 100 times to ensure that we can use the same IP and port without EADDRINUSE
// errors.
func TestReconnect(t *testing.T) {
	for i := 0; i < 100; i++ {
		done := make(chan bool)

<<<<<<< HEAD
		id1, _ := id.NewIDs(1)
		st1, s1, tp1, r1, err := realDhtParams(id1, "127.0.0.1:3000")
=======
		id1, _ := node.NewIDs(1)
		st1, s1, tp1, r1, err := realDhtParams(id1, "127.0.0.1:19000")
>>>>>>> cf4a39c1
		assert.NoError(t, err)
		dht1, _ := NewDHT(st1, s1, tp1, r1, &Options{}, relay.NewProxy())

		st2, s2, tp2, r2, err := realDhtParams(nil, "127.0.0.1:19001")
		assert.NoError(t, err)
		dht2, _ := NewDHT(st2, s2, tp2, r2, &Options{
			BootstrapNodes: []*node.Node{
				{
					ID:      id1[0],
					Address: dht1.origin.Address,
				},
			},
		},
			relay.NewProxy())

		assert.Equal(t, 0, dht1.NumNodes(getDefaultCtx(dht1)))

		go func() {
			go func() {
				err2 := dht2.Bootstrap()
				assert.NoError(t, err2)

				dht2.Disconnect()
				dht1.Disconnect()

				done <- true
			}()
			err3 := dht2.Listen()
			assert.Equal(t, "closed", err3.Error())
			done <- true

		}()

		err = dht1.Listen()
		assert.Equal(t, "closed", err.Error())

		assert.Equal(t, 1, dht1.NumNodes(getDefaultCtx(dht1)))
		assert.Equal(t, 1, dht2.NumNodes(getDefaultCtx(dht2)))

		<-done
		<-done
	}
}

// Create two DHTs and have them connect. Send a store message with 100mb
// payload from one node to another. Ensure that the other node now has
// this data in its store.
func TestStoreAndFindLargeValue(t *testing.T) {
	done := make(chan bool)

<<<<<<< HEAD
	id1, _ := id.NewIDs(1)
	st1, s1, tp1, r1, _ := realDhtParams(id1, "127.0.0.1:3000")
=======
	id1, _ := node.NewIDs(1)
	st1, s1, tp1, r1, _ := realDhtParams(id1, "127.0.0.1:20000")
>>>>>>> cf4a39c1
	dht1, _ := NewDHT(st1, s1, tp1, r1, &Options{}, relay.NewProxy())

	st2, s2, tp2, r2, _ := realDhtParams(nil, "127.0.0.1:20001")
	dht2, _ := NewDHT(st2, s2, tp2, r2, &Options{
		BootstrapNodes: []*node.Node{
			{
				ID:      id1[0],
				Address: dht1.origin.Address,
			},
		},
	}, relay.NewProxy())

	go func() {
		err := dht1.Listen()
		assert.Equal(t, "closed", err.Error())
		done <- true
	}()

	go func() {
		err := dht2.Listen()
		assert.Equal(t, "closed", err.Error())
		done <- true
	}()

	time.Sleep(1 * time.Second)

	dht2.Bootstrap()

	payload := [1000000]byte{}

	key, err := dht1.Store(getDefaultCtx(dht1), payload[:])
	assert.NoError(t, err)

	time.Sleep(1 * time.Second)

	value, exists, err := dht2.Get(getDefaultCtx(dht1), key)
	assert.NoError(t, err)
	assert.Equal(t, true, exists)
	assert.Equal(t, 0, bytes.Compare(payload[:], value))

	dht1.Disconnect()
	dht2.Disconnect()

	<-done
	<-done
}

// Tests sending a message which results in an error when attempting to
// send over uTP
func TestNetworkingSendError(t *testing.T) {
	zeroId := getIDWithValues(0)
	done := make(chan int)

<<<<<<< HEAD
	bootstrapAddr, _ := node.NewAddress("0.0.0.0:3001")
	st, s, tp, r, err := dhtParams([]id.ID{zeroId}, "0.0.0.0:3000")
=======
	bootstrapAddr, _ := node.NewAddress("0.0.0.0:21001")
	st, s, tp, r, err := dhtParams([]node.ID{id}, "0.0.0.0:21000")
>>>>>>> cf4a39c1
	assert.NoError(t, err)

	dht, _ := NewDHT(st, s, tp, r, &Options{
		BootstrapNodes: []*node.Node{{
			ID:      getZerodIDWithNthByte(1, byte(255)),
			Address: bootstrapAddr,
		}},
	},
		relay.NewProxy())
	mockTp := tp.(*mockTransport)

	go func() {
		dht.Listen()
	}()

	go func() {
		v := <-mockTp.recv
		assert.Nil(t, v)
		close(done)
	}()

	mockTp.failNextSendMessage()

	dht.Bootstrap()

	dht.Disconnect()

	<-done
}

// Tests sending a message which results in a successful send, but the node
// never responds
func TestNodeResponseSendError(t *testing.T) {
	zeroID := getIDWithValues(0)
	done := make(chan int)

<<<<<<< HEAD
	bootstrapAddr, _ := node.NewAddress("0.0.0.0:3001")
	st, s, tp, r, err := dhtParams([]id.ID{zeroID}, "0.0.0.0:3000")
=======
	bootstrapAddr, _ := node.NewAddress("0.0.0.0:22001")
	st, s, tp, r, err := dhtParams([]node.ID{id}, "0.0.0.0:22000")
>>>>>>> cf4a39c1
	assert.NoError(t, err)

	dht, _ := NewDHT(st, s, tp, r, &Options{
		BootstrapNodes: []*node.Node{{
			ID:      getZerodIDWithNthByte(1, byte(255)),
			Address: bootstrapAddr,
		}},
	},
		relay.NewProxy())
	mockTp := tp.(*mockTransport)

	queries := 0

	go func() {
		dht.Listen()
	}()

	go func() {
		for {
			request := <-mockTp.recv
			if request == nil {
				return
			}
			if queries == 1 {
				// Don't respond
				close(done)
			} else {
				queries++
				res := mockFindNodeResponse(request, getZerodIDWithNthByte(2, byte(255)))
				mockTp.send <- res
			}
		}
	}()

	dht.Bootstrap()

	assert.Equal(t, 1, dht.tables[0].TotalNodes())

	dht.Disconnect()

	<-done
}

// Tests a bucket refresh by setting a very low RefreshTime value, adding a single
// node to a bucket, and waiting for the refresh message for the bucket
func TestBucketRefresh(t *testing.T) {
	zeroID := getIDWithValues(0)
	done := make(chan int)
	refresh := make(chan int)

<<<<<<< HEAD
	bootstrapAddr, _ := node.NewAddress("0.0.0.0:3001")
	st, s, tp, r, err := dhtParams([]id.ID{zeroID}, "0.0.0.0:3000")
=======
	bootstrapAddr, _ := node.NewAddress("0.0.0.0:23001")
	st, s, tp, r, err := dhtParams([]node.ID{id}, "0.0.0.0:23000")
>>>>>>> cf4a39c1
	assert.NoError(t, err)

	dht, _ := NewDHT(st, s, tp, r, &Options{
		RefreshTime: time.Second * 2,
		BootstrapNodes: []*node.Node{{
			ID:      getZerodIDWithNthByte(1, byte(255)),
			Address: bootstrapAddr,
		}},
	},
		relay.NewProxy())
	mockTp := tp.(*mockTransport)

	queries := 0

	go func() {
		dht.Listen()
	}()

	go func() {
		for {
			request := <-mockTp.recv
			if request == nil {
				close(done)
				return
			}
			queries++

			res := mockFindNodeResponseEmpty(request)
			mockTp.send <- res

			if queries == 2 {
				close(refresh)
			}
		}
	}()

	dht.Bootstrap()

	assert.Equal(t, 1, dht.tables[0].TotalNodes())

	<-refresh

	dht.Disconnect()

	<-done
}

// Tets store replication by setting the ReplicateTime time to a very small value.
// Stores some data, and then expects another store message in ReplicateTime time
func TestStoreReplication(t *testing.T) {
	zeroID := getIDWithValues(0)
	done := make(chan int)
	replicate := make(chan int)

<<<<<<< HEAD
	bootstrapAddr, _ := node.NewAddress("0.0.0.0:3001")
	st, s, tp, r, err := dhtParams([]id.ID{zeroID}, "0.0.0.0:3000")
=======
	bootstrapAddr, _ := node.NewAddress("0.0.0.0:24001")
	st, s, tp, r, err := dhtParams([]node.ID{id}, "0.0.0.0:24000")
>>>>>>> cf4a39c1
	assert.NoError(t, err)

	dht, _ := NewDHT(st, s, tp, r, &Options{
		ReplicateTime: time.Second * 2,
		BootstrapNodes: []*node.Node{{
			ID:      getZerodIDWithNthByte(1, byte(255)),
			Address: bootstrapAddr,
		}},
	},
		relay.NewProxy())
	mockTp := tp.(*mockTransport)

	go func() {
		dht.Listen()
	}()

	stores := 0

	go func() {
		for {
			request := <-mockTp.recv
			if request == nil {
				close(done)
				return
			}

			switch request.Type {
			case message.TypeFindNode:
				res := mockFindNodeResponseEmpty(request)
				mockTp.send <- res
			case message.TypeStore:
				stores++
				d := request.Data.(*message.RequestDataStore)
				assert.Equal(t, []byte("foo"), d.Data)
				if stores >= 2 {
					close(replicate)
				}
			}
		}
	}()

	dht.Bootstrap()

	dht.Store(getDefaultCtx(dht), []byte("foo"))

	<-replicate

	dht.Disconnect()

	<-done
}

// Test Expiration by setting ExpirationTime to a very low value. Store a value,
// and then wait longer than ExpirationTime. The value should no longer exist in
// the store.
func TestStoreExpiration(t *testing.T) {
	zeroID := getIDWithValues(0)

<<<<<<< HEAD
	st, s, tp, r, err := realDhtParams([]id.ID{zeroID}, "0.0.0.0:3000")
=======
	st, s, tp, r, err := realDhtParams([]node.ID{id}, "0.0.0.0:25000")
>>>>>>> cf4a39c1
	assert.NoError(t, err)

	dht, _ := NewDHT(st, s, tp, r, &Options{
		ExpirationTime: time.Second,
	},
		relay.NewProxy())

	go func() {
		dht.Listen()
	}()

	k, _ := dht.Store(getDefaultCtx(dht), []byte("foo"))

	v, exists, _ := dht.Get(getDefaultCtx(dht), k)
	assert.Equal(t, true, exists)

	assert.Equal(t, []byte("foo"), v)

	<-time.After(time.Second * 3)

	_, exists, _ = dht.Get(getDefaultCtx(dht), k)

	assert.Equal(t, false, exists)

	dht.Disconnect()
}

// Create a new node and bootstrap it. All nodes in the insolar know of a
// single node closer to the original node. This continues until every MaxContactsInBucket bucket
// is occupied.
func TestFindNodeAllBuckets(t *testing.T) {
	zeroID := getIDWithValues(0)

<<<<<<< HEAD
	bootstrapAddr, _ := node.NewAddress("0.0.0.0:3001")
	st, s, tp, r, err := dhtParams([]id.ID{zeroID}, "0.0.0.0:3000")
=======
	bootstrapAddr, _ := node.NewAddress("0.0.0.0:26001")
	st, s, tp, r, err := dhtParams([]node.ID{id}, "0.0.0.0:26000")
>>>>>>> cf4a39c1
	assert.NoError(t, err)

	dht, _ := NewDHT(st, s, tp, r, &Options{
		BootstrapNodes: []*node.Node{{
			ID:      getZerodIDWithNthByte(0, byte(math.Pow(2, 7))),
			Address: bootstrapAddr,
		}},
	},
		relay.NewProxy())
	mockTp := tp.(*mockTransport)

	go func() {
		dht.Listen()
	}()

	var k = 0
	var i = 6

	go func() {
		for {
			request := <-mockTp.recv
			if request == nil {
				return
			}

			res := mockFindNodeResponse(request, getZerodIDWithNthByte(k, byte(math.Pow(2, float64(i)))))

			i--
			if i < 0 {
				i = 7
				k++
			}
			if k > 19 {
				k = 19
			}

			mockTp.send <- res
		}
	}()

	dht.Bootstrap()

	for _, v := range dht.tables[0].RoutingTable {
		assert.Equal(t, 1, len(v))
	}

	dht.Disconnect()
}

// Tests timing out of nodes in a bucket. DHT bootstraps networks and learns
// about 20 subsequent nodes in the same bucket. Upon attempting to add the 21st
// node to the now full bucket, we should receive a ping to the very first node
// added in order to determine if it is still alive.
func TestAddNodeTimeout(t *testing.T) {
	zeroID := getIDWithValues(0)
	done := make(chan int)
	pinged := make(chan int)

<<<<<<< HEAD
	bootstrapAddr, _ := node.NewAddress("0.0.0.0:3001")
	st, s, tp, r, err := dhtParams([]id.ID{zeroID}, "0.0.0.0:3000")
=======
	bootstrapAddr, _ := node.NewAddress("0.0.0.0:27001")
	st, s, tp, r, err := dhtParams([]node.ID{id}, "0.0.0.0:27000")
>>>>>>> cf4a39c1
	assert.NoError(t, err)

	dht, _ := NewDHT(st, s, tp, r, &Options{
		BootstrapNodes: []*node.Node{{
			ID:      getZerodIDWithNthByte(1, byte(255)),
			Address: bootstrapAddr,
		}},
	},
		relay.NewProxy())
	mockTp := tp.(*mockTransport)

	go func() {
		dht.Listen()
	}()

	var nodesAdded = 1
	var firstNode []byte
	var lastNode []byte

	go func() {
		for {
			request := <-mockTp.recv
			if request == nil {
				return
			}
			switch request.Type {
			case message.TypeFindNode:
				id := getIDWithValues(0)
				if nodesAdded > routing.MaxContactsInBucket+1 {
					close(done)
					return
				}

				if nodesAdded == 1 {
					firstNode = id
				}

				if nodesAdded == routing.MaxContactsInBucket {
					lastNode = id
				}

				id[1] = byte(255 - nodesAdded)
				nodesAdded++

				res := mockFindNodeResponse(request, id)
				mockTp.send <- res
			case message.TypePing:
				assert.Equal(t, message.TypePing, request.Type)
				assert.Equal(t, getZerodIDWithNthByte(1, byte(255)), request.Receiver.ID)
				close(pinged)
			}
		}
	}()

	dht.Bootstrap()

	// ensure the first node in the table is the second node contacted, and the
	// last is the last node contacted
	assert.Equal(t, 0, bytes.Compare(dht.tables[0].RoutingTable[routing.KeyBitSize-9][0].ID, firstNode))
	assert.Equal(t, 0, bytes.Compare(dht.tables[0].RoutingTable[routing.KeyBitSize-9][19].ID, lastNode))

	<-done
	<-pinged

	dht.Disconnect()
}

func TestGetRandomIDFromBucket(t *testing.T) {
<<<<<<< HEAD
	zeroID := getIDWithValues(0)
	st, s, tp, r, err := realDhtParams([]id.ID{zeroID}, "0.0.0.0:3000")
=======
	id := getIDWithValues(0)
	st, s, tp, r, err := realDhtParams([]node.ID{id}, "0.0.0.0:28000")
>>>>>>> cf4a39c1
	assert.NoError(t, err)

	dht, _ := NewDHT(st, s, tp, r, &Options{}, relay.NewProxy())

	go func() {
		dht.Listen()
	}()

	// Bytes should be equal up to the bucket index that the random RequestID was
	// generated for, and random afterwards
	for i := 0; i < routing.KeyBitSize/8; i++ {
		r := dht.tables[0].GetRandomIDFromBucket(i * 8)
		for j := 0; j < i; j++ {
			assert.Equal(t, byte(0), r[j])
		}
	}

	dht.Disconnect()
}

func getZerodIDWithNthByte(n int, v byte) id.ID {
	id := getIDWithValues(0)
	id[n] = v
	return id
}

func getIDWithValues(b byte) id.ID {
	return []byte{b, b, b, b, b, b, b, b, b, b, b, b, b, b, b, b, b, b, b, b}
}

func TestDHT_FindNode(t *testing.T) {
	count := 5
	port := 6000
	var dhts []*DHT
	idx := make(map[int]string, count)
	done := make(chan bool)

	for i := 0; i < count; i++ {
		newID, _ := id.NewIDs(1)
		idx[i] = newID[0].String()
		st, s, tp, r, _ := realDhtParams(newID, "127.0.0.1:"+strconv.Itoa(port))
		address, _ := node.NewAddress("127.0.0.1:" + strconv.Itoa(port-1))
		bootstrapNode := node.NewNode(address)
		dht, err := NewDHT(st, s, tp, r, &Options{
			BootstrapNodes: []*node.Node{
				bootstrapNode,
			},
		},
			relay.NewProxy())
		port++
		dhts = append(dhts, dht)
		assert.NoError(t, err)
	}

	for _, dht := range dhts {
		ctx, _ := NewContextBuilder(dht).SetDefaultNode().Build()
		assert.Equal(t, 0, dht.NumNodes(ctx))
		go func(dht *DHT) {
			err := dht.Listen()
			assert.Equal(t, "closed", err.Error())
			done <- true
		}(dht)
		go func(dht *DHT) {
			err := dht.Bootstrap()
			assert.NoError(t, err)
		}(dht)
		time.Sleep(time.Millisecond * 200)
	}

	time.Sleep(time.Millisecond * 2000)

	for _, dht := range dhts {
		for i := range idx {
			ctx, _ := NewContextBuilder(dht).SetDefaultNode().Build()
			_, exist, err := dht.FindNode(ctx, idx[i])
			assert.NoError(t, err)
			assert.Equal(t, true, exist)
			time.Sleep(time.Millisecond * 200)
		}
	}

	for _, dht := range dhts {
		assert.Equal(t, count-1, dht.NumNodes(getDefaultCtx(dht)))
		dht.Disconnect()
	}
	<-done
}

func TestDHT_Listen(t *testing.T) {
	count := 5
	port := 8000
	var dhts []*DHT
	done := make(chan bool)

	for i := 0; i < count; i++ {
		id, _ := node.NewIDs(1)
		st, s, tp, r, _ := realDhtParams(id, "127.0.0.1:"+strconv.Itoa(port))
		address, _ := node.NewAddress("127.0.0.1:" + strconv.Itoa(port-1))
		bootstrapNode := node.NewNode(address)
		dht, err := NewDHT(st, s, tp, r, &Options{
			BootstrapNodes: []*node.Node{
				bootstrapNode,
			},
		},
			relay.NewProxy())
		port++
		dhts = append(dhts, dht)
		assert.NoError(t, err)
	}

	for _, dht := range dhts {
		ctx, _ := NewContextBuilder(dht).SetDefaultNode().Build()
		assert.Equal(t, 0, dht.NumNodes(ctx))
		go func(dht *DHT) {
			err := dht.Listen()
			assert.Equal(t, "closed", err.Error())
			done <- true
		}(dht)
	}

	for _, dht := range dhts {
		dht.Disconnect()
	}
	<-done
}

func TestDHT_Disconnect(t *testing.T) {
	count := 5
	port := 9000
	var dhts []*DHT
	done := make(chan bool)

	for i := 0; i < count; i++ {
		id, _ := node.NewIDs(1)
		st, s, tp, r, _ := realDhtParams(id, "127.0.0.1:"+strconv.Itoa(port))
		address, _ := node.NewAddress("127.0.0.1:" + strconv.Itoa(port-1))
		bootstrapNode := node.NewNode(address)
		dht, err := NewDHT(st, s, tp, r, &Options{
			BootstrapNodes: []*node.Node{
				bootstrapNode,
			},
		},
			relay.NewProxy())
		port++
		dhts = append(dhts, dht)
		assert.NoError(t, err)
	}

	for _, dht := range dhts {
		ctx, _ := NewContextBuilder(dht).SetDefaultNode().Build()
		assert.Equal(t, 0, dht.NumNodes(ctx))
		go func(dht *DHT) {
			err := dht.Listen()
			assert.Equal(t, "closed", err.Error())
			done <- true
		}(dht)
		time.Sleep(time.Millisecond * 200)
	}

	for _, dht := range dhts {
		dht.Disconnect()
	}
	<-done
}

func TestNewDHT(t *testing.T) {
	done := make(chan bool)
	port := 11000
	id, _ := node.NewIDs(1)
	st, s, tp, r, _ := realDhtParams(id, "127.0.0.1:"+strconv.Itoa(port))
	address, _ := node.NewAddress("127.0.0.1:" + strconv.Itoa(port-1))
	bootstrapNode := node.NewNode(address)
	dht, err := NewDHT(st, s, tp, r,
		&Options{BootstrapNodes: []*node.Node{bootstrapNode}},
		relay.NewProxy())
	assert.NoError(t, err)
	assert.NotEqual(t, nil, dht)

	go func(dht *DHT) {
		_ = dht.Listen()
		done <- true
	}(dht)

	dht.Disconnect()
	<-done
}<|MERGE_RESOLUTION|>--- conflicted
+++ resolved
@@ -200,14 +200,10 @@
 	done := make(chan bool)
 	port := 15000
 	var dhts []*DHT
-<<<<<<< HEAD
-	for i := 0; i < 20; i++ {
+	count := 20
+
+	for i := 0; i < count; i++ {
 		id, _ := id.NewIDs(1)
-=======
-	count := 20
-	for i := 0; i < count; i++ {
-		id, _ := node.NewIDs(1)
->>>>>>> cf4a39c1
 		st, s, tp, r, _ := realDhtParams(id, "127.0.0.1:"+strconv.Itoa(port))
 		address, _ := node.NewAddress("127.0.0.1:" + strconv.Itoa(port-1))
 		bootstrapNode := node.NewNode(address)
@@ -251,13 +247,8 @@
 func TestBootstrapTwoNodes(t *testing.T) {
 	done := make(chan bool)
 
-<<<<<<< HEAD
 	id1, _ := id.NewIDs(1)
-	st, s, tp, r, err := realDhtParams(id1, "127.0.0.1:3000")
-=======
-	id1, _ := node.NewIDs(1)
 	st, s, tp, r, err := realDhtParams(id1, "127.0.0.1:16000")
->>>>>>> cf4a39c1
 	dht1, _ := NewDHT(st, s, tp, r, &Options{}, relay.NewProxy())
 	assert.NoError(t, err)
 
@@ -307,23 +298,13 @@
 func TestBootstrapThreeNodes(t *testing.T) {
 	done := make(chan bool)
 
-<<<<<<< HEAD
 	id1, _ := id.NewIDs(1)
-	st1, s1, tp1, r1, err := realDhtParams(id1, "127.0.0.1:3000")
+	st1, s1, tp1, r1, err := realDhtParams(id1, "127.0.0.1:17000")
 	assert.NoError(t, err)
 	dht1, _ := NewDHT(st1, s1, tp1, r1, &Options{}, relay.NewProxy())
 
 	id2, _ := id.NewIDs(1)
-	st2, s2, tp2, r2, err := realDhtParams(id2, "127.0.0.1:3001")
-=======
-	id1, _ := node.NewIDs(1)
-	st1, s1, tp1, r1, err := realDhtParams(id1, "127.0.0.1:17000")
-	assert.NoError(t, err)
-	dht1, _ := NewDHT(st1, s1, tp1, r1, &Options{}, relay.NewProxy())
-
-	id2, _ := node.NewIDs(1)
 	st2, s2, tp2, r2, err := realDhtParams(id2, "127.0.0.1:17001")
->>>>>>> cf4a39c1
 	assert.NoError(t, err)
 	dht2, _ := NewDHT(st2, s2, tp2, r2, &Options{
 		BootstrapNodes: []*node.Node{
@@ -398,13 +379,8 @@
 func TestBootstrapNoID(t *testing.T) {
 	done := make(chan bool)
 
-<<<<<<< HEAD
 	id1, _ := id.NewIDs(1)
-	st1, s1, tp1, r1, err := realDhtParams(id1, "0.0.0.0:3000")
-=======
-	id1, _ := node.NewIDs(1)
 	st1, s1, tp1, r1, err := realDhtParams(id1, "0.0.0.0:18000")
->>>>>>> cf4a39c1
 	assert.NoError(t, err)
 	dht1, _ := NewDHT(st1, s1, tp1, r1, &Options{}, relay.NewProxy())
 
@@ -455,13 +431,8 @@
 	for i := 0; i < 100; i++ {
 		done := make(chan bool)
 
-<<<<<<< HEAD
 		id1, _ := id.NewIDs(1)
-		st1, s1, tp1, r1, err := realDhtParams(id1, "127.0.0.1:3000")
-=======
-		id1, _ := node.NewIDs(1)
 		st1, s1, tp1, r1, err := realDhtParams(id1, "127.0.0.1:19000")
->>>>>>> cf4a39c1
 		assert.NoError(t, err)
 		dht1, _ := NewDHT(st1, s1, tp1, r1, &Options{}, relay.NewProxy())
 
@@ -512,13 +483,8 @@
 func TestStoreAndFindLargeValue(t *testing.T) {
 	done := make(chan bool)
 
-<<<<<<< HEAD
 	id1, _ := id.NewIDs(1)
-	st1, s1, tp1, r1, _ := realDhtParams(id1, "127.0.0.1:3000")
-=======
-	id1, _ := node.NewIDs(1)
 	st1, s1, tp1, r1, _ := realDhtParams(id1, "127.0.0.1:20000")
->>>>>>> cf4a39c1
 	dht1, _ := NewDHT(st1, s1, tp1, r1, &Options{}, relay.NewProxy())
 
 	st2, s2, tp2, r2, _ := realDhtParams(nil, "127.0.0.1:20001")
@@ -572,13 +538,8 @@
 	zeroId := getIDWithValues(0)
 	done := make(chan int)
 
-<<<<<<< HEAD
-	bootstrapAddr, _ := node.NewAddress("0.0.0.0:3001")
-	st, s, tp, r, err := dhtParams([]id.ID{zeroId}, "0.0.0.0:3000")
-=======
 	bootstrapAddr, _ := node.NewAddress("0.0.0.0:21001")
-	st, s, tp, r, err := dhtParams([]node.ID{id}, "0.0.0.0:21000")
->>>>>>> cf4a39c1
+	st, s, tp, r, err := dhtParams([]id.ID{zeroId}, "0.0.0.0:21000")
 	assert.NoError(t, err)
 
 	dht, _ := NewDHT(st, s, tp, r, &Options{
@@ -615,13 +576,8 @@
 	zeroID := getIDWithValues(0)
 	done := make(chan int)
 
-<<<<<<< HEAD
-	bootstrapAddr, _ := node.NewAddress("0.0.0.0:3001")
-	st, s, tp, r, err := dhtParams([]id.ID{zeroID}, "0.0.0.0:3000")
-=======
 	bootstrapAddr, _ := node.NewAddress("0.0.0.0:22001")
-	st, s, tp, r, err := dhtParams([]node.ID{id}, "0.0.0.0:22000")
->>>>>>> cf4a39c1
+	st, s, tp, r, err := dhtParams([]id.ID{zeroID}, "0.0.0.0:22000")
 	assert.NoError(t, err)
 
 	dht, _ := NewDHT(st, s, tp, r, &Options{
@@ -672,13 +628,8 @@
 	done := make(chan int)
 	refresh := make(chan int)
 
-<<<<<<< HEAD
-	bootstrapAddr, _ := node.NewAddress("0.0.0.0:3001")
-	st, s, tp, r, err := dhtParams([]id.ID{zeroID}, "0.0.0.0:3000")
-=======
 	bootstrapAddr, _ := node.NewAddress("0.0.0.0:23001")
-	st, s, tp, r, err := dhtParams([]node.ID{id}, "0.0.0.0:23000")
->>>>>>> cf4a39c1
+	st, s, tp, r, err := dhtParams([]id.ID{zeroID}, "0.0.0.0:23000")
 	assert.NoError(t, err)
 
 	dht, _ := NewDHT(st, s, tp, r, &Options{
@@ -733,13 +684,8 @@
 	done := make(chan int)
 	replicate := make(chan int)
 
-<<<<<<< HEAD
-	bootstrapAddr, _ := node.NewAddress("0.0.0.0:3001")
-	st, s, tp, r, err := dhtParams([]id.ID{zeroID}, "0.0.0.0:3000")
-=======
 	bootstrapAddr, _ := node.NewAddress("0.0.0.0:24001")
-	st, s, tp, r, err := dhtParams([]node.ID{id}, "0.0.0.0:24000")
->>>>>>> cf4a39c1
+	st, s, tp, r, err := dhtParams([]id.ID{zeroID}, "0.0.0.0:24000")
 	assert.NoError(t, err)
 
 	dht, _ := NewDHT(st, s, tp, r, &Options{
@@ -798,11 +744,7 @@
 func TestStoreExpiration(t *testing.T) {
 	zeroID := getIDWithValues(0)
 
-<<<<<<< HEAD
-	st, s, tp, r, err := realDhtParams([]id.ID{zeroID}, "0.0.0.0:3000")
-=======
-	st, s, tp, r, err := realDhtParams([]node.ID{id}, "0.0.0.0:25000")
->>>>>>> cf4a39c1
+	st, s, tp, r, err := realDhtParams([]id.ID{zeroID}, "0.0.0.0:25000")
 	assert.NoError(t, err)
 
 	dht, _ := NewDHT(st, s, tp, r, &Options{
@@ -836,13 +778,8 @@
 func TestFindNodeAllBuckets(t *testing.T) {
 	zeroID := getIDWithValues(0)
 
-<<<<<<< HEAD
-	bootstrapAddr, _ := node.NewAddress("0.0.0.0:3001")
-	st, s, tp, r, err := dhtParams([]id.ID{zeroID}, "0.0.0.0:3000")
-=======
 	bootstrapAddr, _ := node.NewAddress("0.0.0.0:26001")
-	st, s, tp, r, err := dhtParams([]node.ID{id}, "0.0.0.0:26000")
->>>>>>> cf4a39c1
+	st, s, tp, r, err := dhtParams([]id.ID{zeroID}, "0.0.0.0:26000")
 	assert.NoError(t, err)
 
 	dht, _ := NewDHT(st, s, tp, r, &Options{
@@ -901,13 +838,8 @@
 	done := make(chan int)
 	pinged := make(chan int)
 
-<<<<<<< HEAD
-	bootstrapAddr, _ := node.NewAddress("0.0.0.0:3001")
-	st, s, tp, r, err := dhtParams([]id.ID{zeroID}, "0.0.0.0:3000")
-=======
 	bootstrapAddr, _ := node.NewAddress("0.0.0.0:27001")
-	st, s, tp, r, err := dhtParams([]node.ID{id}, "0.0.0.0:27000")
->>>>>>> cf4a39c1
+	st, s, tp, r, err := dhtParams([]id.ID{zeroID}, "0.0.0.0:27000")
 	assert.NoError(t, err)
 
 	dht, _ := NewDHT(st, s, tp, r, &Options{
@@ -976,13 +908,8 @@
 }
 
 func TestGetRandomIDFromBucket(t *testing.T) {
-<<<<<<< HEAD
 	zeroID := getIDWithValues(0)
-	st, s, tp, r, err := realDhtParams([]id.ID{zeroID}, "0.0.0.0:3000")
-=======
-	id := getIDWithValues(0)
-	st, s, tp, r, err := realDhtParams([]node.ID{id}, "0.0.0.0:28000")
->>>>>>> cf4a39c1
+	st, s, tp, r, err := realDhtParams([]id.ID{zeroID}, "0.0.0.0:28000")
 	assert.NoError(t, err)
 
 	dht, _ := NewDHT(st, s, tp, r, &Options{}, relay.NewProxy())
@@ -1078,7 +1005,7 @@
 	done := make(chan bool)
 
 	for i := 0; i < count; i++ {
-		id, _ := node.NewIDs(1)
+		id, _ := id.NewIDs(1)
 		st, s, tp, r, _ := realDhtParams(id, "127.0.0.1:"+strconv.Itoa(port))
 		address, _ := node.NewAddress("127.0.0.1:" + strconv.Itoa(port-1))
 		bootstrapNode := node.NewNode(address)
@@ -1116,7 +1043,7 @@
 	done := make(chan bool)
 
 	for i := 0; i < count; i++ {
-		id, _ := node.NewIDs(1)
+		id, _ := id.NewIDs(1)
 		st, s, tp, r, _ := realDhtParams(id, "127.0.0.1:"+strconv.Itoa(port))
 		address, _ := node.NewAddress("127.0.0.1:" + strconv.Itoa(port-1))
 		bootstrapNode := node.NewNode(address)
@@ -1151,7 +1078,7 @@
 func TestNewDHT(t *testing.T) {
 	done := make(chan bool)
 	port := 11000
-	id, _ := node.NewIDs(1)
+	id, _ := id.NewIDs(1)
 	st, s, tp, r, _ := realDhtParams(id, "127.0.0.1:"+strconv.Itoa(port))
 	address, _ := node.NewAddress("127.0.0.1:" + strconv.Itoa(port-1))
 	bootstrapNode := node.NewNode(address)
