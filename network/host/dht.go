--- conflicted
+++ resolved
@@ -396,11 +396,7 @@
 	return futures
 }
 
-<<<<<<< HEAD
-// Disconnect will trigger a StopRelay from the insolar.
-=======
 // Disconnect will trigger a Stop from the network.
->>>>>>> b3d3f67d
 func (dht *DHT) Disconnect() {
 	dht.transport.Stop()
 }
