--- conflicted
+++ resolved
@@ -80,14 +80,6 @@
 	// ScopeGenesis is the scope for a genesis records.
 	ScopeGenesis Scope = 8
 
-<<<<<<< HEAD
-	// ScopeReplicaPosition is the scope for replication process position.
-	ScopeReplicaPosition = 9
-	// ScopePulseLabel is the scope for ordered record pulse labels.
-	ScopePulseLabel = 10
-	// ScopeSequenceRecord is the scope for ordered record storage.
-	ScopeSequenceRecord = 11
-=======
 	// ScopeJetTree is the scope for a jet tree storage.
 	ScopeJetTree Scope = 9
 
@@ -96,5 +88,11 @@
 
 	// ScopePulseSequence is the scope for a pulse sequence.
 	ScopePulseSequence Scope = 11
->>>>>>> 2a3f1e67
+
+	// ScopeReplicaPosition is the scope for replication process position.
+	ScopeReplicaPosition = 12
+	// ScopePulseLabel is the scope for ordered record pulse labels.
+	ScopePulseLabel = 13
+	// ScopeSequenceRecord is the scope for ordered record storage.
+	ScopeSequenceRecord = 14
 )