--- conflicted
+++ resolved
@@ -110,11 +110,7 @@
 	)
 
 	const (
-<<<<<<< HEAD
-		ArrayLength = 1000
-=======
 		ArrayLength = 100
->>>>>>> e74f68e5
 	)
 
 	fuzz.New().NilChance(0).Fuzz(&commonScope)
@@ -178,17 +174,10 @@
 	it.Seek(commonPrefix)
 	i := 0
 	for it.Next() && i < len(expected) {
-<<<<<<< HEAD
-		require.ElementsMatch(t, expected[i].k.ID(), it.Key())
-		val, err := it.Value()
-		require.NoError(t, err)
-		require.ElementsMatch(t, expected[i].v, val)
-=======
 		require.Equal(t, expected[i].k.ID(), it.Key())
 		val, err := it.Value()
 		require.NoError(t, err)
 		require.Equal(t, expected[i].v, val)
->>>>>>> e74f68e5
 		i++
 	}
 	require.Equal(t, len(expected), i)
