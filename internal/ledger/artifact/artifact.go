--- conflicted
+++ resolved
@@ -36,14 +36,10 @@
 	// If provided state is nil, the latest state will be returned (w/o deactivation check).
 	GetObject(ctx context.Context, head insolar.Reference) (ObjectDescriptor, error)
 
-<<<<<<< HEAD
 	// RegisterRequest creates request record in storage.
-	RegisterRequest(ctx context.Context, objectRef insolar.Reference, parcel insolar.Parcel) (*insolar.ID, error)
+	RegisterRequest(ctx context.Context, req record.Request) (*insolar.ID, error)
 
 	// RegisterResult saves payload result in storage (emulates of save call result by VM).
-=======
-	RegisterRequest(ctx context.Context, req record.Request) (*insolar.ID, error)
->>>>>>> f4003818
 	RegisterResult(ctx context.Context, obj, request insolar.Reference, payload []byte) (*insolar.ID, error)
 
 	// ActivateObject creates activate object record in storage.
@@ -138,17 +134,8 @@
 	return desc, nil
 }
 
-<<<<<<< HEAD
 // RegisterRequest creates request record in storage.
-func (m *Scope) RegisterRequest(ctx context.Context, objectRef insolar.Reference, parcel insolar.Parcel) (*insolar.ID, error) {
-	req := record.Request{
-		Parcel:      message.ParcelToBytes(parcel),
-		MessageHash: message.ParcelMessageHash(m.PCS, parcel),
-		Object:      *objectRef.Record(),
-	}
-=======
 func (m *Scope) RegisterRequest(ctx context.Context, req record.Request) (*insolar.ID, error) {
->>>>>>> f4003818
 	virtRec := record.Wrap(req)
 	return m.setRecord(ctx, virtRec)
 }
