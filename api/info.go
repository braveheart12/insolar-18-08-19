--- conflicted
+++ resolved
@@ -31,21 +31,12 @@
 
 // InfoReply is reply for Info service requests.
 type InfoReply struct {
-<<<<<<< HEAD
-	RootDomain            string   `json:"RootDomain"`
-	RootMember            string   `json:"RootMember"`
-	MigrationAdminMember  string   `json:"MigrationAdminMember"`
-	MigrationDamonMembers []string `json:"MigrationDamonMembers"`
-	NodeDomain            string   `json:"NodeDomain"`
-	TraceID               string   `json:"TraceID"`
-=======
 	RootDomain             string   `json:"RootDomain"`
 	RootMember             string   `json:"RootMember"`
 	MigrationAdminMember   string   `json:"MigrationAdminMember"`
 	MigrationDaemonMembers []string `json:"MigrationDaemonMembers"`
 	NodeDomain             string   `json:"NodeDomain"`
 	TraceID                string   `json:"TraceID"`
->>>>>>> f19ea2bc
 }
 
 // InfoService is a service that provides API for getting info about genesis objects.
@@ -63,11 +54,7 @@
 //   Request structure:
 //   {
 //     "jsonrpc": "2.0",
-<<<<<<< HEAD
-//     "method": "node.GetInfo",
-=======
 //     "method": "network.getInfo",
->>>>>>> f19ea2bc
 //     "id": str|int|null
 //   }
 //
@@ -131,28 +118,6 @@
 		inslog.Error(msg)
 		return errors.New(msg)
 	}
-	migrationDamonMembers, err := s.runner.GenesisDataProvider.GetMigrationDamonMembers(ctx)
-	if err != nil {
-		inslog.Error(errors.Wrap(err, "[ INFO ] Can't get migration damon members refs"))
-		return errors.Wrap(err, "[ INFO ] Can't get migration damon members refs")
-	}
-	migrationDamonMembersStrs := []string{}
-	for _, r := range migrationDamonMembers {
-		if r == nil {
-			inslog.Error("[ INFO ] migration damon members refs are nil")
-			return errors.New("[ INFO ] migration damon members refs are nil")
-		}
-		migrationDamonMembersStrs = append(migrationDamonMembersStrs, r.String())
-	}
-	migrationAdminMember, err := s.runner.GenesisDataProvider.GetMigrationAdminMember(ctx)
-	if err != nil {
-		inslog.Error(errors.Wrap(err, "[ INFO ] Can't get migration admin member ref"))
-		return errors.Wrap(err, "[ INFO ] Can't get migration admin member ref")
-	}
-	if migrationAdminMember == nil {
-		inslog.Error("[ INFO ] migration admin member ref is nil")
-		return errors.New("[ INFO ] migration admin member ref is nil")
-	}
 	nodeDomain, err := s.runner.GenesisDataProvider.GetNodeDomain(ctx)
 	if err != nil {
 		msg := "[ INFO ] Can't get nodeDomain ref"
@@ -168,11 +133,7 @@
 	reply.RootDomain = rootDomain.String()
 	reply.RootMember = rootMember.String()
 	reply.MigrationAdminMember = migrationAdminMember.String()
-<<<<<<< HEAD
-	reply.MigrationDamonMembers = migrationDamonMembersStrs
-=======
 	reply.MigrationDaemonMembers = migrationDaemonMembersStrs
->>>>>>> f19ea2bc
 	reply.NodeDomain = nodeDomain.String()
 	reply.TraceID = utils.RandTraceID()
 
