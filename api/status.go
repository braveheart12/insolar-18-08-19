--- conflicted
+++ resolved
@@ -19,10 +19,8 @@
 import (
 	"context"
 	"net/http"
-	"strconv"
 
 	"github.com/insolar/insolar/insolar"
-	"github.com/insolar/insolar/insolar/pulse"
 	"github.com/insolar/insolar/insolar/utils"
 	"github.com/insolar/insolar/instrumentation/inslogger"
 	"github.com/insolar/insolar/version"
@@ -30,7 +28,6 @@
 
 type Node struct {
 	Reference string
-	ShortID   string
 	Role      string
 	IsWorking bool
 }
@@ -73,7 +70,6 @@
 	for i, node := range activeNodes {
 		nodes[i] = Node{
 			Reference: node.ID().String(),
-			ShortID:   strconv.Itoa(int(node.ShortID())),
 			Role:      node.Role().String(),
 			IsWorking: node.GetState() == insolar.NodeReady,
 		}
@@ -83,23 +79,10 @@
 	origin := s.runner.NodeNetwork.GetOrigin()
 	reply.Origin = Node{
 		Reference: origin.ID().String(),
-		ShortID:   strconv.Itoa(int(origin.ShortID())),
 		Role:      origin.Role().String(),
 		IsWorking: origin.GetState() == insolar.NodeReady,
 	}
 
-<<<<<<< HEAD
-=======
-	p, err := s.runner.PulseAccessor.Latest(ctx)
-	if err != nil {
-		if err != pulse.ErrNotFound {
-			return err
-		}
-
-		p = *insolar.GenesisPulse
-	}
-
->>>>>>> 22bb4ac3
 	reply.PulseNumber = uint32(p.PulseNumber)
 	reply.Entropy = p.Entropy[:]
 	reply.Version = version.Version
