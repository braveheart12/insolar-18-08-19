--- conflicted
+++ resolved
@@ -193,11 +193,8 @@
 		return nil, errors.Wrap(err, "[ ProcessSendMoney ]")
 	}
 
-<<<<<<< HEAD
-	isSent, err := extractBoolResponse(routResult.(*reaction.CommonReaction).Result)
-=======
-	isSent, err := extractSendMoneyResponse(routResult.(*reply.Common).Result)
->>>>>>> 0462a279
+	isSent, err := extractBoolResponse(routResult.(*reply.Common).Result)
+
 	if err != nil {
 		return nil, errors.Wrap(err, "[ ProcessSendMoney ]")
 	}
@@ -288,7 +285,7 @@
 	result := make(map[string]interface{})
 	routResult, err := rh.sendRequest("IsAuthorized", []interface{}{})
 
-	isSent, err := extractBoolResponse(routResult.(*reaction.CommonReaction).Result)
+	isSent, err := extractBoolResponse(routResult.(*reply.Common).Result)
 	if err != nil {
 		return nil, errors.Wrap(err, "[ IsAuthorized ]")
 	}
