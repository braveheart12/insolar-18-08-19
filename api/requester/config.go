//
// Copyright 2019 Insolar Technologies GmbH
//
// Licensed under the Apache License, Version 2.0 (the "License");
// you may not use this file except in compliance with the License.
// You may obtain a copy of the License at
//
//     http://www.apache.org/licenses/LICENSE-2.0
//
// Unless required by applicable law or agreed to in writing, software
// distributed under the License is distributed on an "AS IS" BASIS,
// WITHOUT WARRANTIES OR CONDITIONS OF ANY KIND, either express or implied.
// See the License for the specific language governing permissions and
// limitations under the License.
//

package requester

import (
	"crypto"
	"encoding/json"
	"io/ioutil"
	"os"
	"path/filepath"

	"github.com/insolar/insolar/platformpolicy"

	"github.com/pkg/errors"
)

// Request is a representation of request struct to api
type Request struct {
<<<<<<< HEAD
	Version string `json:"jsonrpc"`
	ID      uint64 `json:"id"`
	Method  string `json:"method"`
	Params  Params `json:"params,omitempty"`
=======
	JSONRPC  string `json:"jsonrpc"`
	ID       int    `json:"id"`
	Method   string `json:"method"`
	Params   Params `json:"params,omitempty"`
	LogLevel string `json:"logLevel,omitempty"`
	Test     string `json:"test,omitempty"`
>>>>>>> ac6f629b
}

type Params struct {
	Seed       string      `json:"seed"`
	CallSite   string      `json:"callSite"`
	CallParams interface{} `json:"callParams,omitempty"`
	Reference  string      `json:"reference"`
	PublicKey  string      `json:"publicKey"`
	LogLevel   string      `json:"logLevel,omitempty"`
	Test       string      `json:"test,omitempty"`
}

type ContractAnswer struct {
	JSONRPC string  `json:"jsonrpc"`
	ID      uint64  `json:"id"`
	Result  *Result `json:"result,omitempty"`
	Error   *Error  `json:"error,omitempty"`
}

type Error struct {
	Code    int    `json:"code,omitempty"`
	Message string `json:"message,omitempty"`
	Data    Data   `json:"data,omitempty"`
}

type Data struct {
	TraceID string `json:"traceID,omitempty"`
}

type Result struct {
	ContractResult interface{} `json:"callResult,omitempty"`
	TraceID        string      `json:"traceID,omitempty"`
}

// UserConfigJSON holds info about user
type UserConfigJSON struct {
	PrivateKey       string `json:"private_key"`
	PublicKey        string `json:"public_key"`
	Caller           string `json:"caller"`
	privateKeyObject crypto.PrivateKey
}

func readFile(path string, configType interface{}) error {
	var rawConf []byte
	var err error
	if path == "-" {
		rawConf, err = ioutil.ReadAll(os.Stdin)
	} else {
		rawConf, err = ioutil.ReadFile(filepath.Clean(path))
	}
	if err != nil {
		return errors.Wrap(err, "[ readFile ] Problem with reading config")
	}

	err = json.Unmarshal(rawConf, &configType)
	if err != nil {
		return errors.Wrap(err, "[ readFile ] Problem with unmarshaling config")
	}

	return nil
}

// ReadUserConfigFromFile read user config from file
func ReadUserConfigFromFile(file string) (*UserConfigJSON, error) {
	cfgJSON := &UserConfigJSON{}
	err := readFile(file, cfgJSON)
	if err != nil {
		return nil, errors.Wrap(err, "[ readUserConfigFromFile ] ")
	}

	ks := platformpolicy.NewKeyProcessor()

	if cfgJSON.PrivateKey == "" {
		privKey, err := ks.GeneratePrivateKey()
		if err != nil {
			return nil, errors.Wrap(err, "[ readUserConfigFromFile ] ")
		}
		privKeyStr, err := ks.ExportPrivateKeyPEM(privKey)
		if err != nil {
			return nil, errors.Wrap(err, "[ readUserConfigFromFile ] ")
		}
		cfgJSON.PrivateKey = string(privKeyStr)
	}

	cfgJSON.privateKeyObject, err = ks.ImportPrivateKeyPEM([]byte(cfgJSON.PrivateKey))
	if err != nil {
		return nil, errors.Wrap(err, "[ readUserConfigFromFile ] Problem with reading private key")
	}

	return cfgJSON, nil
}

// ReadRequestConfigFromFile read request config from file
func ReadRequestConfigFromFile(path string) (*Request, error) {
	rConfig := &Request{}
	err := readFile(path, rConfig)
	if err != nil {
		return nil, errors.Wrap(err, "[ readRequesterConfigFromFile ] ")
	}

	return rConfig, nil
}

// CreateUserConfig creates user config from arguments
func CreateUserConfig(caller string, privKey string, publicKey string) (*UserConfigJSON, error) {
	userConfig := UserConfigJSON{PrivateKey: privKey, Caller: caller, PublicKey: publicKey}
	var err error

	ks := platformpolicy.NewKeyProcessor()
	userConfig.privateKeyObject, err = ks.ImportPrivateKeyPEM([]byte(privKey))
	return &userConfig, err
}<|MERGE_RESOLUTION|>--- conflicted
+++ resolved
@@ -30,19 +30,10 @@
 
 // Request is a representation of request struct to api
 type Request struct {
-<<<<<<< HEAD
-	Version string `json:"jsonrpc"`
-	ID      uint64 `json:"id"`
-	Method  string `json:"method"`
-	Params  Params `json:"params,omitempty"`
-=======
-	JSONRPC  string `json:"jsonrpc"`
-	ID       int    `json:"id"`
+	Version  string `json:"jsonrpc"`
+	ID       uint64 `json:"id"`
 	Method   string `json:"method"`
 	Params   Params `json:"params,omitempty"`
-	LogLevel string `json:"logLevel,omitempty"`
-	Test     string `json:"test,omitempty"`
->>>>>>> ac6f629b
 }
 
 type Params struct {
