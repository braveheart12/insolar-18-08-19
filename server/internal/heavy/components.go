--- conflicted
+++ resolved
@@ -232,13 +232,10 @@
 		indexes := object.NewIndexDB(DB)
 		blobs := blob.NewDB(DB)
 		drops := drop.NewDB(DB)
-<<<<<<< HEAD
 		recordSequence := object.NewSequenceRecordDB(DB)
-=======
 		jets := jet.NewDBStore(DB)
 		jetKeeper := replica.NewJetKeeper(DB)
 		pulseValidator := consistency.NewValidator(jets, jetKeeper, DB)
->>>>>>> 2a3f1e67
 
 		pm := pulsemanager.NewPulseManager()
 		pm.Bus = Bus
