//
// Copyright 2019 Insolar Technologies GmbH
//
// Licensed under the Apache License, Version 2.0 (the "License");
// you may not use this file except in compliance with the License.
// You may obtain a copy of the License at
//
//     http://www.apache.org/licenses/LICENSE-2.0
//
// Unless required by applicable law or agreed to in writing, software
// distributed under the License is distributed on an "AS IS" BASIS,
// WITHOUT WARRANTIES OR CONDITIONS OF ANY KIND, either express or implied.
// See the License for the specific language governing permissions and
// limitations under the License.
//

package heavy

import (
	"context"

	"github.com/insolar/insolar/network/rules"

	"github.com/ThreeDotsLabs/watermill"
	watermillMsg "github.com/ThreeDotsLabs/watermill/message"
	"github.com/ThreeDotsLabs/watermill/message/infrastructure/gochannel"

	"github.com/insolar/insolar/ledger/heavy/executor"
	"github.com/insolar/insolar/ledger/heavy/replica"
	"github.com/insolar/insolar/ledger/heavy/sequence"
	"github.com/insolar/insolar/log"
	"github.com/insolar/insolar/server/internal"

	"github.com/ThreeDotsLabs/watermill/message/router/middleware"

	"github.com/insolar/insolar/instrumentation/inslogger"
	"github.com/insolar/insolar/internal/ledger/artifact"
	"github.com/insolar/insolar/ledger/genesis"

	"github.com/pkg/errors"

	"github.com/insolar/insolar/api"
	"github.com/insolar/insolar/certificate"
	"github.com/insolar/insolar/component"
	"github.com/insolar/insolar/configuration"
	"github.com/insolar/insolar/contractrequester"
	"github.com/insolar/insolar/cryptography"
	"github.com/insolar/insolar/genesisdataprovider"
	"github.com/insolar/insolar/insolar"
	"github.com/insolar/insolar/insolar/bus"
	"github.com/insolar/insolar/insolar/delegationtoken"
	"github.com/insolar/insolar/insolar/jet"
	"github.com/insolar/insolar/insolar/jetcoordinator"
	"github.com/insolar/insolar/insolar/message"
	"github.com/insolar/insolar/insolar/node"
	"github.com/insolar/insolar/insolar/pulse"
	"github.com/insolar/insolar/internal/ledger/store"
	"github.com/insolar/insolar/keystore"
	"github.com/insolar/insolar/ledger/drop"
	"github.com/insolar/insolar/ledger/heavy/handler"
	"github.com/insolar/insolar/ledger/heavy/pulsemanager"
	"github.com/insolar/insolar/ledger/object"
	"github.com/insolar/insolar/logicrunner/artifacts"
	"github.com/insolar/insolar/messagebus"
	"github.com/insolar/insolar/metrics"
	"github.com/insolar/insolar/network/nodenetwork"
	"github.com/insolar/insolar/network/servicenetwork"
	"github.com/insolar/insolar/network/termination"
	"github.com/insolar/insolar/platformpolicy"
)

type components struct {
	cmp       component.Manager
	NodeRef   string
	NodeRole  string
	rollback  *executor.DBRollback
	inRouter  *watermillMsg.Router
	outRouter *watermillMsg.Router
}

func newComponents(ctx context.Context, cfg configuration.Configuration, genesisCfg insolar.GenesisHeavyConfig) (*components, error) {
	// Cryptography.
	var (
		KeyProcessor  insolar.KeyProcessor
		CryptoScheme  insolar.PlatformCryptographyScheme
		CryptoService insolar.CryptographyService
		CertManager   insolar.CertificateManager
	)
	{
		var err error
		// Private key storage.
		ks, err := keystore.NewKeyStore(cfg.KeysPath)
		if err != nil {
			return nil, errors.Wrap(err, "failed to load KeyStore")
		}
		// Public key manipulations.
		KeyProcessor = platformpolicy.NewKeyProcessor()
		// Platform cryptography.
		CryptoScheme = platformpolicy.NewPlatformCryptographyScheme()
		// Sign, verify, etc.
		CryptoService = cryptography.NewCryptographyService()

		c := component.Manager{}
		c.Inject(CryptoService, CryptoScheme, KeyProcessor, ks)

		publicKey, err := CryptoService.GetPublicKey()
		if err != nil {
			return nil, errors.Wrap(err, "failed to retrieve node public key")
		}

		// Node certificate.
		CertManager, err = certificate.NewManagerReadCertificate(publicKey, KeyProcessor, cfg.CertificatePath)
		if err != nil {
			return nil, errors.Wrap(err, "failed to start Certificate")
		}
	}

	c := &components{}
	c.cmp = component.Manager{}
	c.NodeRef = CertManager.GetCertificate().GetNodeRef().String()
	c.NodeRole = CertManager.GetCertificate().GetRole().String()

	logger := inslogger.FromContext(ctx)
	wmLogger := log.NewWatermillLogAdapter(logger)
	pubSub := gochannel.NewGoChannel(gochannel.Config{}, wmLogger)
	pubSub = internal.PubSubWrapper(ctx, &c.cmp, cfg.Introspection, pubSub)

	// Network.
	var (
		NetworkService *servicenetwork.ServiceNetwork
		NodeNetwork    insolar.NodeNetwork
		Termination    insolar.TerminationHandler
	)
	{
		var err error
		// External communication.
		NetworkService, err = servicenetwork.NewServiceNetwork(cfg, &c.cmp)
		if err != nil {
			return nil, errors.Wrap(err, "failed to start Network")
		}

		Termination = termination.NewHandler(NetworkService)

		// Node info.
		NodeNetwork, err = nodenetwork.NewNodeNetwork(cfg.Host.Transport, CertManager.GetCertificate())
		if err != nil {
			return nil, errors.Wrap(err, "failed to start NodeNetwork")
		}

	}

	// API.
	var (
		Requester       insolar.ContractRequester
		GenesisProvider insolar.GenesisDataProvider
		API             insolar.APIRunner
	)
	{
		var err error
		Requester, err = contractrequester.New(nil)
		if err != nil {
			return nil, errors.Wrap(err, "failed to start ContractRequester")
		}

		GenesisProvider, err = genesisdataprovider.New()
		if err != nil {
			return nil, errors.Wrap(err, "failed to start GenesisDataProvider")
		}

		API, err = api.NewRunner(&cfg.APIRunner)
		if err != nil {
			return nil, errors.Wrap(err, "failed to start ApiRunner")
		}
	}

	// Storage.
	var (
		Coordinator jet.Coordinator
		Pulses      *pulse.DB
		Jets        jet.Storage
		Nodes       *node.Storage
		DB          *store.BadgerDB
	)
	{
		var err error
		DB, err = store.NewBadgerDB(cfg.Ledger.Storage.DataDirectory)
		if err != nil {
			panic(errors.Wrap(err, "failed to initialize DB"))
		}
		Nodes = node.NewStorage()
		Pulses = pulse.NewDB(DB)
		Jets = jet.NewStore()

		c := jetcoordinator.NewJetCoordinator(cfg.Ledger.LightChainLimit)
		c.PulseCalculator = Pulses
		c.PulseAccessor = Pulses
		c.JetAccessor = Jets
		c.NodeNet = NodeNetwork
		c.PlatformCryptographyScheme = CryptoScheme
		c.Nodes = Nodes

		Coordinator = c
	}

	// Communication.
	var (
		Tokens  insolar.DelegationTokenFactory
		Parcels message.ParcelFactory
		Bus     insolar.MessageBus
		WmBus   *bus.Bus
	)
	{
		var err error
		Tokens = delegationtoken.NewDelegationTokenFactory()
		Parcels = messagebus.NewParcelFactory()
		Bus, err = messagebus.NewMessageBus(cfg)
		if err != nil {
			return nil, errors.Wrap(err, "failed to start MessageBus")
		}
		WmBus = bus.NewBus(cfg.Bus, pubSub, Pulses, Coordinator, CryptoScheme)
	}

	metricsHandler, err := metrics.NewMetrics(
		ctx,
		cfg.Metrics,
		metrics.GetInsolarRegistry(c.NodeRole),
		c.NodeRole,
	)
	if err != nil {
		return nil, errors.Wrap(err, "failed to start Metrics")
	}

	var (
		PulseManager    insolar.PulseManager
		Handler         *handler.Handler
		Genesis         *genesis.Genesis
		RecordSequencer sequence.Sequencer
		Replicator      *replica.Replicator
	)
	{
		records := object.NewRecordDB(DB)
		indexes := object.NewIndexDB(DB)
		drops := drop.NewDB(DB)
		jets := jet.NewDBStore(DB)
		jetKeeper := executor.NewJetKeeper(jets, DB)
		c.rollback = executor.NewDBRollback(jetKeeper, Pulses, drops, records, indexes, jets, Pulses)

		pm := pulsemanager.NewPulseManager()
		pm.Bus = Bus
		pm.NodeNet = NodeNetwork
		pm.NodeSetter = Nodes
		pm.Nodes = Nodes
		pm.PulseAppender = Pulses
		pm.PulseAccessor = Pulses
		pm.JetModifier = jets
		pm.FinalizationKeeper = executor.NewFinalizationKeeperDefault(jetKeeper, Termination, Pulses, cfg.Ledger.LightChainLimit)

		h := handler.New(cfg.Ledger)
		h.RecordAccessor = records
		h.RecordModifier = records
		h.JetCoordinator = Coordinator
		h.IndexAccessor = indexes
		h.IndexModifier = indexes
		h.Bus = Bus
		h.DropModifier = drops
		h.PCS = CryptoScheme
		h.PulseAccessor = Pulses
		h.JetModifier = jets
		h.JetAccessor = jets
		h.JetKeeper = jetKeeper
		h.Sender = WmBus

		PulseManager = pm
		Handler = h

		RecordSequencer = sequence.NewSequencer(DB)
		r := replica.NewReplicator(cfg, jetKeeper)
		Replicator = r

		artifactManager := &artifact.Scope{
			PulseNumber:    insolar.FirstPulseNumber,
			PCS:            CryptoScheme,
			RecordAccessor: records,
			RecordModifier: records,
			IndexModifier:  indexes,
			IndexAccessor:  indexes,
		}
		Genesis = &genesis.Genesis{
			ArtifactManager: artifactManager,
			BaseRecord: &genesis.BaseRecord{
				DB:             DB,
				DropModifier:   drops,
				PulseAppender:  Pulses,
				PulseAccessor:  Pulses,
				RecordModifier: records,
				IndexModifier:  indexes,
			},

			DiscoveryNodes:  genesisCfg.DiscoveryNodes,
			ContractsConfig: genesisCfg.ContractsConfig,
		}
	}

	c.cmp.Inject(
		DB,
		WmBus,
		Handler,
		PulseManager,
		Jets,
		Pulses,
		Coordinator,
		metricsHandler,
		Bus,
		Requester,
		Tokens,
		Parcels,
		artifacts.NewClient(WmBus),
		GenesisProvider,
		API,
		KeyProcessor,
		Termination,
		CryptoScheme,
		CryptoService,
		CertManager,
		NodeNetwork,
		NetworkService,
		pubSub,
<<<<<<< HEAD
		RecordSequencer,
		replica.NewGRPCTransport(cfg.Ledger.Replica.Port),
		Replicator,
=======
		rules.NewRules(),
>>>>>>> 4ea2ede5
	)
	err = c.cmp.Init(ctx)
	if err != nil {
		return nil, errors.Wrap(err, "failed to init components")
	}

	if !genesisCfg.Skip {
		if err := Genesis.Start(ctx); err != nil {
			logger.Fatalf("genesis failed on heavy with error: %v", err)
		}
	}

	c.startWatermill(ctx, wmLogger, pubSub, WmBus, NetworkService.SendMessageHandler, Handler.Process)

	return c, nil
}

func (c *components) Start(ctx context.Context) error {
	err := c.rollback.Start(ctx)
	if err != nil {
		return errors.Wrap(err, "rollback.Start return error: ")
	}
	return c.cmp.Start(ctx)
}

func (c *components) Stop(ctx context.Context) error {
	err := c.inRouter.Close()
	if err != nil {
		inslogger.FromContext(ctx).Error("Error while closing router", err)
	}
	err = c.outRouter.Close()
	if err != nil {
		inslogger.FromContext(ctx).Error("Error while closing router", err)
	}
	return c.cmp.Stop(ctx)
}

func (c *components) startWatermill(
	ctx context.Context,
	logger watermill.LoggerAdapter,
	pubSub watermillMsg.PubSub,
	b *bus.Bus,
	outHandler, inHandler watermillMsg.HandlerFunc,
) {
	inRouter, err := watermillMsg.NewRouter(watermillMsg.RouterConfig{}, logger)
	if err != nil {
		panic(err)
	}
	outRouter, err := watermillMsg.NewRouter(watermillMsg.RouterConfig{}, logger)
	if err != nil {
		panic(err)
	}

	outRouter.AddNoPublisherHandler(
		"OutgoingHandler",
		bus.TopicOutgoing,
		pubSub,
		outHandler,
	)

	inRouter.AddMiddleware(
		middleware.InstantAck,
		b.IncomingMessageRouter,
	)

	inRouter.AddNoPublisherHandler(
		"IncomingHandler",
		bus.TopicIncoming,
		pubSub,
		inHandler,
	)

	startRouter(ctx, inRouter)
	c.inRouter = inRouter
	startRouter(ctx, outRouter)
	c.outRouter = outRouter
}

func startRouter(ctx context.Context, router *watermillMsg.Router) {
	go func() {
		if err := router.Run(); err != nil {
			inslogger.FromContext(ctx).Error("Error while running router", err)
		}
	}()
	<-router.Running()
}<|MERGE_RESOLUTION|>--- conflicted
+++ resolved
@@ -325,13 +325,10 @@
 		NodeNetwork,
 		NetworkService,
 		pubSub,
-<<<<<<< HEAD
+		rules.NewRules(),
 		RecordSequencer,
 		replica.NewGRPCTransport(cfg.Ledger.Replica.Port),
 		Replicator,
-=======
-		rules.NewRules(),
->>>>>>> 4ea2ede5
 	)
 	err = c.cmp.Init(ctx)
 	if err != nil {
