//
// Copyright 2019 Insolar Technologies GmbH
//
// Licensed under the Apache License, Version 2.0 (the "License");
// you may not use this file except in compliance with the License.
// You may obtain a copy of the License at
//
//     http://www.apache.org/licenses/LICENSE-2.0
//
// Unless required by applicable law or agreed to in writing, software
// distributed under the License is distributed on an "AS IS" BASIS,
// WITHOUT WARRANTIES OR CONDITIONS OF ANY KIND, either express or implied.
// See the License for the specific language governing permissions and
// limitations under the License.
//
// +build slowtest

package heavy

import (
	"context"
	"testing"

	"github.com/insolar/insolar/configuration"
	"github.com/insolar/insolar/insolar"
	"github.com/stretchr/testify/require"
)

func TestComponents(t *testing.T) {
	ctx := context.Background()
	cfg := configuration.NewConfiguration()
	cfg.KeysPath = "testdata/bootstrap_keys.json"
	cfg.CertificatePath = "testdata/certificate.json"
	cfg.Metrics.ListenAddress = "0.0.0.0:0"
	cfg.APIRunner.Address = "0.0.0.0:0"

<<<<<<< HEAD
	c, err := newComponents(ctx, cfg, insolar.GenesisHeavyConfig{}
=======
	c, err := newComponents(ctx, cfg, insolar.GenesisHeavyConfig{Skip: true})
>>>>>>> 0bae8d79
	require.NoError(t, err)

	err = c.Start(ctx)
	require.NoError(t, err)

	err = c.Stop(ctx)
	require.NoError(t, err)
}<|MERGE_RESOLUTION|>--- conflicted
+++ resolved
@@ -34,11 +34,7 @@
 	cfg.Metrics.ListenAddress = "0.0.0.0:0"
 	cfg.APIRunner.Address = "0.0.0.0:0"
 
-<<<<<<< HEAD
-	c, err := newComponents(ctx, cfg, insolar.GenesisHeavyConfig{}
-=======
 	c, err := newComponents(ctx, cfg, insolar.GenesisHeavyConfig{Skip: true})
->>>>>>> 0bae8d79
 	require.NoError(t, err)
 
 	err = c.Start(ctx)
