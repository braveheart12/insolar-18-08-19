//
// Copyright 2019 Insolar Technologies GmbH
//
// Licensed under the Apache License, Version 2.0 (the "License");
// you may not use this file except in compliance with the License.
// You may obtain a copy of the License at
//
//     http://www.apache.org/licenses/LICENSE-2.0
//
// Unless required by applicable law or agreed to in writing, software
// distributed under the License is distributed on an "AS IS" BASIS,
// WITHOUT WARRANTIES OR CONDITIONS OF ANY KIND, either express or implied.
// See the License for the specific language governing permissions and
// limitations under the License.
//

package virtual

import (
	"context"

	"github.com/ThreeDotsLabs/watermill"
	"github.com/ThreeDotsLabs/watermill/message"
	"github.com/ThreeDotsLabs/watermill/message/infrastructure/gochannel"
	"github.com/insolar/insolar/api"
	"github.com/insolar/insolar/certificate"
	"github.com/insolar/insolar/component"
	"github.com/insolar/insolar/configuration"
	"github.com/insolar/insolar/contractrequester"
	"github.com/insolar/insolar/cryptography"
	"github.com/insolar/insolar/genesisdataprovider"
	"github.com/insolar/insolar/insolar"
	"github.com/insolar/insolar/insolar/bus"
	"github.com/insolar/insolar/insolar/delegationtoken"
	"github.com/insolar/insolar/insolar/jet"
	"github.com/insolar/insolar/insolar/jetcoordinator"
	"github.com/insolar/insolar/insolar/node"
	"github.com/insolar/insolar/insolar/pulse"
	"github.com/insolar/insolar/instrumentation/inslogger"
	"github.com/insolar/insolar/keystore"
	"github.com/insolar/insolar/log"
	"github.com/insolar/insolar/logicrunner"
	"github.com/insolar/insolar/logicrunner/artifacts"
	"github.com/insolar/insolar/logicrunner/pulsemanager"
	"github.com/insolar/insolar/messagebus"
	"github.com/insolar/insolar/metrics"
	"github.com/insolar/insolar/network/nodenetwork"
	"github.com/insolar/insolar/network/servicenetwork"
	"github.com/insolar/insolar/network/termination"
	"github.com/insolar/insolar/platformpolicy"
	"github.com/insolar/insolar/pulsar"
	"github.com/insolar/insolar/pulsar/entropygenerator"
	"github.com/insolar/insolar/version/manager"
	"github.com/pkg/errors"
)

type bootstrapComponents struct {
	CryptographyService        insolar.CryptographyService
	PlatformCryptographyScheme insolar.PlatformCryptographyScheme
	KeyStore                   insolar.KeyStore
	KeyProcessor               insolar.KeyProcessor
}

func initBootstrapComponents(ctx context.Context, cfg configuration.Configuration) bootstrapComponents {
	earlyComponents := component.Manager{}

	keyStore, err := keystore.NewKeyStore(cfg.KeysPath)
	checkError(ctx, err, "failed to load KeyStore: ")

	platformCryptographyScheme := platformpolicy.NewPlatformCryptographyScheme()
	keyProcessor := platformpolicy.NewKeyProcessor()

	cryptographyService := cryptography.NewCryptographyService()
	earlyComponents.Register(platformCryptographyScheme, keyStore)
	earlyComponents.Inject(cryptographyService, keyProcessor)

	return bootstrapComponents{
		CryptographyService:        cryptographyService,
		PlatformCryptographyScheme: platformCryptographyScheme,
		KeyStore:                   keyStore,
		KeyProcessor:               keyProcessor,
	}
}

func initCertificateManager(
	ctx context.Context,
	cfg configuration.Configuration,
	isBootstrap bool,
	cryptographyService insolar.CryptographyService,
	keyProcessor insolar.KeyProcessor,
) *certificate.CertificateManager {
	var certManager *certificate.CertificateManager
	var err error

	publicKey, err := cryptographyService.GetPublicKey()
	checkError(ctx, err, "failed to retrieve node public key")

	if isBootstrap {
		certManager, err = certificate.NewManagerCertificateWithKeys(publicKey, keyProcessor)
		checkError(ctx, err, "failed to start Certificate (bootstrap mode)")
	} else {
		certManager, err = certificate.NewManagerReadCertificate(publicKey, keyProcessor, cfg.CertificatePath)
		checkError(ctx, err, "failed to start Certificate")
	}

	return certManager
}

// initComponents creates and links all insolard components
func initComponents(
	ctx context.Context,
	cfg configuration.Configuration,
	cryptographyService insolar.CryptographyService,
	pcs insolar.PlatformCryptographyScheme,
	keyStore insolar.KeyStore,
	keyProcessor insolar.KeyProcessor,
	certManager insolar.CertificateManager,

) (*component.Manager, insolar.TerminationHandler, func(), error) {
	cm := component.Manager{}

	logger := log.NewWatermillLogAdapter(inslogger.FromContext(ctx))
	pubsub := gochannel.NewGoChannel(gochannel.Config{}, logger)

	nodeNetwork, err := nodenetwork.NewNodeNetwork(cfg.Host.Transport, certManager.GetCertificate())
	checkError(ctx, err, "failed to start NodeNetwork")

<<<<<<< HEAD
	nw, err := servicenetwork.NewServiceNetwork(cfg, &cm, isGenesis)
=======
	logicRunner, err := logicrunner.NewLogicRunner(&cfg.LogicRunner)
	checkError(ctx, err, "failed to start LogicRunner")

	nw, err := servicenetwork.NewServiceNetwork(cfg, &cm)
>>>>>>> a7ee52bc
	checkError(ctx, err, "failed to start Network")

	terminationHandler := termination.NewHandler(nw)

	delegationTokenFactory := delegationtoken.NewDelegationTokenFactory()
	parcelFactory := messagebus.NewParcelFactory()

	messageBus, err := messagebus.NewMessageBus(cfg)
	checkError(ctx, err, "failed to start MessageBus")

	contractRequester, err := contractrequester.New()
	checkError(ctx, err, "failed to start ContractRequester")

	genesisDataProvider, err := genesisdataprovider.New()
	checkError(ctx, err, "failed to start GenesisDataProvider")

	apiRunner, err := api.NewRunner(&cfg.APIRunner)
	checkError(ctx, err, "failed to start ApiRunner")

	metricsHandler, err := metrics.NewMetrics(ctx, cfg.Metrics, metrics.GetInsolarRegistry("virtual"), "virtual")
	checkError(ctx, err, "failed to start Metrics")

	_, err = manager.NewVersionManager(cfg.VersionManager)
	checkError(ctx, err, "failed to load VersionManager: ")

	jc := jetcoordinator.NewJetCoordinator(cfg.Ledger.LightChainLimit)
	pulses := pulse.NewStorageMem()
	b := bus.NewBus(pubsub, pulses, jc, pcs)

	logicRunner, err := logicrunner.NewLogicRunner(&cfg.LogicRunner)
	checkError(ctx, err, "failed to start LogicRunner")

	innerRouter, err := logicrunner.InitHandlers(logicRunner, b)
	if err != nil {
		return nil, nil, nil, errors.Wrap(err, "Error while init handlers for logic runner:")
	}

	// move to logic runner ??
	err = logicRunner.OnPulse(ctx, *pulsar.NewPulse(cfg.Pulsar.NumberDelta, 0, &entropygenerator.StandardEntropyGenerator{}))
	checkError(ctx, err, "failed init pulse for LogicRunner")

	cm.Register(
		terminationHandler,
		pcs,
		keyStore,
		cryptographyService,
		keyProcessor,
		certManager,
		logicRunner,
		logicrunner.NewLogicExecutor(),
		logicrunner.NewMachinesManager(),
		nodeNetwork,
		nw,
		pulsemanager.NewPulseManager(),
	)

	components := []interface{}{
		b,
		pubsub,
		messageBus,
		contractRequester,
		artifacts.NewClient(b),
		artifacts.NewDescriptorsCache(),
		jc,
		pulses,
		jet.NewStore(),
		node.NewStorage(),
		delegationTokenFactory,
		parcelFactory,
	}
	components = append(components, []interface{}{
		genesisDataProvider,
		apiRunner,
		metricsHandler,
		cryptographyService,
		keyProcessor,
	}...)

	cm.Inject(components...)

	inRouter, outRouter := startWatermill(ctx, logger, pubsub, b, nw.SendMessageHandler, logicRunner.FlowDispatcher.Process)

	stopper := stopWatermill(ctx, innerRouter, inRouter, outRouter)

	return &cm, terminationHandler, stopper, nil
}

func startWatermill(
	ctx context.Context,
	logger watermill.LoggerAdapter,
	pubSub message.Subscriber,
	b *bus.Bus,
	outHandler, inHandler message.HandlerFunc,
) (*message.Router, *message.Router) {
	inRouter, err := message.NewRouter(message.RouterConfig{}, logger)
	if err != nil {
		panic(err)
	}
	outRouter, err := message.NewRouter(message.RouterConfig{}, logger)
	if err != nil {
		panic(err)
	}

	outRouter.AddNoPublisherHandler(
		"OutgoingHandler",
		bus.TopicOutgoing,
		pubSub,
		outHandler,
	)

	inRouter.AddMiddleware(
		b.IncomingMessageRouter,
		b.CheckPulse,
	)

	inRouter.AddNoPublisherHandler(
		"IncomingHandler",
		bus.TopicIncoming,
		pubSub,
		inHandler,
	)

	startRouter(ctx, inRouter)
	startRouter(ctx, outRouter)

	return inRouter, outRouter
}

func startRouter(ctx context.Context, router *message.Router) {
	go func() {
		if err := router.Run(); err != nil {
			inslogger.FromContext(ctx).Error("Error while running router", err)
		}
	}()
	<-router.Running()
}

func stopWatermill(ctx context.Context, innerRouter, inRouter, outRouter *message.Router) func() {
	return func() {
		err := innerRouter.Close()
		if err != nil {
			inslogger.FromContext(ctx).Error("Error while closing router", err)
		}
		err = inRouter.Close()
		if err != nil {
			inslogger.FromContext(ctx).Error("Error while closing router", err)
		}
		err = outRouter.Close()
		if err != nil {
			inslogger.FromContext(ctx).Error("Error while closing router", err)
		}
	}
}<|MERGE_RESOLUTION|>--- conflicted
+++ resolved
@@ -125,14 +125,7 @@
 	nodeNetwork, err := nodenetwork.NewNodeNetwork(cfg.Host.Transport, certManager.GetCertificate())
 	checkError(ctx, err, "failed to start NodeNetwork")
 
-<<<<<<< HEAD
-	nw, err := servicenetwork.NewServiceNetwork(cfg, &cm, isGenesis)
-=======
-	logicRunner, err := logicrunner.NewLogicRunner(&cfg.LogicRunner)
-	checkError(ctx, err, "failed to start LogicRunner")
-
 	nw, err := servicenetwork.NewServiceNetwork(cfg, &cm)
->>>>>>> a7ee52bc
 	checkError(ctx, err, "failed to start Network")
 
 	terminationHandler := termination.NewHandler(nw)
