//
// Copyright 2019 Insolar Technologies GmbH
//
// Licensed under the Apache License, Version 2.0 (the "License");
// you may not use this file except in compliance with the License.
// You may obtain a copy of the License at
//
//     http://www.apache.org/licenses/LICENSE-2.0
//
// Unless required by applicable law or agreed to in writing, software
// distributed under the License is distributed on an "AS IS" BASIS,
// WITHOUT WARRANTIES OR CONDITIONS OF ANY KIND, either express or implied.
// See the License for the specific language governing permissions and
// limitations under the License.
//

package virtual

import (
	"context"
	"io"

	"github.com/ThreeDotsLabs/watermill"
	"github.com/ThreeDotsLabs/watermill/message"
	"github.com/ThreeDotsLabs/watermill/message/infrastructure/gochannel"

	"github.com/insolar/insolar/api"
	"github.com/insolar/insolar/certificate"
	"github.com/insolar/insolar/component"
	"github.com/insolar/insolar/configuration"
	"github.com/insolar/insolar/contractrequester"
	"github.com/insolar/insolar/cryptography"
	"github.com/insolar/insolar/genesisdataprovider"
	"github.com/insolar/insolar/insolar"
	"github.com/insolar/insolar/insolar/bus"
	"github.com/insolar/insolar/insolar/delegationtoken"
	"github.com/insolar/insolar/insolar/jet"
	"github.com/insolar/insolar/insolar/jetcoordinator"
	"github.com/insolar/insolar/insolar/node"
	"github.com/insolar/insolar/insolar/pulse"
	"github.com/insolar/insolar/instrumentation/inslogger"
	"github.com/insolar/insolar/keystore"
	"github.com/insolar/insolar/log"
	"github.com/insolar/insolar/logicrunner"
	"github.com/insolar/insolar/logicrunner/artifacts"
	"github.com/insolar/insolar/logicrunner/pulsemanager"
	"github.com/insolar/insolar/messagebus"
	"github.com/insolar/insolar/metrics"
	"github.com/insolar/insolar/network/nodenetwork"
	"github.com/insolar/insolar/network/servicenetwork"
	"github.com/insolar/insolar/network/termination"
	"github.com/insolar/insolar/platformpolicy"
	"github.com/insolar/insolar/server/internal"
	"github.com/insolar/insolar/version/manager"
)

type bootstrapComponents struct {
	CryptographyService        insolar.CryptographyService
	PlatformCryptographyScheme insolar.PlatformCryptographyScheme
	KeyStore                   insolar.KeyStore
	KeyProcessor               insolar.KeyProcessor
}

func initBootstrapComponents(ctx context.Context, cfg configuration.Configuration) bootstrapComponents {
	earlyComponents := component.Manager{}

	keyStore, err := keystore.NewKeyStore(cfg.KeysPath)
	checkError(ctx, err, "failed to load KeyStore: ")

	platformCryptographyScheme := platformpolicy.NewPlatformCryptographyScheme()
	keyProcessor := platformpolicy.NewKeyProcessor()

	cryptographyService := cryptography.NewCryptographyService()
	earlyComponents.Register(platformCryptographyScheme, keyStore)
	earlyComponents.Inject(cryptographyService, keyProcessor)

	return bootstrapComponents{
		CryptographyService:        cryptographyService,
		PlatformCryptographyScheme: platformCryptographyScheme,
		KeyStore:                   keyStore,
		KeyProcessor:               keyProcessor,
	}
}

func initCertificateManager(
	ctx context.Context,
	cfg configuration.Configuration,
	isBootstrap bool,
	cryptographyService insolar.CryptographyService,
	keyProcessor insolar.KeyProcessor,
) *certificate.CertificateManager {
	var certManager *certificate.CertificateManager
	var err error

	publicKey, err := cryptographyService.GetPublicKey()
	checkError(ctx, err, "failed to retrieve node public key")

	if isBootstrap {
		certManager, err = certificate.NewManagerCertificateWithKeys(publicKey, keyProcessor)
		checkError(ctx, err, "failed to start Certificate (bootstrap mode)")
	} else {
		certManager, err = certificate.NewManagerReadCertificate(publicKey, keyProcessor, cfg.CertificatePath)
		checkError(ctx, err, "failed to start Certificate")
	}

	return certManager
}

// initComponents creates and links all insolard components
func initComponents(
	ctx context.Context,
	cfg configuration.Configuration,
	cryptographyService insolar.CryptographyService,
	pcs insolar.PlatformCryptographyScheme,
	keyStore insolar.KeyStore,
	keyProcessor insolar.KeyProcessor,
	certManager insolar.CertificateManager,

) (*component.Manager, insolar.TerminationHandler, func(), error) {
	cm := component.Manager{}

	logger := log.NewWatermillLogAdapter(inslogger.FromContext(ctx))
	pubSub := gochannel.NewGoChannel(gochannel.Config{}, logger)
	pubSub = internal.PubSubWrapper(ctx, &cm, cfg.Introspection, pubSub)

	nodeNetwork, err := nodenetwork.NewNodeNetwork(cfg.Host.Transport, certManager.GetCertificate())
	checkError(ctx, err, "failed to start NodeNetwork")

	nw, err := servicenetwork.NewServiceNetwork(cfg, &cm)
	checkError(ctx, err, "failed to start Network")

	terminationHandler := termination.NewHandler(nw)

	delegationTokenFactory := delegationtoken.NewDelegationTokenFactory()
	parcelFactory := messagebus.NewParcelFactory()

	messageBus, err := messagebus.NewMessageBus(cfg)
	checkError(ctx, err, "failed to start MessageBus")

	contractRequester, err := contractrequester.New()
	checkError(ctx, err, "failed to start ContractRequester")

	genesisDataProvider, err := genesisdataprovider.New()
	checkError(ctx, err, "failed to start GenesisDataProvider")

	apiRunner, err := api.NewRunner(&cfg.APIRunner)
	checkError(ctx, err, "failed to start ApiRunner")

	metricsHandler, err := metrics.NewMetrics(ctx, cfg.Metrics, metrics.GetInsolarRegistry("virtual"), "virtual")
	checkError(ctx, err, "failed to start Metrics")

	_, err = manager.NewVersionManager(cfg.VersionManager)
	checkError(ctx, err, "failed to load VersionManager: ")

	jc := jetcoordinator.NewJetCoordinator(cfg.Ledger.LightChainLimit)
	pulses := pulse.NewStorageMem()
	b := bus.NewBus(pubsub, pulses, jc, pcs)

	logicRunner, err := logicrunner.NewLogicRunner(&cfg.LogicRunner, pubsub, b)
	checkError(ctx, err, "failed to start LogicRunner")

	cm.Register(
		terminationHandler,
		pcs,
		keyStore,
		cryptographyService,
		keyProcessor,
		certManager,
		logicRunner,
		logicrunner.NewLogicExecutor(),
		logicrunner.NewRequestsExecutor(),
		logicrunner.NewMachinesManager(),
		nodeNetwork,
		nw,
		pulsemanager.NewPulseManager(),
	)

<<<<<<< HEAD
=======
	jc := jetcoordinator.NewJetCoordinator(cfg.Ledger.LightChainLimit)
	pulses := pulse.NewStorageMem()
	b := bus.NewBus(pubSub, pulses, jc, pcs)

>>>>>>> 9dee03eb
	components := []interface{}{
		b,
		pubSub,
		messageBus,
		contractRequester,
		artifacts.NewClient(b),
		artifacts.NewDescriptorsCache(),
		jc,
		pulses,
		jet.NewStore(),
		node.NewStorage(),
		delegationTokenFactory,
		parcelFactory,
	}
	components = append(components, []interface{}{
		genesisDataProvider,
		apiRunner,
		metricsHandler,
		cryptographyService,
		keyProcessor,
	}...)

	cm.Inject(components...)

<<<<<<< HEAD
	stopper := startWatermill(ctx, logger, pubsub, b, nw.SendMessageHandler, logicRunner.FlowDispatcher.Process, logicRunner.InnerFlowDispatcher.InnerSubscriber)
=======
	startWatermill(ctx, logger, pubSub, b, nw.SendMessageHandler, notFound)

	return &cm, terminationHandler
}
>>>>>>> 9dee03eb

	return &cm, terminationHandler, stopper, nil
}

func startWatermill(
	ctx context.Context,
	logger watermill.LoggerAdapter,
	pubSub message.Subscriber,
	b *bus.Bus,
	outHandler, inHandler, lrHandler message.HandlerFunc,
) func() {
	inRouter, err := message.NewRouter(message.RouterConfig{}, logger)
	if err != nil {
		panic(err)
	}
	outRouter, err := message.NewRouter(message.RouterConfig{}, logger)
	if err != nil {
		panic(err)
	}

	lrRouter, err := message.NewRouter(message.RouterConfig{}, logger)
	if err != nil {
		panic(err)
	}

	outRouter.AddNoPublisherHandler(
		"OutgoingHandler",
		bus.TopicOutgoing,
		pubSub,
		outHandler,
	)

	inRouter.AddMiddleware(
		b.IncomingMessageRouter,
	)

	inRouter.AddNoPublisherHandler(
		"IncomingHandler",
		bus.TopicIncoming,
		pubSub,
		inHandler,
	)

	lrRouter.AddNoPublisherHandler(
		"InnerMsgHandler",
		logicrunner.InnerMsgTopic,
		pubSub,
		lrHandler,
	)

	startRouter(ctx, inRouter)
	startRouter(ctx, outRouter)
	startRouter(ctx, lrRouter)

	return stopWatermill(ctx, inRouter, outRouter, lrRouter)
}

func startRouter(ctx context.Context, router *message.Router) {
	go func() {
		if err := router.Run(); err != nil {
			inslogger.FromContext(ctx).Error("Error while running router", err)
		}
	}()
	<-router.Running()
}

func stopWatermill(ctx context.Context, routers ...io.Closer) func() {
	return func() {
		for _, r := range routers {
			err := r.Close()
			if err != nil {
				inslogger.FromContext(ctx).Error("Error while closing router", err)
			}
		}
	}
}<|MERGE_RESOLUTION|>--- conflicted
+++ resolved
@@ -154,9 +154,9 @@
 
 	jc := jetcoordinator.NewJetCoordinator(cfg.Ledger.LightChainLimit)
 	pulses := pulse.NewStorageMem()
-	b := bus.NewBus(pubsub, pulses, jc, pcs)
-
-	logicRunner, err := logicrunner.NewLogicRunner(&cfg.LogicRunner, pubsub, b)
+	b := bus.NewBus(pubSub, pulses, jc, pcs)
+
+	logicRunner, err := logicrunner.NewLogicRunner(&cfg.LogicRunner, pubSub, b)
 	checkError(ctx, err, "failed to start LogicRunner")
 
 	cm.Register(
@@ -175,13 +175,6 @@
 		pulsemanager.NewPulseManager(),
 	)
 
-<<<<<<< HEAD
-=======
-	jc := jetcoordinator.NewJetCoordinator(cfg.Ledger.LightChainLimit)
-	pulses := pulse.NewStorageMem()
-	b := bus.NewBus(pubSub, pulses, jc, pcs)
-
->>>>>>> 9dee03eb
 	components := []interface{}{
 		b,
 		pubSub,
@@ -206,14 +199,7 @@
 
 	cm.Inject(components...)
 
-<<<<<<< HEAD
-	stopper := startWatermill(ctx, logger, pubsub, b, nw.SendMessageHandler, logicRunner.FlowDispatcher.Process, logicRunner.InnerFlowDispatcher.InnerSubscriber)
-=======
-	startWatermill(ctx, logger, pubSub, b, nw.SendMessageHandler, notFound)
-
-	return &cm, terminationHandler
-}
->>>>>>> 9dee03eb
+	stopper := startWatermill(ctx, logger, pubSub, b, nw.SendMessageHandler, logicRunner.FlowDispatcher.Process, logicRunner.InnerFlowDispatcher.InnerSubscriber)
 
 	return &cm, terminationHandler, stopper, nil
 }
