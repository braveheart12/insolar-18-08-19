--- conflicted
+++ resolved
@@ -154,7 +154,7 @@
 
 	jc := jetcoordinator.NewJetCoordinator(cfg.Ledger.LightChainLimit)
 	pulses := pulse.NewStorageMem()
-	b := bus.NewBus(pubsub, pulses, jc)
+	b := bus.NewBus(pubsub, pulses, jc, pcs)
 
 	logicRunner, err := logicrunner.NewLogicRunner(&cfg.LogicRunner)
 	checkError(ctx, err, "failed to start LogicRunner")
@@ -181,13 +181,6 @@
 		pulsemanager.NewPulseManager(),
 	)
 
-<<<<<<< HEAD
-=======
-	jc := jetcoordinator.NewJetCoordinator(cfg.Ledger.LightChainLimit)
-	pulses := pulse.NewStorageMem()
-	b := bus.NewBus(pubsub, pulses, jc, pcs)
-
->>>>>>> 6d4e55f7
 	components := []interface{}{
 		b,
 		pubsub,
@@ -216,13 +209,7 @@
 
 	stopper := stopWatermill(ctx, innerRouter, inRouter, outRouter)
 
-<<<<<<< HEAD
 	return &cm, terminationHandler, stopper, nil
-=======
-func notFound(_ *watermillMsg.Message) ([]*watermillMsg.Message, error) {
-	inslogger.FromContext(context.Background()).Error("no reply channel")
-	return nil, nil
->>>>>>> 6d4e55f7
 }
 
 func startWatermill(
