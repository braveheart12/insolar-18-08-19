--- conflicted
+++ resolved
@@ -20,11 +20,7 @@
 type PulseAccessorMock struct {
 	t minimock.Tester
 
-<<<<<<< HEAD
-	ForPulseNumberFunc       func(p context.Context, p1 core.PulseNumber) (r core.Pulse, r1 error)
-=======
 	ForPulseNumberFunc       func(p context.Context, p1 insolar.PulseNumber) (r insolar.PulseNumber, r1 error)
->>>>>>> 2178e481
 	ForPulseNumberCounter    uint64
 	ForPulseNumberPreCounter uint64
 	ForPulseNumberMock       mPulseAccessorMockForPulseNumber
@@ -66,11 +62,7 @@
 }
 
 type PulseAccessorMockForPulseNumberResult struct {
-<<<<<<< HEAD
-	r  core.Pulse
-=======
 	r  insolar.PulseNumber
->>>>>>> 2178e481
 	r1 error
 }
 
@@ -87,11 +79,7 @@
 }
 
 //Return specifies results of invocation of PulseAccessor.ForPulseNumber
-<<<<<<< HEAD
-func (m *mPulseAccessorMockForPulseNumber) Return(r core.Pulse, r1 error) *PulseAccessorMock {
-=======
 func (m *mPulseAccessorMockForPulseNumber) Return(r insolar.PulseNumber, r1 error) *PulseAccessorMock {
->>>>>>> 2178e481
 	m.mock.ForPulseNumberFunc = nil
 	m.expectationSeries = nil
 
@@ -113,20 +101,12 @@
 	return expectation
 }
 
-<<<<<<< HEAD
-func (e *PulseAccessorMockForPulseNumberExpectation) Return(r core.Pulse, r1 error) {
-=======
 func (e *PulseAccessorMockForPulseNumberExpectation) Return(r insolar.PulseNumber, r1 error) {
->>>>>>> 2178e481
 	e.result = &PulseAccessorMockForPulseNumberResult{r, r1}
 }
 
 //Set uses given function f as a mock of PulseAccessor.ForPulseNumber method
-<<<<<<< HEAD
-func (m *mPulseAccessorMockForPulseNumber) Set(f func(p context.Context, p1 core.PulseNumber) (r core.Pulse, r1 error)) *PulseAccessorMock {
-=======
 func (m *mPulseAccessorMockForPulseNumber) Set(f func(p context.Context, p1 insolar.PulseNumber) (r insolar.PulseNumber, r1 error)) *PulseAccessorMock {
->>>>>>> 2178e481
 	m.mainExpectation = nil
 	m.expectationSeries = nil
 
@@ -135,11 +115,7 @@
 }
 
 //ForPulseNumber implements github.com/insolar/insolar/network/storage.PulseAccessor interface
-<<<<<<< HEAD
-func (m *PulseAccessorMock) ForPulseNumber(p context.Context, p1 core.PulseNumber) (r core.Pulse, r1 error) {
-=======
 func (m *PulseAccessorMock) ForPulseNumber(p context.Context, p1 insolar.PulseNumber) (r insolar.PulseNumber, r1 error) {
->>>>>>> 2178e481
 	counter := atomic.AddUint64(&m.ForPulseNumberPreCounter, 1)
 	defer atomic.AddUint64(&m.ForPulseNumberCounter, 1)
 
