--- conflicted
+++ resolved
@@ -66,18 +66,13 @@
 	panic("implement me")
 }
 
-<<<<<<< HEAD
-func (mb *TestMessageBus) Send(ctx core.Context, m core.Message) (core.Reply, error) {
+func (mb *TestMessageBus) Send(ctx context.Context, m core.Message) (core.Reply, error) {
 	key, _ := ecdsa.GeneratePrivateKey()
 	signedMsg, err := message.NewSignedMessage(m, testutils.RandomRef(), key)
 	if err != nil {
 		return nil, err
 	}
 	t := signedMsg.Message().Type()
-=======
-func (mb *TestMessageBus) Send(ctx context.Context, m core.Message) (core.Reply, error) {
-	t := m.Type()
->>>>>>> b4b50366
 	handler, ok := mb.handlers[t]
 	if !ok {
 		return nil, errors.New(fmt.Sprint("no handler for message type:", t.String()))
