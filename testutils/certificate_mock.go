--- conflicted
+++ resolved
@@ -54,24 +54,11 @@
 	NewCertForHostCounter    uint64
 	NewCertForHostPreCounter uint64
 	NewCertForHostMock       mCertificateMockNewCertForHost
-<<<<<<< HEAD
-
-	SerializeFunc       func() (r []byte, r1 error)
-	SerializeCounter    uint64
-	SerializePreCounter uint64
-	SerializeMock       mCertificateMockSerialize
-
-	SetRootDomainReferenceFunc       func(p *core.RecordRef)
-	SetRootDomainReferenceCounter    uint64
-	SetRootDomainReferencePreCounter uint64
-	SetRootDomainReferenceMock       mCertificateMockSetRootDomainReference
 
 	VerifyAuthorizationCertificateFunc       func(p core.AuthorizationCertificate) (r bool, r1 error)
 	VerifyAuthorizationCertificateCounter    uint64
 	VerifyAuthorizationCertificatePreCounter uint64
 	VerifyAuthorizationCertificateMock       mCertificateMockVerifyAuthorizationCertificate
-=======
->>>>>>> 6b063968
 }
 
 //NewCertificateMock returns a mock for github.com/insolar/insolar/core.Certificate
@@ -89,12 +76,7 @@
 	m.GetRoleMock = mCertificateMockGetRole{mock: m}
 	m.GetRootDomainReferenceMock = mCertificateMockGetRootDomainReference{mock: m}
 	m.NewCertForHostMock = mCertificateMockNewCertForHost{mock: m}
-<<<<<<< HEAD
-	m.SerializeMock = mCertificateMockSerialize{mock: m}
-	m.SetRootDomainReferenceMock = mCertificateMockSetRootDomainReference{mock: m}
 	m.VerifyAuthorizationCertificateMock = mCertificateMockVerifyAuthorizationCertificate{mock: m}
-=======
->>>>>>> 6b063968
 
 	return m
 }
@@ -443,115 +425,6 @@
 	return atomic.LoadUint64(&m.NewCertForHostPreCounter)
 }
 
-<<<<<<< HEAD
-type mCertificateMockSerialize struct {
-	mock *CertificateMock
-}
-
-//Return sets up a mock for Certificate.Serialize to return Return's arguments
-func (m *mCertificateMockSerialize) Return(r []byte, r1 error) *CertificateMock {
-	m.mock.SerializeFunc = func() ([]byte, error) {
-		return r, r1
-	}
-	return m.mock
-}
-
-//Set uses given function f as a mock of Certificate.Serialize method
-func (m *mCertificateMockSerialize) Set(f func() (r []byte, r1 error)) *CertificateMock {
-	m.mock.SerializeFunc = f
-
-	return m.mock
-}
-
-//Serialize implements github.com/insolar/insolar/core.Certificate interface
-func (m *CertificateMock) Serialize() (r []byte, r1 error) {
-	atomic.AddUint64(&m.SerializePreCounter, 1)
-	defer atomic.AddUint64(&m.SerializeCounter, 1)
-
-	if m.SerializeFunc == nil {
-		m.t.Fatal("Unexpected call to CertificateMock.Serialize")
-		return
-	}
-
-	return m.SerializeFunc()
-}
-
-//SerializeMinimockCounter returns a count of CertificateMock.SerializeFunc invocations
-func (m *CertificateMock) SerializeMinimockCounter() uint64 {
-	return atomic.LoadUint64(&m.SerializeCounter)
-}
-
-//SerializeMinimockPreCounter returns the value of CertificateMock.Serialize invocations
-func (m *CertificateMock) SerializeMinimockPreCounter() uint64 {
-	return atomic.LoadUint64(&m.SerializePreCounter)
-}
-
-type mCertificateMockSetRootDomainReference struct {
-	mock             *CertificateMock
-	mockExpectations *CertificateMockSetRootDomainReferenceParams
-}
-
-//CertificateMockSetRootDomainReferenceParams represents input parameters of the Certificate.SetRootDomainReference
-type CertificateMockSetRootDomainReferenceParams struct {
-	p *core.RecordRef
-}
-
-//Expect sets up expected params for the Certificate.SetRootDomainReference
-func (m *mCertificateMockSetRootDomainReference) Expect(p *core.RecordRef) *mCertificateMockSetRootDomainReference {
-	m.mockExpectations = &CertificateMockSetRootDomainReferenceParams{p}
-	return m
-}
-
-//Return sets up a mock for Certificate.SetRootDomainReference to return Return's arguments
-func (m *mCertificateMockSetRootDomainReference) Return() *CertificateMock {
-	m.mock.SetRootDomainReferenceFunc = func(p *core.RecordRef) {
-		return
-	}
-	return m.mock
-}
-
-//Set uses given function f as a mock of Certificate.SetRootDomainReference method
-func (m *mCertificateMockSetRootDomainReference) Set(f func(p *core.RecordRef)) *CertificateMock {
-	m.mock.SetRootDomainReferenceFunc = f
-	m.mockExpectations = nil
-	return m.mock
-}
-
-//SetRootDomainReference implements github.com/insolar/insolar/core.Certificate interface
-func (m *CertificateMock) SetRootDomainReference(p *core.RecordRef) {
-	atomic.AddUint64(&m.SetRootDomainReferencePreCounter, 1)
-	defer atomic.AddUint64(&m.SetRootDomainReferenceCounter, 1)
-
-	if m.SetRootDomainReferenceMock.mockExpectations != nil {
-		testify_assert.Equal(m.t, *m.SetRootDomainReferenceMock.mockExpectations, CertificateMockSetRootDomainReferenceParams{p},
-			"Certificate.SetRootDomainReference got unexpected parameters")
-
-		if m.SetRootDomainReferenceFunc == nil {
-
-			m.t.Fatal("No results are set for the CertificateMock.SetRootDomainReference")
-
-			return
-		}
-	}
-
-	if m.SetRootDomainReferenceFunc == nil {
-		m.t.Fatal("Unexpected call to CertificateMock.SetRootDomainReference")
-		return
-	}
-
-	m.SetRootDomainReferenceFunc(p)
-}
-
-//SetRootDomainReferenceMinimockCounter returns a count of CertificateMock.SetRootDomainReferenceFunc invocations
-func (m *CertificateMock) SetRootDomainReferenceMinimockCounter() uint64 {
-	return atomic.LoadUint64(&m.SetRootDomainReferenceCounter)
-}
-
-//SetRootDomainReferenceMinimockPreCounter returns the value of CertificateMock.SetRootDomainReference invocations
-func (m *CertificateMock) SetRootDomainReferenceMinimockPreCounter() uint64 {
-	return atomic.LoadUint64(&m.SetRootDomainReferencePreCounter)
-}
-
 type mCertificateMockVerifyAuthorizationCertificate struct {
 	mock             *CertificateMock
 	mockExpectations *CertificateMockVerifyAuthorizationCertificateParams
@@ -618,8 +491,6 @@
 	return atomic.LoadUint64(&m.VerifyAuthorizationCertificatePreCounter)
 }
 
-=======
->>>>>>> 6b063968
 //ValidateCallCounters checks that all mocked methods of the interface have been called at least once
 //Deprecated: please use MinimockFinish method or use Finish method of minimock.Controller
 func (m *CertificateMock) ValidateCallCounters() {
@@ -652,21 +523,10 @@
 		m.t.Fatal("Expected call to CertificateMock.NewCertForHost")
 	}
 
-<<<<<<< HEAD
-	if m.SerializeFunc != nil && atomic.LoadUint64(&m.SerializeCounter) == 0 {
-		m.t.Fatal("Expected call to CertificateMock.Serialize")
-	}
-
-	if m.SetRootDomainReferenceFunc != nil && atomic.LoadUint64(&m.SetRootDomainReferenceCounter) == 0 {
-		m.t.Fatal("Expected call to CertificateMock.SetRootDomainReference")
-	}
-
 	if m.VerifyAuthorizationCertificateFunc != nil && atomic.LoadUint64(&m.VerifyAuthorizationCertificateCounter) == 0 {
 		m.t.Fatal("Expected call to CertificateMock.VerifyAuthorizationCertificate")
 	}
 
-=======
->>>>>>> 6b063968
 }
 
 //CheckMocksCalled checks that all mocked methods of the interface have been called at least once
@@ -712,21 +572,10 @@
 		m.t.Fatal("Expected call to CertificateMock.NewCertForHost")
 	}
 
-<<<<<<< HEAD
-	if m.SerializeFunc != nil && atomic.LoadUint64(&m.SerializeCounter) == 0 {
-		m.t.Fatal("Expected call to CertificateMock.Serialize")
-	}
-
-	if m.SetRootDomainReferenceFunc != nil && atomic.LoadUint64(&m.SetRootDomainReferenceCounter) == 0 {
-		m.t.Fatal("Expected call to CertificateMock.SetRootDomainReference")
-	}
-
 	if m.VerifyAuthorizationCertificateFunc != nil && atomic.LoadUint64(&m.VerifyAuthorizationCertificateCounter) == 0 {
 		m.t.Fatal("Expected call to CertificateMock.VerifyAuthorizationCertificate")
 	}
 
-=======
->>>>>>> 6b063968
 }
 
 //Wait waits for all mocked methods to be called at least once
@@ -748,12 +597,7 @@
 		ok = ok && (m.GetRoleFunc == nil || atomic.LoadUint64(&m.GetRoleCounter) > 0)
 		ok = ok && (m.GetRootDomainReferenceFunc == nil || atomic.LoadUint64(&m.GetRootDomainReferenceCounter) > 0)
 		ok = ok && (m.NewCertForHostFunc == nil || atomic.LoadUint64(&m.NewCertForHostCounter) > 0)
-<<<<<<< HEAD
-		ok = ok && (m.SerializeFunc == nil || atomic.LoadUint64(&m.SerializeCounter) > 0)
-		ok = ok && (m.SetRootDomainReferenceFunc == nil || atomic.LoadUint64(&m.SetRootDomainReferenceCounter) > 0)
 		ok = ok && (m.VerifyAuthorizationCertificateFunc == nil || atomic.LoadUint64(&m.VerifyAuthorizationCertificateCounter) > 0)
-=======
->>>>>>> 6b063968
 
 		if ok {
 			return
@@ -790,21 +634,10 @@
 				m.t.Error("Expected call to CertificateMock.NewCertForHost")
 			}
 
-<<<<<<< HEAD
-			if m.SerializeFunc != nil && atomic.LoadUint64(&m.SerializeCounter) == 0 {
-				m.t.Error("Expected call to CertificateMock.Serialize")
-			}
-
-			if m.SetRootDomainReferenceFunc != nil && atomic.LoadUint64(&m.SetRootDomainReferenceCounter) == 0 {
-				m.t.Error("Expected call to CertificateMock.SetRootDomainReference")
-			}
-
 			if m.VerifyAuthorizationCertificateFunc != nil && atomic.LoadUint64(&m.VerifyAuthorizationCertificateCounter) == 0 {
 				m.t.Error("Expected call to CertificateMock.VerifyAuthorizationCertificate")
 			}
 
-=======
->>>>>>> 6b063968
 			m.t.Fatalf("Some mocks were not called on time: %s", timeout)
 			return
 		default:
@@ -845,20 +678,9 @@
 		return false
 	}
 
-<<<<<<< HEAD
-	if m.SerializeFunc != nil && atomic.LoadUint64(&m.SerializeCounter) == 0 {
-		return false
-	}
-
-	if m.SetRootDomainReferenceFunc != nil && atomic.LoadUint64(&m.SetRootDomainReferenceCounter) == 0 {
-		return false
-	}
-
 	if m.VerifyAuthorizationCertificateFunc != nil && atomic.LoadUint64(&m.VerifyAuthorizationCertificateCounter) == 0 {
 		return false
 	}
 
-=======
->>>>>>> 6b063968
 	return true
 }