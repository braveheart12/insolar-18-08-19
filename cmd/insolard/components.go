/*
 *    Copyright 2018 Insolar
 *
 *    Licensed under the Apache License, Version 2.0 (the "License");
 *    you may not use this file except in compliance with the License.
 *    You may obtain a copy of the License at
 *
 *        http://www.apache.org/licenses/LICENSE-2.0
 *
 *    Unless required by applicable law or agreed to in writing, software
 *    distributed under the License is distributed on an "AS IS" BASIS,
 *    WITHOUT WARRANTIES OR CONDITIONS OF ANY KIND, either express or implied.
 *    See the License for the specific language governing permissions and
 *    limitations under the License.
 */

package main

import (
	"context"

	"github.com/insolar/insolar/api"
	"github.com/insolar/insolar/certificate"
	"github.com/insolar/insolar/component"
	"github.com/insolar/insolar/configuration"
	"github.com/insolar/insolar/consensus/phases"
	"github.com/insolar/insolar/contractrequester"
	"github.com/insolar/insolar/core"
	"github.com/insolar/insolar/core/delegationtoken"
	"github.com/insolar/insolar/cryptography"
	"github.com/insolar/insolar/genesis"
	"github.com/insolar/insolar/genesisdataprovider"
	"github.com/insolar/insolar/keystore"
	"github.com/insolar/insolar/ledger"
	"github.com/insolar/insolar/logicrunner"
	"github.com/insolar/insolar/messagebus"
	"github.com/insolar/insolar/metrics"
	"github.com/insolar/insolar/network/nodenetwork"
	"github.com/insolar/insolar/network/servicenetwork"
	"github.com/insolar/insolar/network/state"
	"github.com/insolar/insolar/networkcoordinator"
	"github.com/insolar/insolar/platformpolicy"
	"github.com/insolar/insolar/pulsar"
	"github.com/insolar/insolar/pulsar/entropygenerator"
	"github.com/insolar/insolar/version/manager"
)

type bootstrapComponents struct {
	CryptographyService        core.CryptographyService
	PlatformCryptographyScheme core.PlatformCryptographyScheme
	KeyStore                   core.KeyStore
	KeyProcessor               core.KeyProcessor
	Certificate                core.Certificate
}

func initBootstrapComponents(ctx context.Context, cfg configuration.Configuration) bootstrapComponents {
	earlyComponents := component.Manager{}

	keyStore, err := keystore.NewKeyStore(cfg.KeysPath)
	checkError(ctx, err, "failed to load KeyStore: ")

	platformCryptographyScheme := platformpolicy.NewPlatformCryptographyScheme()
	keyProcessor := platformpolicy.NewKeyProcessor()

	cryptographyService := cryptography.NewCryptographyService()
	earlyComponents.Register(platformCryptographyScheme, keyStore)
	earlyComponents.Inject(cryptographyService, keyProcessor)

	return bootstrapComponents{
		CryptographyService:        cryptographyService,
		PlatformCryptographyScheme: platformCryptographyScheme,
		KeyStore:                   keyStore,
		KeyProcessor:               keyProcessor,
	}
}

func initCertificate(
	ctx context.Context,
	cfg configuration.Configuration,
	isBootstrap bool,
	cryptographyService core.CryptographyService,
	keyProcessor core.KeyProcessor,
) *certificate.Certificate {
	var cert *certificate.Certificate
	var err error

	publicKey, err := cryptographyService.GetPublicKey()
	checkError(ctx, err, "failed to retrieve node public key")

	if isBootstrap {
		cert, err = certificate.NewCertificatesWithKeys(publicKey, keyProcessor)
		checkError(ctx, err, "failed to start Certificate (bootstrap mode)")
	} else {
		cert, err = certificate.ReadCertificate(publicKey, keyProcessor, cfg.CertificatePath)
		checkError(ctx, err, "failed to start Certificate")
	}

	return cert
}

// initComponents creates and links all insolard components
func initComponents(
	ctx context.Context,
	cfg configuration.Configuration,
	cryptographyService core.CryptographyService,
	platformCryptographyScheme core.PlatformCryptographyScheme,
	keyStore core.KeyStore,
	keyProcessor core.KeyProcessor,
	cert core.Certificate,
	isGenesis bool,
	genesisConfigPath string,
	genesisKeyOut string,

) (*component.Manager, *Repl, error) {
	nodeNetwork, err := nodenetwork.NewNodeNetwork(cfg)
	checkError(ctx, err, "failed to start NodeNetwork")

	logicRunner, err := logicrunner.NewLogicRunner(&cfg.LogicRunner)
	checkError(ctx, err, "failed to start LogicRunner")

	nw, err := servicenetwork.NewServiceNetwork(cfg, platformCryptographyScheme)
	checkError(ctx, err, "failed to start Network")

	delegationTokenFactory := delegationtoken.NewDelegationTokenFactory()
	parcelFactory := messagebus.NewParcelFactory()

	messageBus, err := messagebus.NewMessageBus(cfg)
	checkError(ctx, err, "failed to start MessageBus")

	var gen core.Genesis
	if isGenesis {
		gen, err = genesis.NewGenesis(isGenesis, genesisConfigPath, genesisKeyOut)
		checkError(ctx, err, "failed to start Bootstrapper (bootstraper mode)")
	} /*else {
		gen, err = genesis.NewGenesis(isGenesis, "", "")
		checkError(ctx, err, "failed to start Bootstrapper")
	}*/

	contractRequester, err := contractrequester.New()
	checkError(ctx, err, "failed to start ContractRequester")

	genesisDataProvider, err := genesisdataprovider.New()
	checkError(ctx, err, "failed to start GenesisDataProvider")

	apiRunner, err := api.NewRunner(&cfg.APIRunner)
	checkError(ctx, err, "failed to start ApiRunner")

	metricsHandler, err := metrics.NewMetrics(ctx, cfg.Metrics)
	checkError(ctx, err, "failed to start Metrics")

	networkSwitcher, err := state.NewNetworkSwitcher()
	checkError(ctx, err, "failed to start NetworkSwitcher")

	networkCoordinator, err := networkcoordinator.New()
	checkError(ctx, err, "failed to start NetworkCoordinator")

	_, err = manager.NewVersionManager(cfg.VersionManager)
	checkError(ctx, err, "failed to load VersionManager: ")

	// move to logic runner ??
	err = logicRunner.OnPulse(ctx, *pulsar.NewPulse(cfg.Pulsar.NumberDelta, 0, &entropygenerator.StandardEntropyGenerator{}))
	checkError(ctx, err, "failed init pulse for LogicRunner")

	cm := component.Manager{}
	cm.Register(
		platformCryptographyScheme,
		keyStore,
		cryptographyService,
		keyProcessor,
		cert,
		nodeNetwork,
	)

	components := ledger.GetLedgerComponents(cfg.Ledger)
	ld := ledger.Ledger{} // TODO: remove me with cmOld
<<<<<<< HEAD

	if gen != nil {
		components = append(components, []interface{}{
			nw,
			messageBus,
			contractRequester,
			&ld,
			logicRunner,
			delegationTokenFactory,
			parcelFactory,
			// }...)
			// if gen != nil {
			// 	components = append(components, gen)
			// }
			// components = append(components, []interface{}{
			genesisDataProvider,
			gen,
			apiRunner,
			metricsHandler,
			networkCoordinator,
			phases.NewPhaseManager(),
			cryptographyService,
		}...)
	} else {
		components = append(components, []interface{}{
			nw,
			messageBus,
			contractRequester,
			&ld,
			logicRunner,
			delegationTokenFactory,
			parcelFactory,
			genesisDataProvider,
			apiRunner,
			metricsHandler,
			networkCoordinator,
			phases.NewPhaseManager(),
			cryptographyService,
		}...)
	}
=======
	components = append(components, []interface{}{
		nw,
		messageBus,
		contractRequester,
		&ld,
		logicRunner,
		delegationTokenFactory,
		parcelFactory,
		gen,
		genesisDataProvider,
		apiRunner,
		metricsHandler,
		networkSwitcher,
		networkCoordinator,
		phases.NewPhaseManager(),
		cryptographyService,
	}...)
>>>>>>> 060caec0

	cm.Inject(components...)

	return &cm, &Repl{Manager: ld.GetPulseManager(), NodeNetwork: nodeNetwork}, nil
}<|MERGE_RESOLUTION|>--- conflicted
+++ resolved
@@ -173,7 +173,6 @@
 
 	components := ledger.GetLedgerComponents(cfg.Ledger)
 	ld := ledger.Ledger{} // TODO: remove me with cmOld
-<<<<<<< HEAD
 
 	if gen != nil {
 		components = append(components, []interface{}{
@@ -193,6 +192,7 @@
 			gen,
 			apiRunner,
 			metricsHandler,
+			networkSwitcher,
 			networkCoordinator,
 			phases.NewPhaseManager(),
 			cryptographyService,
@@ -209,30 +209,12 @@
 			genesisDataProvider,
 			apiRunner,
 			metricsHandler,
+			networkSwitcher,
 			networkCoordinator,
 			phases.NewPhaseManager(),
 			cryptographyService,
 		}...)
 	}
-=======
-	components = append(components, []interface{}{
-		nw,
-		messageBus,
-		contractRequester,
-		&ld,
-		logicRunner,
-		delegationTokenFactory,
-		parcelFactory,
-		gen,
-		genesisDataProvider,
-		apiRunner,
-		metricsHandler,
-		networkSwitcher,
-		networkCoordinator,
-		phases.NewPhaseManager(),
-		cryptographyService,
-	}...)
->>>>>>> 060caec0
 
 	cm.Inject(components...)
 
