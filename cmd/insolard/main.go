/*
 *    Copyright 2018 Insolar
 *
 *    Licensed under the Apache License, Version 2.0 (the "License");
 *    you may not use this file except in compliance with the License.
 *    You may obtain a copy of the License at
 *
 *        http://www.apache.org/licenses/LICENSE-2.0
 *
 *    Unless required by applicable law or agreed to in writing, software
 *    distributed under the License is distributed on an "AS IS" BASIS,
 *    WITHOUT WARRANTIES OR CONDITIONS OF ANY KIND, either express or implied.
 *    See the License for the specific language governing permissions and
 *    limitations under the License.
 */

package main

import (
	"context"
	"fmt"
	"io/ioutil"
	"os"
	"os/signal"
	"reflect"
	"syscall"

	"github.com/insolar/insolar/api"
	"github.com/insolar/insolar/certificate"
	"github.com/insolar/insolar/configuration"
	"github.com/insolar/insolar/core"
	"github.com/insolar/insolar/instrumentation/inslogger"
	"github.com/insolar/insolar/log"
	"github.com/insolar/insolar/version"
	"github.com/insolar/insolar/version/manager"
	"github.com/spf13/cobra"
	jww "github.com/spf13/jwalterweatherman"
)

// ComponentManager is deprecated and will be removed after completly switching to component.Manager
type ComponentManager struct {
	components core.Components
}

// linkAll - link dependency for all components
func (cm *ComponentManager) linkAll(ctx context.Context) {
	v := reflect.ValueOf(cm.components)
	for i := 0; i < v.NumField(); i++ {

		if component, ok := v.Field(i).Interface().(core.Component); ok {
			componentName := v.Field(i).String()
			log.Infof("==== Old ComponentManager: Starting component `%s` ...", componentName)
			err := component.Start(ctx, cm.components)
			if err != nil {
				log.Fatalf("==== Old ComponentManager: failed to start component %s : %s", componentName, err.Error())
			}
			log.Infof("==== Old ComponentManager: Component `%s` successfully started", componentName)
		}
	}
}

type inputParams struct {
	configPath               string
	isBootstrap              bool
	bootstrapCertificatePath string
}

func parseInputParams() inputParams {
	var rootCmd = &cobra.Command{Use: "insolard"}
	var result inputParams
	rootCmd.Flags().StringVarP(&result.configPath, "config", "c", "", "path to config file")
	rootCmd.Flags().BoolVarP(&result.isBootstrap, "bootstrap", "b", false, "is bootstrap mode")
	rootCmd.Flags().StringVarP(&result.bootstrapCertificatePath, "cert_out", "r", "", "path to write bootstrap certificate")
	err := rootCmd.Execute()
	if err != nil {
		log.Fatal("Wrong input params:", err)
	}

	if result.isBootstrap && len(result.bootstrapCertificatePath) == 0 {
		log.Fatal("flag '--cert_out|-r' must not be empty, if '--bootstrap|-b' exists")
	}
	return result
}

func registerCurrentNode(host string, bootstrapCertificatePath string, cert core.Certificate, nc core.NetworkCoordinator) {
	roles := []string{"virtual", "heavy_material", "light_material"}
	publicKey, err := cert.GetPublicKey()
	checkError("failed to get public key: ", err)

	ctx := context.TODO()
	rawCertificate, err := nc.RegisterNode(ctx, publicKey, 0, 0, roles, host)
	checkError("Can't register node: ", err)

	err = ioutil.WriteFile(bootstrapCertificatePath, rawCertificate, 0644)
	checkError("Can't write certificate: ", err)
}

func checkError(msg string, err error) {
	if err != nil {
		log.Fatalln(msg, err)
		os.Exit(1)
	}
}

func mergeConfigAndCertificate(cfg *configuration.Configuration) {
	if len(cfg.CertificatePath) == 0 {
		log.Info("[ mergeConfigAndCertificate ] No certificate path - No merge")
		return
	}
	cert, err := certificate.NewCertificate(cfg.KeysPath, cfg.CertificatePath)
	checkError("[ mergeConfigAndCertificate ] Can't create certificate", err)

	cfg.Host.BootstrapHosts = []string{}
	for _, bn := range cert.BootstrapNodes {
		cfg.Host.BootstrapHosts = append(cfg.Host.BootstrapHosts, bn.Host)
	}
	cfg.Node.Node.ID = cert.Reference
	cfg.Host.MajorityRule = cert.MajorityRule

	log.Infof("[ mergeConfigAndCertificate ] Add %d bootstrap nodes. Set node id to %s. Set majority rule to %d",
		len(cfg.Host.BootstrapHosts), cfg.Node.Node.ID, cfg.Host.MajorityRule)
}

func main() {
	params := parseInputParams()

	jww.SetStdoutThreshold(jww.LevelDebug)
	cfgHolder := configuration.NewHolder()
	var err error
	if len(params.configPath) != 0 {
		err = cfgHolder.LoadFromFile(params.configPath)
	} else {
		err = cfgHolder.Load()
	}
	if err != nil {
		log.Warnln("failed to load configuration from file: ", err.Error())
	}

	err = cfgHolder.LoadEnv()
	if err != nil {
		log.Warnln("failed to load configuration from env:", err.Error())
	}

	if !params.isBootstrap {
		mergeConfigAndCertificate(&cfgHolder.Configuration)
	}

	initLogger(cfgHolder.Configuration.Log)

	fmt.Print("Starts with configuration:\n", configuration.ToString(cfgHolder.Configuration))

	ctx := inslogger.ContextWithTrace(context.Background(), api.RandTraceID())

	cm, cmOld, repl, err := InitComponents(cfgHolder.Configuration, params.isBootstrap)
	checkError("failed to init components", err)

	cmOld.linkAll(ctx)

<<<<<<< HEAD
	cm.components.VersionManager, err = manager.NewVersionManager(cfgHolder.Configuration.VersionManager)
	if err != nil {
		log.Fatalln("failed to load VersionManager: ", err.Error())
	}

	cm.linkAll(ctx)
=======
	err = cm.Start(ctx)
	checkError("Failed to start components", err)
>>>>>>> 11b2fbec

	defer func() {
		log.Warn("DEFER STOP APP")
		err = cm.Stop(ctx)
		checkError("Failed to stop components", err)
	}()

	var gracefulStop = make(chan os.Signal)
	signal.Notify(gracefulStop, syscall.SIGTERM)
	signal.Notify(gracefulStop, syscall.SIGINT)

	go func() {
		sig := <-gracefulStop
		log.Debugln("caught sig: ", sig)

		log.Warn("GRACEFULL STOP APP")
		err = cm.Stop(ctx)
		checkError("Failed to graceful stop components", err)
		os.Exit(0)
	}()

	// move to bootstrap component
	if params.isBootstrap {
		registerCurrentNode(cfgHolder.Configuration.Host.Transport.Address,
			params.bootstrapCertificatePath,
			cmOld.components.Certificate,
			cmOld.components.NetworkCoordinator,
		)
		log.Info("It's bootstrap mode, that is why gracefully stop daemon by sending SIGINT")
		gracefulStop <- syscall.SIGINT
	}

	fmt.Println("Version: ", version.GetFullVersion())
	fmt.Println("Running interactive mode:")
	repl.Start()
}

func initLogger(cfg configuration.Log) {
	err := log.SetLevel(cfg.Level)
	if err != nil {
		log.Errorln(err.Error())
	}
}<|MERGE_RESOLUTION|>--- conflicted
+++ resolved
@@ -32,7 +32,6 @@
 	"github.com/insolar/insolar/instrumentation/inslogger"
 	"github.com/insolar/insolar/log"
 	"github.com/insolar/insolar/version"
-	"github.com/insolar/insolar/version/manager"
 	"github.com/spf13/cobra"
 	jww "github.com/spf13/jwalterweatherman"
 )
@@ -156,17 +155,8 @@
 
 	cmOld.linkAll(ctx)
 
-<<<<<<< HEAD
-	cm.components.VersionManager, err = manager.NewVersionManager(cfgHolder.Configuration.VersionManager)
-	if err != nil {
-		log.Fatalln("failed to load VersionManager: ", err.Error())
-	}
-
-	cm.linkAll(ctx)
-=======
 	err = cm.Start(ctx)
 	checkError("Failed to start components", err)
->>>>>>> 11b2fbec
 
 	defer func() {
 		log.Warn("DEFER STOP APP")
