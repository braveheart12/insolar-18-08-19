/*
 *    Copyright 2018 Insolar
 *
 *    Licensed under the Apache License, Version 2.0 (the "License");
 *    you may not use this file except in compliance with the License.
 *    You may obtain a copy of the License at
 *
 *        http://www.apache.org/licenses/LICENSE-2.0
 *
 *    Unless required by applicable law or agreed to in writing, software
 *    distributed under the License is distributed on an "AS IS" BASIS,
 *    WITHOUT WARRANTIES OR CONDITIONS OF ANY KIND, either express or implied.
 *    See the License for the specific language governing permissions and
 *    limitations under the License.
 */

package messagebus

import (
	"bytes"
	"context"
	"encoding/gob"
<<<<<<< HEAD
	"io"
	"sync"

	"github.com/insolar/insolar/core/utils"
=======
	"fmt"
	"io"
	"sync"

>>>>>>> 765d1338
	"github.com/insolar/insolar/metrics"

	"github.com/insolar/insolar/instrumentation/inslogger"
	"github.com/pkg/errors"

	"github.com/insolar/insolar/configuration"
	"github.com/insolar/insolar/core"
	"github.com/insolar/insolar/core/message"
	"github.com/insolar/insolar/core/reply"
	"github.com/insolar/insolar/instrumentation/hack"
)

const deliverRPCMethodName = "MessageBus.Deliver"

const MaxNextPulseMessagePool = 1000

// MessageBus is component that routes application logic requests,
// e.g. glue between network and logic runner
type MessageBus struct {
	Network                    core.Network                    `inject:""`
	JetCoordinator             core.JetCoordinator             `inject:""`
	LocalStorage               core.LocalStorage               `inject:""`
	NodeNetwork                core.NodeNetwork                `inject:""`
	PlatformCryptographyScheme core.PlatformCryptographyScheme `inject:""`
	CryptographyService        core.CryptographyService        `inject:""`
	DelegationTokenFactory     core.DelegationTokenFactory     `inject:""`
	ParcelFactory              message.ParcelFactory           `inject:""`
	PulseStorage               core.PulseStorage               `inject:""`

	handlers     map[core.MessageType]core.MessageHandler
	signmessages bool

	globalLock                  sync.RWMutex
	NextPulseMessagePoolChan    chan interface{}
	NextPulseMessagePoolCounter uint32
	NextPulseMessagePoolLock    sync.Mutex
}

// NewMessageBus creates plain MessageBus instance. It can be used to create Player and Recorder instances that
// wrap it, providing additional functionality.
func NewMessageBus(config configuration.Configuration) (*MessageBus, error) {
	mb := &MessageBus{
		handlers:                 map[core.MessageType]core.MessageHandler{},
		signmessages:             config.Host.SignMessages,
		NextPulseMessagePoolChan: make(chan interface{}),
	}
	mb.Lock(context.Background())
	return mb, nil
}

// NewPlayer creates a new player from stream. This is a very long operation, as it saves replies in storage until the
// stream is exhausted.
//
// Player can be created from MessageBus and passed as MessageBus instance.
func (mb *MessageBus) NewPlayer(ctx context.Context, reader io.Reader) (core.MessageBus, error) {
	tape, err := newMemoryTapeFromReader(ctx, reader)
	if err != nil {
		return nil, err
	}
	pl := newPlayer(mb, tape, mb.PlatformCryptographyScheme, mb.PulseStorage)
	return pl, nil
}

// NewRecorder creates a new recorder with unique tape that can be used to store message replies.
//
// Recorder can be created from MessageBus and passed as MessageBus instance.
func (mb *MessageBus) NewRecorder(ctx context.Context, currentPulse core.Pulse) (core.MessageBus, error) {
	tape := newMemoryTape(currentPulse.PulseNumber)
	rec := newRecorder(mb, tape, mb.PlatformCryptographyScheme, mb.PulseStorage)
	return rec, nil
}

// Start initializes message bus.
func (mb *MessageBus) Start(ctx context.Context) error {
	mb.Network.RemoteProcedureRegister(deliverRPCMethodName, mb.deliver)

	return nil
}

// Stop releases resources and stops the bus
func (mb *MessageBus) Stop(ctx context.Context) error { return nil }

func (mb *MessageBus) Lock(ctx context.Context) {
	inslogger.FromContext(ctx).Info("Acquire GIL")
	mb.globalLock.Lock()
}

func (mb *MessageBus) Unlock(ctx context.Context) {
	inslogger.FromContext(ctx).Info("Release GIL")
	mb.globalLock.Unlock()
}

// Register sets a function as a handler for particular message type,
// only one handler per type is allowed
func (mb *MessageBus) Register(p core.MessageType, handler core.MessageHandler) error {
	_, ok := mb.handlers[p]
	if ok {
		return errors.New("handler for this type already exists")
	}

	mb.handlers[p] = handler
	return nil
}

// MustRegister is a Register wrapper that panics if an error was returned.
func (mb *MessageBus) MustRegister(p core.MessageType, handler core.MessageHandler) {
	err := mb.Register(p, handler)
	if err != nil {
		panic(err)
	}
}

// Send an `Message` and get a `Value` or error from remote host.
func (mb *MessageBus) Send(ctx context.Context, msg core.Message, ops *core.MessageSendOptions) (core.Reply, error) {
	var currentPulse *core.Pulse
	var err error
	utils.MeasureExecutionTime(ctx, "MessageBus.Send PulseStorage.Current",
		func() {
			currentPulse, err = mb.PulseStorage.Current(ctx)
		})
	if err != nil {
		return nil, err
	}

	var parcel core.Parcel
	utils.MeasureExecutionTime(ctx, "MessageBus.Send mb.CreateParcel",
		func() {
			parcel, err = mb.CreateParcel(ctx, msg, ops.Safe().Token, *currentPulse)
		})
	if err != nil {
		return nil, err
	}

	var rep core.Reply
	utils.MeasureExecutionTime(ctx, "MessageBus.Send mb.SendParcel",
		func() {
			rep, err = mb.SendParcel(ctx, parcel, *currentPulse, ops)
		})
	return rep, err
}

// CreateParcel creates signed message from provided message.
func (mb *MessageBus) CreateParcel(ctx context.Context, msg core.Message, token core.DelegationToken, currentPulse core.Pulse) (core.Parcel, error) {
	return mb.ParcelFactory.Create(ctx, msg, mb.NodeNetwork.GetOrigin().ID(), token, currentPulse)
}

// SendParcel sends provided message via network.
func (mb *MessageBus) SendParcel(
	ctx context.Context,
	parcel core.Parcel,
	currentPulse core.Pulse,
	options *core.MessageSendOptions,
) (core.Reply, error) {
	readBarrier(ctx, &mb.globalLock)

	var (
		nodes []core.RecordRef
		err   error
	)
	if options != nil && options.Receiver != nil {
		nodes = []core.RecordRef{*options.Receiver}
	} else {
		// TODO: send to all actors of the role if nil Target
		target := parcel.DefaultTarget()
		// FIXME: @andreyromancev. 21.12.18. Temp hack. All messages should have a default target.
		if target == nil {
			target = &core.RecordRef{}
		}
		nodes, err = mb.JetCoordinator.QueryRole(ctx, parcel.DefaultRole(), *target.Record(), currentPulse.PulseNumber)
		if err != nil {
			return nil, err
		}
	}

	metrics.ParcelsSentTotal.WithLabelValues(parcel.Type().String()).Inc()

	if len(nodes) > 1 {
		cascade := core.Cascade{
			NodeIds:           nodes,
			Entropy:           currentPulse.Entropy,
			ReplicationFactor: 2,
		}
		err := mb.Network.SendCascadeMessage(cascade, deliverRPCMethodName, parcel)
		return nil, err
	}

	// Short path when sending to self node. Skip serialization
	origin := mb.NodeNetwork.GetOrigin()
	if nodes[0].Equal(origin.ID()) {
		metrics.LocallyDeliveredParcelsTotal.WithLabelValues(parcel.Type().String()).Inc()
		return mb.doDeliver(parcel.Context(context.Background()), parcel)
	}

	res, err := mb.Network.SendMessage(nodes[0], deliverRPCMethodName, parcel)
	if err != nil {
		return nil, err
	}

	return reply.Deserialize(bytes.NewBuffer(res))
}

type serializableError struct {
	S string
}

func (e *serializableError) Error() string {
	return e.S
}

func (mb *MessageBus) OnPulse(context.Context, core.Pulse) error {
	tmp := mb.NextPulseMessagePoolChan
	mb.NextPulseMessagePoolChan = make(chan interface{})
	mb.NextPulseMessagePoolLock.Lock()
	mb.NextPulseMessagePoolCounter = 0
	mb.NextPulseMessagePoolLock.Unlock()
	close(tmp)
	return nil
}

func (mb *MessageBus) accuireMessagePoolItem() bool {
	mb.NextPulseMessagePoolLock.Lock()
	defer mb.NextPulseMessagePoolLock.Unlock()

	if mb.NextPulseMessagePoolCounter > MaxNextPulseMessagePool {
		return false
	}

	mb.NextPulseMessagePoolCounter++
	return true
}

func (mb *MessageBus) doDeliver(ctx context.Context, msg core.Parcel) (core.Reply, error) {

	pulse, err := mb.PulseStorage.Current(ctx)
	if err != nil {
		return nil, errors.Wrap(err, "[ MessageBus ] Couldn't get current pulse number")
	}

	if msg.Pulse() == pulse.NextPulseNumber && mb.accuireMessagePoolItem() {
		<-mb.NextPulseMessagePoolChan
	}

	pulse, err = mb.PulseStorage.Current(ctx)
	if err != nil {
		return nil, errors.Wrap(err, "[ MessageBus ] Couldn't get current pulse number")
	}

	if msg.Pulse() != pulse.PulseNumber {
		inslogger.FromContext(ctx).Error("[ MessageBus ] Incorrect message pulse")
		return nil, fmt.Errorf("[ MessageBus ] Incorrect message pulse %d %d", msg.Pulse(), pulse.PulseNumber)
	}

	// We must check barrier just before exiting function
	// to deliver reply right after pulse switches if it is switching right now.
	defer readBarrier(ctx, &mb.globalLock)
	inslogger.FromContext(ctx).Debug("MessageBus.doDeliver starts ...")
	handler, ok := mb.handlers[msg.Type()]
	if !ok {
		return nil, errors.New("no handler for received message type")
	}

	ctx = hack.SetSkipValidation(ctx, true)
	// TODO: sergey.morozov 2018-12-21 there is potential race condition because of readBarrier. We must implement correct locking.
	resp, err := handler(ctx, msg)
	if err != nil {
		return nil, &serializableError{
			S: err.Error(),
		}
	}

	return resp, nil
}

// Deliver method calls LogicRunner.Execute on local host
// this method is registered as RPC stub
func (mb *MessageBus) deliver(ctx context.Context, args [][]byte) (result []byte, err error) {
	inslogger.FromContext(ctx).Debug("MessageBus.deliver starts ...")
	if len(args) < 1 {
		return nil, errors.New("need exactly one argument when mb.deliver()")
	}
	parcel, err := message.DeserializeParcel(bytes.NewBuffer(args[0]))
	if err != nil {
		return nil, err
	}

	parcelCtx := parcel.Context(ctx)
	inslogger.FromContext(ctx).Debugf("MessageBus.deliver after deserialize msg. Msg Type: %s", parcel.Type())

	mb.globalLock.RLock()
	if err = mb.checkParcel(parcelCtx, parcel); err != nil {
		mb.globalLock.RUnlock()
		return nil, err
	}
	mb.globalLock.RUnlock()

	resp, err := mb.doDeliver(parcelCtx, parcel)
	if err != nil {
		return nil, err
	}

	rd, err := reply.Serialize(resp)
	if err != nil {
		return nil, err
	}
	buf := new(bytes.Buffer)
	_, err = buf.ReadFrom(rd)
	if err != nil {
		return nil, err
	}
	return buf.Bytes(), nil
}

func (mb *MessageBus) checkParcel(ctx context.Context, parcel core.Parcel) error {
	sender := parcel.GetSender()

	if mb.signmessages {
		senderKey := mb.NodeNetwork.GetActiveNode(sender).PublicKey()
		if err := mb.ParcelFactory.Validate(senderKey, parcel); err != nil {
			return errors.Wrap(err, "failed to check a message sign")
		}
	}

	if parcel.DelegationToken() != nil {
		valid, err := mb.DelegationTokenFactory.Verify(parcel)
		if err != nil {
			return err
		}
		if !valid {
			return errors.New("delegation token is not valid")
		}
		return nil
	}

	sendingObject, allowedSenderRole := parcel.AllowedSenderObjectAndRole()
	if sendingObject == nil {
		return nil
	}

	// TODO: temporary solution, this check should be removed after reimplementing token processing on VM side - @nordicdyno 19.Dec.2018
	if allowedSenderRole.IsVirtualRole() {
		return nil
	}

	validSender, err := mb.JetCoordinator.IsAuthorized(
		ctx, allowedSenderRole, *sendingObject.Record(), parcel.Pulse(), sender,
	)
	if err != nil {
		return err
	}
	if !validSender {
		return errors.New("sender is not allowed to act on behalve of that object")
	}
	return nil
}

func readBarrier(ctx context.Context, mutex *sync.RWMutex) {
	inslogger.FromContext(ctx).Debug("Locking readBarrier")
	mutex.RLock()
	inslogger.FromContext(ctx).Debug("readBarrier locked")
	mutex.RUnlock()
	inslogger.FromContext(ctx).Debug("readBarrier unlocked")
}

func init() {
	gob.Register(&serializableError{})
}<|MERGE_RESOLUTION|>--- conflicted
+++ resolved
@@ -20,17 +20,11 @@
 	"bytes"
 	"context"
 	"encoding/gob"
-<<<<<<< HEAD
-	"io"
-	"sync"
-
-	"github.com/insolar/insolar/core/utils"
-=======
 	"fmt"
 	"io"
 	"sync"
 
->>>>>>> 765d1338
+	"github.com/insolar/insolar/core/utils"
 	"github.com/insolar/insolar/metrics"
 
 	"github.com/insolar/insolar/instrumentation/inslogger"
