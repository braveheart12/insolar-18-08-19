//
// Copyright 2019 Insolar Technologies GmbH
//
// Licensed under the Apache License, Version 2.0 (the "License");
// you may not use this file except in compliance with the License.
// You may obtain a copy of the License at
//
//     http://www.apache.org/licenses/LICENSE-2.0
//
// Unless required by applicable law or agreed to in writing, software
// distributed under the License is distributed on an "AS IS" BASIS,
// WITHOUT WARRANTIES OR CONDITIONS OF ANY KIND, either express or implied.
// See the License for the specific language governing permissions and
// limitations under the License.
//

package messagebus

import (
	"context"
	"strings"
	"sync"
	"time"

	"github.com/insolar/insolar/insolar/pulse"
	"github.com/pkg/errors"

	"github.com/insolar/insolar/insolar"
	"github.com/insolar/insolar/insolar/jet"
	"github.com/insolar/insolar/insolar/message"
	"github.com/insolar/insolar/insolar/reply"
	"github.com/insolar/insolar/instrumentation/inslogger"
)

const jetMissRetryCount = 10
<<<<<<< HEAD
=======
const incorrectPulseRetryCount = 1
const flowCancelledRetryCount = 1
>>>>>>> c76375d0

// PreSender is an alias for a function
// which is working like a `middleware` for messagebus.Send
type PreSender func(Sender) Sender

// Sender is an alias for signature of messagebus.Send
type Sender func(context.Context, insolar.Message, *insolar.MessageSendOptions) (insolar.Reply, error)

// BuildSender allows us to build a chain of PreSender before calling Sender
// The main idea of it is ability to make a different things before sending message
// For example we can cache some replies. Another example is the sendAndFollow redirect method
func BuildSender(sender Sender, preSenders ...PreSender) Sender {
	result := sender

	for i := range preSenders {
		result = preSenders[len(preSenders)-1-i](result)
	}

	return result
}

// Senders is a some kind of a middleware layer
// it contains cache meta-data for calls
type Senders struct {
	cacheLock sync.Mutex
	caches    map[string]*cacheEntry
}

type cacheEntry struct {
	sync.Mutex
	reply insolar.Reply
}

func NewSenders() *Senders {
	return &Senders{
		caches: map[string]*cacheEntry{},
	}
}

// CachedSender is using for caching replies
func (m *Senders) CachedSender(scheme insolar.PlatformCryptographyScheme) PreSender {
	return func(sender Sender) Sender {
		return func(ctx context.Context, msg insolar.Message, options *insolar.MessageSendOptions) (insolar.Reply, error) {

			msgHash := string(scheme.IntegrityHasher().Hash(message.ToBytes(msg)))

			m.cacheLock.Lock()
			entry, ok := m.caches[msgHash]
			if !ok {
				entry = &cacheEntry{}
				m.caches[msgHash] = entry
			}
			m.cacheLock.Unlock()

			entry.Lock()
			defer entry.Unlock()

			if entry.reply != nil {
				return entry.reply, nil
			}

			response, err := sender(ctx, msg, options)
			if err != nil {
				return nil, err
			}

			entry.reply = response
			return response, err
		}
	}
}

// FollowRedirectSender is using for redirecting responses with delegation token
func FollowRedirectSender(bus insolar.MessageBus) PreSender {
	return func(sender Sender) Sender {
		return func(ctx context.Context, msg insolar.Message, options *insolar.MessageSendOptions) (insolar.Reply, error) {
			rep, err := sender(ctx, msg, options)
			if err != nil {
				return nil, err
			}

			if r, ok := rep.(insolar.RedirectReply); ok {
				redirected := r.Redirected(msg)
				inslogger.FromContext(ctx).Debugf("redirect reciever=%v", r.GetReceiver())

				rep, err = bus.Send(ctx, redirected, &insolar.MessageSendOptions{
					Token:    r.GetToken(),
					Receiver: r.GetReceiver(),
				})
				if err != nil {
					return nil, err
				}
				if _, ok := rep.(insolar.RedirectReply); ok {
					return nil, errors.New("double redirects are forbidden")
				}
				return rep, nil
			}

			return rep, err
		}
	}
}

// RetryJetSender is using for refreshing jet-tree, if destination has no idea about a jet from message
func RetryJetSender(jetModifier jet.Modifier) PreSender {
	return func(sender Sender) Sender {
		return func(ctx context.Context, msg insolar.Message, options *insolar.MessageSendOptions) (insolar.Reply, error) {
			retries := jetMissRetryCount
			for retries > 0 {
				rep, err := sender(ctx, msg, options)
				if err != nil {
					return nil, err
				}

				if r, ok := rep.(*reply.JetMiss); ok {
					jetModifier.Update(ctx, r.Pulse, true, insolar.JetID(r.JetID))
				} else {
					return rep, err
				}

				retries--
			}

			return nil, errors.New("failed to find jet (retry limit exceeded on client)")
		}
	}
}

// RetryIncorrectPulse retries messages after small delay when pulses on source and destination are out of sync.
// NOTE: This is not completely correct way to behave: 1) we should wait until pulse switches, not some hardcoded time,
// 2) it should be handled by recipient and get it right with Flow "handles"
func RetryIncorrectPulse(accessor pulse.Accessor) PreSender {
	return retryer(accessor, incorrectPulseRetryCount,
		"Incorrect message pulse",
		"[ RetryIncorrectPulse ] incorrect message pulse, retrying",
		"incorrect message pulse (retry limit exceeded on client)")
}

// RetryFlowCancelled retries message on next pulse when received flow cancelled error.
func RetryFlowCancelled(accessor pulse.Accessor) PreSender {
	return retryer(accessor, flowCancelledRetryCount,
		"flow cancelled",
		"[ RetryFlowCancelled ] flow cancelled, retrying",
		"flow cancelled (retry limit exceeded on client)")
}

func retryer(accessor pulse.Accessor, retriesCount int, errSubstr string, debugStr string, err string) PreSender{
	return func(sender Sender) Sender {
		return func(ctx context.Context, msg insolar.Message, options *insolar.MessageSendOptions) (insolar.Reply, error) {
			retries := retriesCount
			var lastPulse insolar.PulseNumber
			for retries >= 0 {

				currentPulse, err := accessor.Latest(ctx)
				if err != nil {
					return nil, errors.Wrap(err, "[ RetryIncorrectPulse ] Can't get latest pulse")
				}

				if currentPulse.PulseNumber == lastPulse {
					inslogger.FromContext(ctx).Debug("[ RetryIncorrectPulse ]  wait for pulse change")
					time.Sleep(100 * time.Millisecond)
					continue
				}
				lastPulse = currentPulse.PulseNumber

				rep, err := sender(ctx, msg, options)
				if err == nil || !strings.Contains(err.Error(), errSubstr) {
					return rep, err
				}

				inslogger.FromContext(ctx).Debug(debugStr)
				retries--
			}
			return nil, errors.New(err)
		}
	}
}
<|MERGE_RESOLUTION|>--- conflicted
+++ resolved
@@ -33,11 +33,8 @@
 )
 
 const jetMissRetryCount = 10
-<<<<<<< HEAD
-=======
 const incorrectPulseRetryCount = 1
 const flowCancelledRetryCount = 1
->>>>>>> c76375d0
 
 // PreSender is an alias for a function
 // which is working like a `middleware` for messagebus.Send
