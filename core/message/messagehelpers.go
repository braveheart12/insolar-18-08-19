--- conflicted
+++ resolved
@@ -45,13 +45,10 @@
 		return t.RecordRef
 	case *HeavyPayload:
 		return core.RecordRef{}
-<<<<<<< HEAD
 	case *HotIndexes:
 		return t.Jet
-=======
 	case *GetObjectIndex:
 		return t.Object
->>>>>>> 93065959
 	case *Parcel:
 		return ExtractTarget(t.Msg)
 	default:
@@ -140,13 +137,10 @@
 		return &t.Object, core.RoleVirtualExecutor
 	case *ValidationResults:
 		return &t.RecordRef, core.RoleVirtualValidator
-<<<<<<< HEAD
+	case *GetObjectIndex:
+		return &t.Object, core.RoleLightExecutor
 	case *HotIndexes:
 		return nil, 0
-=======
-	case *GetObjectIndex:
-		return &t.Object, core.RoleLightExecutor
->>>>>>> 93065959
 	case *Parcel:
 		return ExtractAllowedSenderObjectAndRole(t.Msg)
 	default:
