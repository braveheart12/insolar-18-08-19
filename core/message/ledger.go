--- conflicted
+++ resolved
@@ -378,12 +378,7 @@
 type HotData struct {
 	ledgerMessage
 	Jet             core.RecordRef
-<<<<<<< HEAD
-	DropJet         core.RecordID // If will be different in case of split.
 	Drop            drop.Drop
-=======
-	Drop            jet.Drop
->>>>>>> b86b7e42
 	RecentObjects   map[core.RecordID]HotIndex
 	PendingRequests map[core.RecordID]recentstorage.PendingObjectContext
 	PulseNumber     core.PulseNumber
