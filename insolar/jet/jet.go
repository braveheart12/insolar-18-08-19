--- conflicted
+++ resolved
@@ -39,25 +39,17 @@
 
 // Modifier provides an interface for modifying jet IDs.
 type Modifier interface {
-<<<<<<< HEAD
+	// Update updates jet tree for specified pulse.
 	Update(ctx context.Context, pulse insolar.PulseNumber, actual bool, ids ...insolar.JetID) error
+	// Split performs jet split and returns resulting jet ids.
 	Split(ctx context.Context, pulse insolar.PulseNumber, id insolar.JetID) (insolar.JetID, insolar.JetID, error)
+	// Clone copies tree from one pulse to another. Use it to copy the past tree into new pulse.
 	Clone(ctx context.Context, from, to insolar.PulseNumber) error
 }
 
-//go:generate minimock -i github.com/insolar/insolar/insolar/jet.Cleaner -o ./ -s _mock.go
-
 // Cleaner provides an interface for removing jet.Tree from a storage.
 type Cleaner interface {
-=======
-	// Update updates jet tree for specified pulse.
-	Update(ctx context.Context, pulse insolar.PulseNumber, actual bool, ids ...insolar.JetID)
-	// Split performs jet split and returns resulting jet ids.
-	Split(ctx context.Context, pulse insolar.PulseNumber, id insolar.JetID) (insolar.JetID, insolar.JetID, error)
-	// Clone copies tree from one pulse to another. Use it to copy the past tree into new pulse.
-	Clone(ctx context.Context, from, to insolar.PulseNumber)
 	// Delete jets for pulse (concurrent safe).
->>>>>>> 6b482841
 	DeleteForPN(ctx context.Context, pulse insolar.PulseNumber)
 }
 
