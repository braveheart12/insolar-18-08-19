//
// Copyright 2019 Insolar Technologies GmbH
//
// Licensed under the Apache License, Version 2.0 (the "License");
// you may not use this file except in compliance with the License.
// You may obtain a copy of the License at
//
//     http://www.apache.org/licenses/LICENSE-2.0
//
// Unless required by applicable law or agreed to in writing, software
// distributed under the License is distributed on an "AS IS" BASIS,
// WITHOUT WARRANTIES OR CONDITIONS OF ANY KIND, either express or implied.
// See the License for the specific language governing permissions and
// limitations under the License.
//

package record

import (
	"github.com/insolar/insolar/insolar"
)

type Record interface{}

// StateID is a state of lifeline records.
type StateID int

const (
	// StateUndefined is used for special cases.
	StateUndefined = StateID(iota)
	// StateActivation means it's an activation record.
	StateActivation
	// StateAmend means it's an amend record.
	StateAmend
	// StateDeactivation means it's a deactivation record.
	StateDeactivation
)

// State is common object state record.
type State interface {
	// ID returns state id.
	ID() StateID
	// GetImage returns state code.
	GetImage() *insolar.Reference
	// GetIsPrototype returns state code.
	GetIsPrototype() bool
	// GetMemory returns state indexStorage.
	GetMemory() []byte
	// PrevStateID returns previous state id.
	PrevStateID() *insolar.ID
}

func (Activate) ID() StateID {
	return StateActivation
}

func (p Activate) GetImage() *insolar.Reference {
	return &p.Image
}

func (p Activate) GetIsPrototype() bool {
	return p.IsPrototype
}

func (p Activate) GetMemory() []byte {
	return p.Memory
}

func (Activate) PrevStateID() *insolar.ID {
	return nil
}

func (Amend) ID() StateID {
	return StateAmend
}

func (p Amend) GetImage() *insolar.Reference {
	return &p.Image
}

func (p Amend) GetIsPrototype() bool {
	return p.IsPrototype
}

func (p Amend) GetMemory() []byte {
	return p.Memory
}

func (p Amend) PrevStateID() *insolar.ID {
	return &p.PrevState
}

func (Deactivate) ID() StateID {
	return StateDeactivation
}

func (Deactivate) GetImage() *insolar.Reference {
	return nil
}

func (Deactivate) GetIsPrototype() bool {
	return false
}

func (Deactivate) GetMemory() []byte {
	return nil
}

func (p Deactivate) PrevStateID() *insolar.ID {
	return &p.PrevState
}

func (Genesis) PrevStateID() *insolar.ID {
	return nil
}

func (Genesis) ID() StateID {
	return StateActivation
}

func (Genesis) GetMemory() []byte {
	return nil
}

func (Genesis) GetImage() *insolar.Reference {
	return nil
}

func (Genesis) GetIsPrototype() bool {
	return false
}

type Request interface {
<<<<<<< HEAD
	GetObject() *insolar.Reference
	GetReason() insolar.Reference
	GetCallType() CallType
=======
	// AffinityRef returns a pointer to the reference of the object the
	// Request is affine to. The result can be nil, e.g. in case of creating
	// a new object.
	AffinityRef() *insolar.Reference
	// ReasonRef returns a reference of the Request that caused the creating
	// of this Request.
	ReasonRef() insolar.Reference
}

func (r *IncomingRequest) AffinityRef() *insolar.Reference {
	// IncomingRequests are affine to the Object on which the request
	// is going to be executed.
	return r.Object
}

func (r *IncomingRequest) ReasonRef() insolar.Reference {
	return r.Reason
}

func (r *OutgoingRequest) AffinityRef() *insolar.Reference {
	// OutgoingRequests are affine to the Caller which created the Request.
	return &r.Caller
}

func (r *OutgoingRequest) ReasonRef() insolar.Reference {
	return r.Reason
>>>>>>> e61159e1
}<|MERGE_RESOLUTION|>--- conflicted
+++ resolved
@@ -131,11 +131,6 @@
 }
 
 type Request interface {
-<<<<<<< HEAD
-	GetObject() *insolar.Reference
-	GetReason() insolar.Reference
-	GetCallType() CallType
-=======
 	// AffinityRef returns a pointer to the reference of the object the
 	// Request is affine to. The result can be nil, e.g. in case of creating
 	// a new object.
@@ -143,6 +138,7 @@
 	// ReasonRef returns a reference of the Request that caused the creating
 	// of this Request.
 	ReasonRef() insolar.Reference
+	GetCallType() CallType
 }
 
 func (r *IncomingRequest) AffinityRef() *insolar.Reference {
@@ -162,5 +158,4 @@
 
 func (r *OutgoingRequest) ReasonRef() insolar.Reference {
 	return r.Reason
->>>>>>> e61159e1
 }