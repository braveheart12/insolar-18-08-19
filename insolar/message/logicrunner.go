//
// Copyright 2019 Insolar Technologies GmbH
//
// Licensed under the Apache License, Version 2.0 (the "License");
// you may not use this file except in compliance with the License.
// You may obtain a copy of the License at
//
//     http://www.apache.org/licenses/LICENSE-2.0
//
// Unless required by applicable law or agreed to in writing, software
// distributed under the License is distributed on an "AS IS" BASIS,
// WITHOUT WARRANTIES OR CONDITIONS OF ANY KIND, either express or implied.
// See the License for the specific language governing permissions and
// limitations under the License.
//

package message

import (
	"github.com/insolar/insolar/insolar"
	"github.com/insolar/insolar/insolar/record"
	"github.com/insolar/insolar/platformpolicy"
)

// ReturnResults - push results of methods
type ReturnResults struct {
	Target     insolar.Reference
	RequestRef insolar.Reference
	Reason     insolar.Reference
	Reply      insolar.Reply
	Error      string
}

func (rr *ReturnResults) Type() insolar.MessageType {
	return insolar.TypeReturnResults
}

func (rr *ReturnResults) GetCaller() *insolar.Reference {
	return nil
}

func (rr *ReturnResults) DefaultTarget() *insolar.Reference {
	return &rr.Target
}

func (rr *ReturnResults) DefaultRole() insolar.DynamicRole {
	return insolar.DynamicRoleVirtualExecutor
}

func (rr *ReturnResults) AllowedSenderObjectAndRole() (*insolar.Reference, insolar.DynamicRole) {
	return nil, insolar.DynamicRoleVirtualExecutor
}

// CallMethod - Simply call method and return result
type CallMethod struct {
	record.IncomingRequest

	PulseNum insolar.PulseNumber // DIRTY: EVIL: HACK
}

func (cm *CallMethod) GetCaller() *insolar.Reference {
	return &cm.Caller
}

// AllowedSenderObjectAndRole implements interface method
func (cm *CallMethod) AllowedSenderObjectAndRole() (*insolar.Reference, insolar.DynamicRole) {
	c := cm.Caller
	if c.IsEmpty() {
		return nil, 0
	}
	return &c, insolar.DynamicRoleVirtualExecutor
}

// DefaultRole returns role for this event
func (*CallMethod) DefaultRole() insolar.DynamicRole {
	return insolar.DynamicRoleVirtualExecutor
}

var pcs = platformpolicy.NewPlatformCryptographyScheme() // TODO: create message factory

// DefaultTarget returns of target of this event.
func (cm *CallMethod) DefaultTarget() *insolar.Reference {
<<<<<<< HEAD
	switch cm.CallType {
	case record.CTSaveAsChild:
		return genRequest(cm.PulseNum, MustSerializeBytes(cm))
	default:
		return cm.Object
	}
=======
	return record.CalculateRequestAffinityRef(&cm.IncomingRequest, cm.PulseNum, pcs)
>>>>>>> 2e8d8cb9
}

func (cm *CallMethod) GetReference() insolar.Reference {
	return *record.CalculateRequestAffinityRef(&cm.IncomingRequest, cm.PulseNum, pcs)
}

// Type returns TypeCallMethod.
func (cm *CallMethod) Type() insolar.MessageType {
	return insolar.TypeCallMethod
}

type ExecutorResults struct {
	RecordRef             insolar.Reference
	Queue                 []ExecutionQueueElement
	LedgerHasMoreRequests bool
	Pending               insolar.PendingState
}

type ExecutionQueueElement struct {
	RequestRef  insolar.Reference
	Request     record.IncomingRequest
	ServiceData ServiceData
}

// AllowedSenderObjectAndRole implements interface method
func (er *ExecutorResults) AllowedSenderObjectAndRole() (*insolar.Reference, insolar.DynamicRole) {
	// TODO need to think - this message can send only Executor of Previous Pulse, this function
	return nil, 0
}

// DefaultRole returns role for this event
func (er *ExecutorResults) DefaultRole() insolar.DynamicRole {
	return insolar.DynamicRoleVirtualExecutor
}

// DefaultTarget returns of target of this event.
func (er *ExecutorResults) DefaultTarget() *insolar.Reference {
	return &er.RecordRef
}

func (er *ExecutorResults) Type() insolar.MessageType {
	return insolar.TypeExecutorResults
}

// TODO change after changing pulsar
func (er *ExecutorResults) GetCaller() *insolar.Reference {
	return nil
}

func (er *ExecutorResults) GetReference() insolar.Reference {
	return er.RecordRef
}

type ValidationResults struct {
	Caller           insolar.Reference
	RecordRef        insolar.Reference
	PassedStepsCount int
	Error            string
}

// AllowedSenderObjectAndRole implements interface method
func (vr *ValidationResults) AllowedSenderObjectAndRole() (*insolar.Reference, insolar.DynamicRole) {
	return &vr.RecordRef, insolar.DynamicRoleVirtualValidator
}

// DefaultRole returns role for this event
func (*ValidationResults) DefaultRole() insolar.DynamicRole {
	return insolar.DynamicRoleVirtualExecutor
}

// DefaultTarget returns of target of this event.
func (vr *ValidationResults) DefaultTarget() *insolar.Reference {
	return &vr.RecordRef
}

func (vr *ValidationResults) Type() insolar.MessageType {
	return insolar.TypeValidationResults
}

// TODO change after changing pulsar
func (vr *ValidationResults) GetCaller() *insolar.Reference {
	return &vr.Caller // TODO actually it's not right. There is no caller.
}

func (vr *ValidationResults) GetReference() insolar.Reference {
	return vr.RecordRef
}

// PendingFinished is sent by the old executor to the current executor
// when pending execution finishes.
type PendingFinished struct {
	Reference insolar.Reference // object pended in executor
}

func (pf *PendingFinished) GetCaller() *insolar.Reference {
	// Contract that initiated this call
	return &pf.Reference
}

func (pf *PendingFinished) AllowedSenderObjectAndRole() (*insolar.Reference, insolar.DynamicRole) {
	// This type of message currently can be send from any node todo: rethink it
	return nil, 0
}

func (pf *PendingFinished) DefaultRole() insolar.DynamicRole {
	return insolar.DynamicRoleVirtualExecutor
}

func (pf *PendingFinished) DefaultTarget() *insolar.Reference {
	return &pf.Reference
}

func (pf *PendingFinished) Type() insolar.MessageType {
	return insolar.TypePendingFinished
}

// AdditionalCallFromPreviousExecutor is sent to the current executor
// by previous executor when Flow cancels after registering the request
// but before adding the request to the execution queue. For this reason
// this one request may be invisible by OnPulse handler. See HandleCall
// for more details.
type AdditionalCallFromPreviousExecutor struct {
	ObjectReference insolar.Reference
	Pending         insolar.PendingState
	RequestRef      insolar.Reference
	Request         record.IncomingRequest
	ServiceData     ServiceData
}

func (m *AdditionalCallFromPreviousExecutor) GetCaller() *insolar.Reference {
	// Contract that initiated this call
	return &m.ObjectReference
}

func (m *AdditionalCallFromPreviousExecutor) AllowedSenderObjectAndRole() (*insolar.Reference, insolar.DynamicRole) {
	// This type of message currently can be send from any node
	return nil, 0
}

func (m *AdditionalCallFromPreviousExecutor) DefaultRole() insolar.DynamicRole {
	return insolar.DynamicRoleVirtualExecutor
}

func (m *AdditionalCallFromPreviousExecutor) DefaultTarget() *insolar.Reference {
	return &m.ObjectReference
}

func (m *AdditionalCallFromPreviousExecutor) Type() insolar.MessageType {
	return insolar.TypeAdditionalCallFromPreviousExecutor
}

// StillExecuting
type StillExecuting struct {
	Reference   insolar.Reference // object we still executing
	Executor    insolar.Reference
	RequestRefs []insolar.Reference
}

func (se *StillExecuting) GetCaller() *insolar.Reference {
	return &se.Reference
}

func (se *StillExecuting) AllowedSenderObjectAndRole() (*insolar.Reference, insolar.DynamicRole) {
	return nil, 0
}

func (se *StillExecuting) DefaultRole() insolar.DynamicRole {
	return insolar.DynamicRoleVirtualExecutor
}

func (se *StillExecuting) DefaultTarget() *insolar.Reference {
	return &se.Reference
}

func (se *StillExecuting) Type() insolar.MessageType {
	return insolar.TypeStillExecuting
}<|MERGE_RESOLUTION|>--- conflicted
+++ resolved
@@ -80,16 +80,7 @@
 
 // DefaultTarget returns of target of this event.
 func (cm *CallMethod) DefaultTarget() *insolar.Reference {
-<<<<<<< HEAD
-	switch cm.CallType {
-	case record.CTSaveAsChild:
-		return genRequest(cm.PulseNum, MustSerializeBytes(cm))
-	default:
-		return cm.Object
-	}
-=======
 	return record.CalculateRequestAffinityRef(&cm.IncomingRequest, cm.PulseNum, pcs)
->>>>>>> 2e8d8cb9
 }
 
 func (cm *CallMethod) GetReference() insolar.Reference {
