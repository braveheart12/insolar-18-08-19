--- conflicted
+++ resolved
@@ -265,18 +265,9 @@
 	case *StillExecuting:
 		pl.Polymorph = uint32(TypeStillExecuting)
 		return pl.Marshal()
-<<<<<<< HEAD
-	case *Replication:
-		pl.Polymorph = uint32(TypeReplication)
-		return pl.Marshal()
-	case *GetPendings:
-		pl.Polymorph = uint32(TypeGetPendings)
-		return pl.Marshal()
 	case *GetJet:
 		pl.Polymorph = uint32(TypeGetJet)
 		return pl.Marshal()
-=======
->>>>>>> 3035a548
 	}
 
 	return nil, errors.New("unknown payload type")
@@ -436,21 +427,10 @@
 		pl := StillExecuting{}
 		err := pl.Unmarshal(data)
 		return &pl, err
-<<<<<<< HEAD
-	case TypeReplication:
-		pl := Replication{}
-		err := pl.Unmarshal(data)
-		return &pl, err
-	case TypeGetPendings:
-		pl := GetPendings{}
-		err := pl.Unmarshal(data)
-		return &pl, err
 	case TypeGetJet:
 		pl := GetJet{}
 		err := pl.Unmarshal(data)
 		return &pl, err
-=======
->>>>>>> 3035a548
 	}
 
 	return nil, errors.New("unknown payload type")
