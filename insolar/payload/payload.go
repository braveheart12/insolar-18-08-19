--- conflicted
+++ resolved
@@ -66,10 +66,7 @@
 	TypeGetLightInitialState
 	TypeLightInitialState
 	TypeGetIndex
-<<<<<<< HEAD
-=======
 	TypeUpdateJet
->>>>>>> cd5cae48
 
 	TypeReturnResults
 	TypeCallMethod
@@ -304,12 +301,9 @@
 	case *GetIndex:
 		pl.Polymorph = uint32(TypeGetIndex)
 		return pl.Marshal()
-<<<<<<< HEAD
-=======
 	case *UpdateJet:
 		pl.Polymorph = uint32(TypeUpdateJet)
 		return pl.Marshal()
->>>>>>> cd5cae48
 	}
 
 	return nil, errors.New("unknown payload type")
@@ -493,13 +487,10 @@
 		pl := GetIndex{}
 		err := pl.Unmarshal(data)
 		return &pl, err
-<<<<<<< HEAD
-=======
 	case TypeUpdateJet:
 		pl := UpdateJet{}
 		err := pl.Unmarshal(data)
 		return &pl, err
->>>>>>> cd5cae48
 	}
 
 	return nil, errors.New("unknown payload type")
