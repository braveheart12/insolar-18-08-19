//
// Copyright 2019 Insolar Technologies GmbH
//
// Licensed under the Apache License, Version 2.0 (the "License");
// you may not use this file except in compliance with the License.
// You may obtain a copy of the License at
//
//     http://www.apache.org/licenses/LICENSE-2.0
//
// Unless required by applicable law or agreed to in writing, software
// distributed under the License is distributed on an "AS IS" BASIS,
// WITHOUT WARRANTIES OR CONDITIONS OF ANY KIND, either express or implied.
// See the License for the specific language governing permissions and
// limitations under the License.
//

package payload

import (
	"github.com/gogo/protobuf/proto"
	base58 "github.com/jbenet/go-base58"
	"github.com/pkg/errors"
)

type Type uint32

//go:generate stringer -type=Type

const (
	TypeUnknown Type = iota
	TypeMeta
	TypeError
	TypeID
	TypeIDs
	TypeState
	TypeGetObject
	TypePassState
	TypeObjIndex
	TypeObjState
	TypeIndex
	TypePass
	TypeGetCode
	TypeCode
	TypeSetCode
	TypeSetIncomingRequest
	TypeSetOutgoingRequest
	TypeSagaCallAcceptNotification
	TypeGetFilament
	TypeGetRequest
	TypeRequest
	TypeFilamentSegment
	TypeSetResult
	TypeActivate
	TypeRequestInfo
	TypeDeactivate
	TypeUpdate
	TypeHotObjects
	TypeResultInfo
<<<<<<< HEAD
	TypeReplication
=======
	TypeGetPendings
>>>>>>> 5ce15b11

	// should be the last (required by TypesMap)
	_latestType
)

// TypesMap contains Type name (gen by stringer) to type mapping.
var TypesMap = func() map[string]Type {
	m := map[string]Type{}
	for i := TypeUnknown; i < _latestType; i++ {
		m[i.String()] = i
	}
	return m
}()

// Payload represents any kind of data that can be encoded in consistent manner.
type Payload interface {
	Marshal() ([]byte, error)
}

const (
	MessageHashSize = 28
	MorphFieldNum   = 16
	MorpyFieldType  = 0 // Varint
)

type MessageHash [MessageHashSize]byte

func (h *MessageHash) MarshalTo(data []byte) (int, error) {
	if len(data) < len(h) {
		return 0, errors.New("Not enough bytes to marshal PulseNumber")
	}
	copy(data, h[:])
	return len(h), nil
}

func (h *MessageHash) Unmarshal(data []byte) error {
	if len(data) < MessageHashSize {
		return errors.New("not enough bytes")
	}
	copy(h[:], data)
	return nil
}

func (h MessageHash) Equal(other MessageHash) bool {
	return h == other
}

func (h MessageHash) Size() int {
	return len(h)
}

func (h *MessageHash) String() string {
	return base58.Encode(h[:])
}

func (h *MessageHash) IsZero() bool {
	for _, b := range h {
		if b != 0 {
			return false
		}
	}
	return true
}

// UnmarshalType decodes payload type from given binary.
func UnmarshalType(data []byte) (Type, error) {
	buf := proto.NewBuffer(data)
	fieldNumType, err := buf.DecodeVarint()
	if err != nil {
		return TypeUnknown, errors.Wrap(err, "failed to decode polymorph")
	}
	// First 3 bits is a field type (see protobuf wire protocol docs), key is always varint
	if fieldNumType != MorphFieldNum<<3|MorpyFieldType {
		return TypeUnknown, errors.Errorf("wrong polymorph field number %d", fieldNumType)
	}
	morph, err := buf.DecodeVarint()
	if err != nil {
		return TypeUnknown, errors.Wrap(err, "failed to decode polymorph")
	}
	return Type(morph), nil
}

func Marshal(payload Payload) ([]byte, error) {
	switch pl := payload.(type) {
	case *Meta:
		pl.Polymorph = uint32(TypeMeta)
		return pl.Marshal()
	case *Error:
		pl.Polymorph = uint32(TypeError)
		return pl.Marshal()
	case *ID:
		pl.Polymorph = uint32(TypeID)
		return pl.Marshal()
	case *IDs:
		pl.Polymorph = uint32(TypeIDs)
		return pl.Marshal()
	case *State:
		pl.Polymorph = uint32(TypeState)
		return pl.Marshal()
	case *GetObject:
		pl.Polymorph = uint32(TypeGetObject)
		return pl.Marshal()
	case *PassState:
		pl.Polymorph = uint32(TypePassState)
		return pl.Marshal()
	case *Index:
		pl.Polymorph = uint32(TypeIndex)
		return pl.Marshal()
	case *Pass:
		pl.Polymorph = uint32(TypePass)
		return pl.Marshal()
	case *GetCode:
		pl.Polymorph = uint32(TypeGetCode)
		return pl.Marshal()
	case *Code:
		pl.Polymorph = uint32(TypeCode)
		return pl.Marshal()
	case *SetCode:
		pl.Polymorph = uint32(TypeSetCode)
		return pl.Marshal()
	case *GetFilament:
		pl.Polymorph = uint32(TypeGetFilament)
		return pl.Marshal()
	case *FilamentSegment:
		pl.Polymorph = uint32(TypeFilamentSegment)
		return pl.Marshal()
	case *SetIncomingRequest:
		pl.Polymorph = uint32(TypeSetIncomingRequest)
		return pl.Marshal()
	case *SetOutgoingRequest:
		pl.Polymorph = uint32(TypeSetOutgoingRequest)
		return pl.Marshal()
	case *SagaCallAcceptNotification:
		pl.Polymorph = uint32(TypeSagaCallAcceptNotification)
		return pl.Marshal()
	case *SetResult:
		pl.Polymorph = uint32(TypeSetResult)
		return pl.Marshal()
	case *Activate:
		pl.Polymorph = uint32(TypeActivate)
		return pl.Marshal()
	case *RequestInfo:
		pl.Polymorph = uint32(TypeRequestInfo)
		return pl.Marshal()
	case *GetRequest:
		pl.Polymorph = uint32(TypeGetRequest)
		return pl.Marshal()
	case *Request:
		pl.Polymorph = uint32(TypeRequest)
		return pl.Marshal()
	case *Deactivate:
		pl.Polymorph = uint32(TypeDeactivate)
		return pl.Marshal()
	case *Update:
		pl.Polymorph = uint32(TypeUpdate)
		return pl.Marshal()
	case *HotObjects:
		pl.Polymorph = uint32(TypeHotObjects)
		return pl.Marshal()
	case *ResultInfo:
		pl.Polymorph = uint32(TypeResultInfo)
		return pl.Marshal()
<<<<<<< HEAD
	case *Replication:
		pl.Polymorph = uint32(TypeReplication)
=======
	case *GetPendings:
		pl.Polymorph = uint32(TypeGetPendings)
>>>>>>> 5ce15b11
		return pl.Marshal()
	}

	return nil, errors.New("unknown payload type")
}

func Unmarshal(data []byte) (Payload, error) {
	tp, err := UnmarshalType(data)
	if err != nil {
		return nil, err
	}
	switch tp {
	case TypeMeta:
		pl := Meta{}
		err := pl.Unmarshal(data)
		return &pl, err
	case TypeError:
		pl := Error{}
		err := pl.Unmarshal(data)
		return &pl, err
	case TypeID:
		pl := ID{}
		err := pl.Unmarshal(data)
		return &pl, err
	case TypeIDs:
		pl := IDs{}
		err := pl.Unmarshal(data)
		return &pl, err
	case TypeState:
		pl := State{}
		err := pl.Unmarshal(data)
		return &pl, err
	case TypeGetObject:
		pl := GetObject{}
		err := pl.Unmarshal(data)
		return &pl, err
	case TypePassState:
		pl := PassState{}
		err := pl.Unmarshal(data)
		return &pl, err
	case TypeIndex:
		pl := Index{}
		err := pl.Unmarshal(data)
		return &pl, err
	case TypePass:
		pl := Pass{}
		err := pl.Unmarshal(data)
		return &pl, err
	case TypeGetCode:
		pl := GetCode{}
		err := pl.Unmarshal(data)
		return &pl, err
	case TypeCode:
		pl := Code{}
		err := pl.Unmarshal(data)
		return &pl, err
	case TypeSetCode:
		pl := SetCode{}
		err := pl.Unmarshal(data)
		return &pl, err
	case TypeGetFilament:
		pl := GetFilament{}
		err := pl.Unmarshal(data)
		return &pl, err
	case TypeFilamentSegment:
		pl := FilamentSegment{}
		err := pl.Unmarshal(data)
		return &pl, err
	case TypeSetIncomingRequest:
		pl := SetIncomingRequest{}
		err := pl.Unmarshal(data)
		return &pl, err
	case TypeSetOutgoingRequest:
		pl := SetOutgoingRequest{}
		err := pl.Unmarshal(data)
		return &pl, err
	case TypeSagaCallAcceptNotification:
		pl := SagaCallAcceptNotification{}
		err := pl.Unmarshal(data)
		return &pl, err
	case TypeSetResult:
		pl := SetResult{}
		err := pl.Unmarshal(data)
		return &pl, err
	case TypeActivate:
		pl := Activate{}
		err := pl.Unmarshal(data)
		return &pl, err
	case TypeRequestInfo:
		pl := RequestInfo{}
		err := pl.Unmarshal(data)
		return &pl, err
	case TypeGetRequest:
		pl := GetRequest{}
		err := pl.Unmarshal(data)
		return &pl, err
	case TypeRequest:
		pl := Request{}
		err := pl.Unmarshal(data)
		return &pl, err
	case TypeDeactivate:
		pl := Deactivate{}
		err := pl.Unmarshal(data)
		return &pl, err
	case TypeUpdate:
		pl := Update{}
		err := pl.Unmarshal(data)
		return &pl, err
	case TypeHotObjects:
		pl := HotObjects{}
		err := pl.Unmarshal(data)
		return &pl, err
	case TypeResultInfo:
		pl := ResultInfo{}
		err := pl.Unmarshal(data)
		return &pl, err
<<<<<<< HEAD
	case TypeReplication:
		pl := Replication{}
=======
	case TypeGetPendings:
		pl := GetPendings{}
>>>>>>> 5ce15b11
		err := pl.Unmarshal(data)
		return &pl, err
	}

	return nil, errors.New("unknown payload type")
}

// UnmarshalFromMeta reads only payload skipping meta decoding. Use this instead of regular Unmarshal if you don't need
// Meta data.
func UnmarshalFromMeta(meta []byte) (Payload, error) {
	m := Meta{}
	// Can be optimized by using proto.NewBuffer.
	err := m.Unmarshal(meta)
	if err != nil {
		return nil, err
	}
	pl, err := Unmarshal(m.Payload)
	if err != nil {
		return nil, err
	}

	return pl, nil
}<|MERGE_RESOLUTION|>--- conflicted
+++ resolved
@@ -56,11 +56,8 @@
 	TypeUpdate
 	TypeHotObjects
 	TypeResultInfo
-<<<<<<< HEAD
+	TypeGetPendings
 	TypeReplication
-=======
-	TypeGetPendings
->>>>>>> 5ce15b11
 
 	// should be the last (required by TypesMap)
 	_latestType
@@ -223,13 +220,11 @@
 	case *ResultInfo:
 		pl.Polymorph = uint32(TypeResultInfo)
 		return pl.Marshal()
-<<<<<<< HEAD
 	case *Replication:
 		pl.Polymorph = uint32(TypeReplication)
-=======
+		return pl.Marshal()
 	case *GetPendings:
 		pl.Polymorph = uint32(TypeGetPendings)
->>>>>>> 5ce15b11
 		return pl.Marshal()
 	}
 
@@ -346,13 +341,12 @@
 		pl := ResultInfo{}
 		err := pl.Unmarshal(data)
 		return &pl, err
-<<<<<<< HEAD
 	case TypeReplication:
 		pl := Replication{}
-=======
+		err := pl.Unmarshal(data)
+		return &pl, err
 	case TypeGetPendings:
 		pl := GetPendings{}
->>>>>>> 5ce15b11
 		err := pl.Unmarshal(data)
 		return &pl, err
 	}
