--- conflicted
+++ resolved
@@ -165,12 +165,12 @@
     bytes Result = 23;
 }
 
-<<<<<<< HEAD
 message GotHotConfirmation {
     uint32 Polymorph = 16;
     bytes JetID = 20 [(gogoproto.customtype) = "github.com/insolar/insolar/insolar.JetID", (gogoproto.nullable) = false];
     bytes Pulse = 21 [(gogoproto.customtype) = "github.com/insolar/insolar/insolar.PulseNumber", (gogoproto.nullable) = false];
-=======
+}
+
 message ResultInfo {
     uint32 Polymorph = 16;
 
@@ -188,7 +188,6 @@
     repeated record.Index Indexes = 23 [(gogoproto.nullable) = false];
 }
 
-
 message GetRequest {
     uint32 Polymorph = 16;
 
@@ -200,5 +199,4 @@
 
     bytes RequestID = 20 [(gogoproto.customtype) = "github.com/insolar/insolar/insolar.ID", (gogoproto.nullable) = false];
     record.Virtual Request = 21 [(gogoproto.nullable) = false];
->>>>>>> 40f0e8ab
 }