--- conflicted
+++ resolved
@@ -94,13 +94,6 @@
     uint32 Polymorph = 16;
 
     bytes Request = 20;
-<<<<<<< HEAD
-}
-
-message SetResult {
-    uint32 Polymorph = 16;
-
-    bytes Result = 20;
 }
 
 
@@ -117,6 +110,4 @@
 
     bytes ObjectID = 20 [(gogoproto.customtype) = "github.com/insolar/insolar/insolar.ID", (gogoproto.nullable) = false];
     repeated record.CompositeFilamentRecord Records = 21 [(gogoproto.nullable) = false];
-=======
->>>>>>> e2e70a2e
 }