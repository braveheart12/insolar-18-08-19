--- conflicted
+++ resolved
@@ -165,7 +165,15 @@
     bytes Result = 23;
 }
 
-<<<<<<< HEAD
+message HotObjects {
+    uint32 Polymorph = 16;
+
+    bytes JetID      = 20 [(gogoproto.customtype) = "github.com/insolar/insolar/insolar.JetID", (gogoproto.nullable) = false];
+    bytes Pulse      = 22 [(gogoproto.customtype) = "github.com/insolar/insolar/insolar.PulseNumber", (gogoproto.nullable) = false];
+    bytes Drop       = 21;
+    repeated record.Index Indexes = 23 [(gogoproto.nullable) = false];
+}
+
 
 message GetRequest {
     uint32 Polymorph = 16;
@@ -178,13 +186,4 @@
 
     bytes RequestID = 20 [(gogoproto.customtype) = "github.com/insolar/insolar/insolar.ID", (gogoproto.nullable) = false];
     record.Virtual Request = 21 [(gogoproto.nullable) = false];
-=======
-message HotObjects {
-    uint32 Polymorph = 16;
-
-    bytes JetID      = 20 [(gogoproto.customtype) = "github.com/insolar/insolar/insolar.JetID", (gogoproto.nullable) = false];
-    bytes Pulse      = 22 [(gogoproto.customtype) = "github.com/insolar/insolar/insolar.PulseNumber", (gogoproto.nullable) = false];
-    bytes Drop       = 21;
-    repeated record.Index Indexes = 23 [(gogoproto.nullable) = false];
->>>>>>> 2317c279
 }