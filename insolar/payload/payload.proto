syntax = "proto3";

package payload;

import "github.com/gogo/protobuf/gogoproto/gogo.proto";
import "github.com/insolar/insolar/insolar/record/record.proto";


message Meta {
    uint32 Polymorph = 16;

    bytes Payload    = 20;
    bytes Sender     = 21 [(gogoproto.customtype) = "github.com/insolar/insolar/insolar.Reference", (gogoproto.nullable) = false];
    bytes Receiver   = 22 [(gogoproto.customtype) = "github.com/insolar/insolar/insolar.Reference", (gogoproto.nullable) = false];
    bytes Pulse      = 23 [(gogoproto.customtype) = "github.com/insolar/insolar/insolar.PulseNumber", (gogoproto.nullable) = false];
    bytes ID         = 24;
    bytes OriginHash = 25 [(gogoproto.customtype) = "MessageHash", (gogoproto.nullable) = false];
}

message Error {
    uint32 Polymorph = 16;

    uint32 Code = 20;
    string Text = 21;
}

message GetObject {
    uint32 Polymorph = 16;

    bytes ObjectID        = 20 [(gogoproto.customtype) = "github.com/insolar/insolar/insolar.ID", (gogoproto.nullable) = false];
    bytes ObjectRequestID = 21 [(gogoproto.customtype) = "github.com/insolar/insolar/insolar.ID", (gogoproto.nullable) = false];
}

message GetCode {
    uint32 Polymorph = 16;

    bytes CodeID     = 20 [(gogoproto.customtype) = "github.com/insolar/insolar/insolar.ID", (gogoproto.nullable) = false];
}

message PassState {
    uint32 Polymorph = 16;

    bytes Origin   = 20;
    bytes StateID  = 21 [(gogoproto.customtype) = "github.com/insolar/insolar/insolar.ID", (gogoproto.nullable) = false];
}

message Pass {
    uint32 Polymorph = 16;

    bytes Origin   = 20;
}

message SetCode {
    uint32 Polymorph = 16;

    bytes Record = 20;
    bytes Code   = 21;
}

message Index {
    uint32 Polymorph = 16;

    bytes Index = 20;
}

message Code {
    uint32 Polymorph = 16;

    bytes Record   = 20;
    bytes Code     = 21;
}

message State {
    uint32 Polymorph = 16;

    bytes Record   = 20;
    bytes Memory   = 21;
}

message ID {
    uint32 Polymorph = 16;

    bytes ID = 20 [(gogoproto.customtype) = "github.com/insolar/insolar/insolar.ID", (gogoproto.nullable) = false];
}

message Jet {
    uint32 Polymorph = 16;

    bytes JetID = 20 [(gogoproto.customtype) = "github.com/insolar/insolar/insolar.JetID", (gogoproto.nullable) = false];
    bytes Pulse = 21 [(gogoproto.customtype) = "github.com/insolar/insolar/insolar.PulseNumber", (gogoproto.nullable) = false];
}

message SetRequest {
    uint32 Polymorph = 16;

    bytes Request = 20;
}

message SetResult {
    uint32 Polymorph = 16;

    bytes Result = 20;
}

<<<<<<< HEAD
message Activate {
    uint32 Polymorph = 16;

    bytes Record = 20;
    bytes Memory = 21;
=======
message GetFilament {
    uint32 Polymorph = 16;

    bytes ObjectID = 20 [(gogoproto.customtype) = "github.com/insolar/insolar/insolar.ID", (gogoproto.nullable) = false];
    bytes StartFrom = 21 [(gogoproto.customtype) = "github.com/insolar/insolar/insolar.ID", (gogoproto.nullable) = false];
    bytes ReadUntil = 22 [(gogoproto.customtype) = "github.com/insolar/insolar/insolar.PulseNumber", (gogoproto.nullable) = false];
}

message FilamentSegment {
    uint32 Polymorph = 16;

    bytes ObjectID = 20 [(gogoproto.customtype) = "github.com/insolar/insolar/insolar.ID", (gogoproto.nullable) = false];
    repeated record.CompositeFilamentRecord Records = 21 [(gogoproto.nullable) = false];
>>>>>>> 6560eb0c
}<|MERGE_RESOLUTION|>--- conflicted
+++ resolved
@@ -102,13 +102,13 @@
     bytes Result = 20;
 }
 
-<<<<<<< HEAD
 message Activate {
     uint32 Polymorph = 16;
 
     bytes Record = 20;
     bytes Memory = 21;
-=======
+}
+
 message GetFilament {
     uint32 Polymorph = 16;
 
@@ -122,5 +122,4 @@
 
     bytes ObjectID = 20 [(gogoproto.customtype) = "github.com/insolar/insolar/insolar.ID", (gogoproto.nullable) = false];
     repeated record.CompositeFilamentRecord Records = 21 [(gogoproto.nullable) = false];
->>>>>>> 6560eb0c
 }