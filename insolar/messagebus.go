//
// Copyright 2019 Insolar Technologies GmbH
//
// Licensed under the Apache License, Version 2.0 (the "License");
// you may not use this file except in compliance with the License.
// You may obtain a copy of the License at
//
//     http://www.apache.org/licenses/LICENSE-2.0
//
// Unless required by applicable law or agreed to in writing, software
// distributed under the License is distributed on an "AS IS" BASIS,
// WITHOUT WARRANTIES OR CONDITIONS OF ANY KIND, either express or implied.
// See the License for the specific language governing permissions and
// limitations under the License.
//

package insolar

import (
	"context"
	"encoding/json"

	"github.com/pkg/errors"
)

// Arguments is a dedicated type for arguments, that represented as binary cbored blob
type Arguments []byte

// MarshalJSON uncbor Arguments slice recursively
func (args *Arguments) MarshalJSON() ([]byte, error) {
	result := make([]interface{}, 0)

	err := convertArgs(*args, &result)
	if err != nil {
		return nil, err
	}

	return json.Marshal(&result)
}

func convertArgs(args []byte, result *[]interface{}) error {
	var value interface{}
	err := Deserialize(args, &value)
	if err != nil {
		return errors.Wrap(err, "Can't deserialize record")
	}

	tmp, ok := value.([]interface{})
	if !ok {
		*result = append(*result, value)
		return nil
	}

	inner := make([]interface{}, 0)

	for _, slItem := range tmp {
		switch v := slItem.(type) {
		case []byte:
			err := convertArgs(v, result)
			if err != nil {
				return err
			}
		default:
			inner = append(inner, v)
		}
	}

	*result = append(*result, inner)

	return nil
}

// MessageType is an enum type of message.
type MessageType byte

// ReplyType is an enum type of message reply.
type ReplyType byte

// Message is a routable packet, ATM just a method call
type Message interface {
	// Type returns message type.
	Type() MessageType

	// GetCaller returns initiator of this event.
	GetCaller() *Reference

	// DefaultTarget returns of target of this event.
	DefaultTarget() *Reference

	// DefaultRole returns role for this event
	DefaultRole() DynamicRole

	// AllowedSenderObjectAndRole extracts information from message
	// verify sender required to 's "caller" for sender
	// verification purpose. If nil then check of sender's role is not
	// provided by the message bus
	AllowedSenderObjectAndRole() (*Reference, DynamicRole)
}

type MessageSignature interface {
	GetSign() []byte
	GetSender() Reference
	SetSender(Reference)
}

//go:generate minimock -i github.com/insolar/insolar/insolar.Parcel -o ../testutils -s _mock.go

// Parcel by senders private key.
type Parcel interface {
	Message
	MessageSignature

	Message() Message
	Context(context.Context) context.Context

	Pulse() PulseNumber

	DelegationToken() DelegationToken
}

// Reply for an `Message`
type Reply interface {
	// Type returns message type.
	Type() ReplyType
}

// RedirectReply is used to create redirected messages.
type RedirectReply interface {
	// Redirected creates redirected message from redirect data.
	Redirected(genericMsg Message) Message
	// GetReceiver returns node reference to send message to.
	GetReceiver() *Reference
	// GetToken returns delegation token.
	GetToken() DelegationToken
}

// MessageSendOptions represents options for message sending.
type MessageSendOptions struct {
	Receiver *Reference
	Token    DelegationToken
}

// Safe returns original options, falling back on defaults if nil.
func (o *MessageSendOptions) Safe() *MessageSendOptions {
	if o == nil {
		return &MessageSendOptions{}
	}
	return o
}

//go:generate minimock -i github.com/insolar/insolar/insolar.MessageBus -o ../testutils -s _mock.go

// MessageBus interface
type MessageBus interface {
	// Send an `Message` and get a `Reply` or error from remote host.
	Send(context.Context, Message, *MessageSendOptions) (Reply, error)
	// Register saves message handler in the registry. Only one handler can be registered for a message type.
	Register(p MessageType, handler MessageHandler) error
	// MustRegister is a Register wrapper that panics if an error was returned.
	MustRegister(p MessageType, handler MessageHandler)

	// Called each new pulse, cleans next pulse messages buffer
	OnPulse(context.Context, Pulse) error
}

//go:generate minimock -i github.com/insolar/insolar/insolar.GlobalInsolarLock -o ../testutils -s _mock.go

// GlobalInsolarLock is lock of all incoming and outcoming network calls.
// It's not intended to be used in multiple threads. And main use of it is `Set` method of `PulseManager`.
type GlobalInsolarLock interface {
	Acquire(ctx context.Context)
	Release(ctx context.Context)
}

// MessageHandler is a function for message handling. It should be registered via Register method.
type MessageHandler func(context.Context, Parcel) (Reply, error)

//go:generate stringer -type=MessageType
const (
	// Logicrunner

	// TypeCallMethod calls method and returns request
	TypeCallMethod MessageType = iota
	// TypePutResults when execution finishes, tell results to requester
	TypeReturnResults
	// TypeExecutorResults message that goes to new Executor to validate previous Executor actions through CaseBind
	TypeExecutorResults
	// TypeValidationResults sends from Validator to new Executor with results of validation actions of previous Executor
	TypeValidationResults
	// TypePendingFinished is sent by the old executor to the current executor when pending execution finishes
	TypePendingFinished
	// TypeAdditionalCallFromPreviousExecutor is sent by the old executor to the current executor when Flow
	// cancels after registering the request but before adding the request to the execution queue.
	TypeAdditionalCallFromPreviousExecutor
	// TypeStillExecuting is sent by an old executor on pulse switch if it wants to continue executing
	// to the current executor
	TypeStillExecuting

<<<<<<< HEAD
	// Ledger

	// TypeGetChildren retrieves object's children.
	TypeGetChildren
	// TypeRegisterChild registers child on the parent object.
	TypeRegisterChild
	// TypeGetObjectIndex fetches object index from storage.
	TypeGetObjectIndex
=======
	// Heavy replication

	// TypeHeavyStartStop carries start/stop signal for heavy replication.
	TypeHeavyStartStop
	// TypeHeavyPayload carries Key/Value records for replication to Heavy Material node.
	TypeHeavyPayload
>>>>>>> e4617098

	// Bootstrap

	// TypeGenesisRequest used for bootstrap object generation.
	TypeGenesisRequest
)

// DelegationTokenType is an enum type of delegation token
type DelegationTokenType byte

//go:generate stringer -type=DelegationTokenType
const (
	// DTTypePendingExecution allows to continue method calls
	DTTypePendingExecution DelegationTokenType = iota + 1
	DTTypeGetObjectRedirect
	DTTypeGetCodeRedirect
)<|MERGE_RESOLUTION|>--- conflicted
+++ resolved
@@ -196,26 +196,6 @@
 	// to the current executor
 	TypeStillExecuting
 
-<<<<<<< HEAD
-	// Ledger
-
-	// TypeGetChildren retrieves object's children.
-	TypeGetChildren
-	// TypeRegisterChild registers child on the parent object.
-	TypeRegisterChild
-	// TypeGetObjectIndex fetches object index from storage.
-	TypeGetObjectIndex
-=======
-	// Heavy replication
-
-	// TypeHeavyStartStop carries start/stop signal for heavy replication.
-	TypeHeavyStartStop
-	// TypeHeavyPayload carries Key/Value records for replication to Heavy Material node.
-	TypeHeavyPayload
->>>>>>> e4617098
-
-	// Bootstrap
-
 	// TypeGenesisRequest used for bootstrap object generation.
 	TypeGenesisRequest
 )
