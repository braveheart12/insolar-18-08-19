//
// Copyright 2019 Insolar Technologies GmbH
//
// Licensed under the Apache License, Version 2.0 (the "License");
// you may not use this file except in compliance with the License.
// You may obtain a copy of the License at
//
//     http://www.apache.org/licenses/LICENSE-2.0
//
// Unless required by applicable law or agreed to in writing, software
// distributed under the License is distributed on an "AS IS" BASIS,
// WITHOUT WARRANTIES OR CONDITIONS OF ANY KIND, either express or implied.
// See the License for the specific language governing permissions and
// limitations under the License.
//

package dispatcher

import (
	"context"
	"strconv"
	"sync/atomic"

	"github.com/ThreeDotsLabs/watermill/message"
	wmBus "github.com/insolar/insolar/insolar/bus"
	"github.com/pkg/errors"

	"github.com/insolar/insolar/instrumentation/inslogger"

	"github.com/insolar/insolar/insolar"
	"github.com/insolar/insolar/insolar/flow"
	"github.com/insolar/insolar/insolar/flow/internal/pulse"
	"github.com/insolar/insolar/insolar/flow/internal/thread"
)

type Dispatcher struct {
	handles struct {
		present flow.MakeHandle
		future  flow.MakeHandle
	}
	controller         *thread.Controller
	currentPulseNumber uint32
}

func NewDispatcher(present flow.MakeHandle, future flow.MakeHandle) *Dispatcher {
	d := &Dispatcher{
		controller: thread.NewController(),
	}
	d.handles.present = present
	d.handles.future = future
	d.currentPulseNumber = insolar.FirstPulseNumber
	return d
}

// ChangePulse is a handle for pulse change vent.
func (d *Dispatcher) ChangePulse(ctx context.Context, pulse insolar.Pulse) {
	d.controller.Pulse()
	atomic.StoreUint32(&d.currentPulseNumber, uint32(pulse.PulseNumber))
}

func (d *Dispatcher) getHandleByPulse(msgPulseNumber insolar.PulseNumber) flow.MakeHandle {
	if uint32(msgPulseNumber) > atomic.LoadUint32(&d.currentPulseNumber) {
		return d.handles.future
	}
	return d.handles.present
}

// func (d *Dispatcher) WrapBusHandle(ctx context.Context, parcel insolar.Parcel) (insolar.Reply, error) {
// 	msg := bus.Message{
// 		Parcel: parcel,
// 	}
//
// 	ctx = pulse.ContextWith(ctx, parcel.Pulse())
//
// 	f := thread.NewThread(msg, d.controller)
// 	handle := d.getHandleByPulse(parcel.Pulse())
//
// 	err := f.Run(ctx, handle(msg))
// 	var rep bus.Reply
// 	select {
// 	case rep = <-msg.ReplyTo:
// 		return rep.Reply, rep.Err
// 	default:
// 	}
//
// 	if err != nil {
// 		return nil, err
// 	}
//
// 	return nil, errors.New("no reply from handler")
// }

func (d *Dispatcher) InnerSubscriber(msg *message.Message) ([]*message.Message, error) {
	ctx := context.Background()
	ctx = inslogger.ContextWithTrace(ctx, msg.Metadata.Get(wmBus.MetaTraceID))
	logger := inslogger.FromContext(ctx)
	go func() {
		f := thread.NewThread(msg, d.controller)
		err := f.Run(ctx, d.handles.present(msg))
		if err != nil {
			logger.Error("Handling failed: ", err)
		}
	}()
	return nil, nil
}

// Process handles incoming message.
func (d *Dispatcher) Process(msg *message.Message) ([]*message.Message, error) {
	ctx := context.Background()

	for k, v := range msg.Metadata {
		ctx, _ = inslogger.WithField(ctx, k, v)
	}
	logger := inslogger.FromContext(ctx)

	pn, err := insolar.NewPulseNumberFromStr(msg.Metadata.Get("pulse"))
	if err != nil {
		logger.Error("failed to handle message", err)
		return nil, nil
	}
	ctx = pulse.ContextWith(ctx, pn)
	ctx = inslogger.ContextWithTrace(ctx, msg.Metadata.Get(wmBus.MetaTraceID))
	go func() {
<<<<<<< HEAD
		f := thread.NewThread(msg, d.controller)
		handle := d.getHandleByPulse(meta.Pulse)
		err := f.Run(ctx, handle(msg))
=======
		f := thread.NewThread(msgBus, d.controller)
		handle := d.getHandleByPulse(pn)
		err := f.Run(ctx, handle(msgBus))
>>>>>>> 6d4e55f7
		if err != nil {
			logger.Error(errors.Wrap(err, "Handling failed"))
		}
	}()
	return nil, nil
}

func pulseFromString(p string) (insolar.PulseNumber, error) {
	u64, err := strconv.ParseUint(p, 10, 32)
	if err != nil {
		return insolar.PulseNumber(0), errors.Wrap(err, "can't convert string value to pulse")
	}
	pInt := uint32(u64)
	return insolar.PulseNumber(pInt), nil
}<|MERGE_RESOLUTION|>--- conflicted
+++ resolved
@@ -121,15 +121,9 @@
 	ctx = pulse.ContextWith(ctx, pn)
 	ctx = inslogger.ContextWithTrace(ctx, msg.Metadata.Get(wmBus.MetaTraceID))
 	go func() {
-<<<<<<< HEAD
 		f := thread.NewThread(msg, d.controller)
-		handle := d.getHandleByPulse(meta.Pulse)
+		handle := d.getHandleByPulse(pn)
 		err := f.Run(ctx, handle(msg))
-=======
-		f := thread.NewThread(msgBus, d.controller)
-		handle := d.getHandleByPulse(pn)
-		err := f.Run(ctx, handle(msgBus))
->>>>>>> 6d4e55f7
 		if err != nil {
 			logger.Error(errors.Wrap(err, "Handling failed"))
 		}
