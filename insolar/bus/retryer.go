--- conflicted
+++ resolved
@@ -175,19 +175,13 @@
 	}
 
 	p, ok := replyPayload.(*payload.Error)
-<<<<<<< HEAD
-	if ok && (p.Code == payload.CodeFlowCanceled) {
-		inslogger.FromContext(ctx).Debugf("flow cancelled, retrying (error message - %s)", p.Text)
-		return true
-=======
 	if ok {
 		if p.Code == payload.CodeFlowCanceled {
-			inslogger.FromContext(ctx).Errorf("flow cancelled, retrying (error message - %s)", p.Text)
+			inslogger.FromContext(ctx).Infof("flow cancelled, retrying (error message - %s)", p.Text)
 			return messageTypeErrorRetryable
 		}
 
 		return messageTypeErrorNonRetryable
->>>>>>> 2d71e837
 	}
 	return messageTypeNotError
 }