//
// Copyright 2019 Insolar Technologies GbH
//
// Licensed under the Apache License, Version 2.0 (the "License");
// you may not use this file except in compliance with the License.
// You may obtain a copy of the License at
//
//     http://www.apache.org/licenses/LICENSE-2.0
//
// Unless required by applicable law or agreed to in writing, software
// distributed under the License is distributed on an "AS IS" BASIS,
// WITHOUT WARRANTIES OR CONDITIONS OF ANY KIND, either express or implied.
// See the License for the specific language governing permissions and
// limitations under the License.
//

package bus

import (
	"context"
	"sync"
	"time"

	"github.com/ThreeDotsLabs/watermill"
	"github.com/ThreeDotsLabs/watermill/message"
	"github.com/insolar/insolar/insolar"
	"github.com/insolar/insolar/insolar/jet"
	"github.com/insolar/insolar/insolar/payload"
	"github.com/insolar/insolar/insolar/pulse"
	"github.com/insolar/insolar/insolar/reply"
	"github.com/insolar/insolar/instrumentation/inslogger"
	"github.com/insolar/insolar/instrumentation/instracer"
	"github.com/jbenet/go-base58"
	"github.com/pkg/errors"
)

const (
	// TopicOutgoing is topic for external calls
	TopicOutgoing = "TopicOutgoing"

	// TopicIncoming is topic for incoming calls
	TopicIncoming = "TopicIncoming"
)

const (
	// MetaPulse is key for Pulse
	MetaPulse = "pulse"

	// MetaType is key for Type
	MetaType = "type"

	// MetaSender is key for Sender
	MetaSender = "sender"

	// MetaTraceID is key for traceID
	MetaTraceID = "TraceID"

	// MetaSpanData is key for a span data
	MetaSpanData = "SpanData"
)

const (
	// TypeReply is Type for messages with insolar.Reply in Payload
	TypeReply = "reply"
)

//go:generate minimock -i github.com/insolar/insolar/insolar/bus.Sender -o ./ -s _mock.go

// Sender interface sends messages by watermill.
type Sender interface {
	// SendRole sends message to specified role. Node will be calculated automatically for the latest pulse. Use this
	// method unless you need to send a message to a pre-calculated node.
	// Replies will be written to the returned channel. Always read from the channel using multiple assignment
	// (rep, ok := <-ch) because the channel will be closed on timeout.
	SendRole(
		ctx context.Context, msg *message.Message, role insolar.DynamicRole, object insolar.Reference,
	) (<-chan *message.Message, func())
	// SendTarget sends message to a specific node. If you don't know the exact node, use SendRole.
	// Replies will be written to the returned channel. Always read from the channel using multiple assignment
	// (rep, ok := <-ch) because the channel will be closed on timeout.
	SendTarget(ctx context.Context, msg *message.Message, target insolar.Reference) (<-chan *message.Message, func())
	// Reply sends message in response to another message.
	Reply(ctx context.Context, origin payload.Meta, reply *message.Message)
}

type lockedReply struct {
	wg       sync.WaitGroup
	messages chan *message.Message

	once sync.Once
	done chan struct{}
}

// Bus is component that sends messages and gives access to replies for them.
type Bus struct {
	pub         message.Publisher
	timeout     time.Duration
	pulses      pulse.Accessor
	coordinator jet.Coordinator
	pcs         insolar.PlatformCryptographyScheme

	repliesMutex sync.RWMutex
	replies      map[payload.MessageHash]*lockedReply
}

// NewBus creates Bus instance with provided values.
func NewBus(pub message.Publisher, pulses pulse.Accessor, jc jet.Coordinator, pcs insolar.PlatformCryptographyScheme) *Bus {
	return &Bus{
		timeout:     time.Second * 15,
		pub:         pub,
		replies:     make(map[payload.MessageHash]*lockedReply),
		pulses:      pulses,
		coordinator: jc,
		pcs:         pcs,
	}
}

func (b *Bus) removeReplyChannel(ctx context.Context, h payload.MessageHash, reply *lockedReply) {
	reply.once.Do(func() {
		close(reply.done)

		b.repliesMutex.Lock()
		defer b.repliesMutex.Unlock()
		delete(b.replies, h)

		reply.wg.Wait()
		close(reply.messages)
		inslogger.FromContext(ctx).Infof("close reply channel for message with hash %s", h.String())
	})
}

func ReplyAsMessage(ctx context.Context, rep insolar.Reply) *message.Message {
	resInBytes := reply.ToBytes(rep)
	resAsMsg := message.NewMessage(watermill.NewUUID(), resInBytes)
	resAsMsg.Metadata.Set(MetaType, TypeReply)
	return resAsMsg
}

// SendRole sends message to specified role. Node will be calculated automatically for the latest pulse. Use this
// method unless you need to send a message to a pre-calculated node.
// Replies will be written to the returned channel. Always read from the channel using multiple assignment
// (rep, ok := <-ch) because the channel will be closed on timeout.
func (b *Bus) SendRole(
	ctx context.Context, msg *message.Message, role insolar.DynamicRole, object insolar.Reference,
) (<-chan *message.Message, func()) {
	handleError := func(err error) (<-chan *message.Message, func()) {
		inslogger.FromContext(ctx).Error(errors.Wrap(err, "failed to send message"))
		res := make(chan *message.Message)
		close(res)
		return res, func() {}
	}
	latestPulse, err := b.pulses.Latest(ctx)
	if err != nil {
		return handleError(errors.Wrap(err, "failed to fetch pulse"))
	}
	nodes, err := b.coordinator.QueryRole(ctx, role, *object.Record(), latestPulse.PulseNumber)
	if err != nil {
		return handleError(errors.Wrap(err, "failed to calculate role"))
	}

	return b.SendTarget(ctx, msg, nodes[0])
}

// SendTarget sends message to a specific node. If you don't know the exact node, use SendRole.
// Replies will be written to the returned channel. Always read from the channel using multiple assignment
// (rep, ok := <-ch) because the channel will be closed on timeout.
func (b *Bus) SendTarget(
	ctx context.Context, msg *message.Message, target insolar.Reference,
) (<-chan *message.Message, func()) {
	handleError := func(err error) (<-chan *message.Message, func()) {
		inslogger.FromContext(ctx).Error(errors.Wrap(err, "failed to send message"))
		res := make(chan *message.Message)
		close(res)
		return res, func() {}
	}
	logger := inslogger.FromContext(ctx)

	msg.Metadata.Set(MetaTraceID, inslogger.TraceID(ctx))

	sp, err := instracer.Serialize(ctx)
	if err == nil {
		msg.Metadata.Set(MetaSpanData, string(sp))
	} else {
		logger.Error(err)
	}

	msg.SetContext(ctx)
<<<<<<< HEAD
	wrapped, msg, err := b.wrapMeta(msg, target, payload.MessageHash{})
=======
	wrapped, err := b.wrapMeta(ctx, msg, target, payload.MessageHash{})
>>>>>>> 989a8164
	if err != nil {
		return handleError(errors.Wrap(err, "can't wrap meta message"))
	}
	msgHash := payload.MessageHash{}
	err = msgHash.Unmarshal(wrapped.ID)
	if err != nil {
		return handleError(errors.Wrap(err, "failed to unmarshal hash"))
	}

	reply := &lockedReply{
		messages: make(chan *message.Message),
		done:     make(chan struct{}),
	}

	done := func() {
		b.removeReplyChannel(ctx, msgHash, reply)
	}

	b.repliesMutex.Lock()
	b.replies[msgHash] = reply
	b.repliesMutex.Unlock()

	logger.Debugf("sending message %s", msgHash.String())
	err = b.pub.Publish(TopicOutgoing, msg)
	if err != nil {
		done()
		return handleError(errors.Wrapf(err, "can't publish message to %s topic", TopicOutgoing))
	}

	go func() {
		logger.Debug("waiting for reply")
		select {
		case <-reply.done:
			logger.Debugf("Done waiting replies for message with hash %s", msgHash.String())
		case <-time.After(b.timeout):
			logger.Error(
				errors.Errorf(
					"can't return result for message with hash %s: timeout for reading (%s) was exceeded",
					msgHash.String(),
					b.timeout,
				),
			)
			done()
		}
	}()

	return reply.messages, done
}

// Reply sends message in response to another message.
func (b *Bus) Reply(ctx context.Context, origin payload.Meta, reply *message.Message) {
	logger := inslogger.FromContext(ctx)

	originHash := payload.MessageHash{}
	err := originHash.Unmarshal(origin.ID)
	if err != nil {
		logger.Error(errors.Wrap(err, "failed to unmarshal hash"))
		return
	}

<<<<<<< HEAD
	wrapped, reply, err := b.wrapMeta(reply, origin.Sender, originHash)
=======
	wrapped, err := b.wrapMeta(ctx, reply, origin.Sender, originHash)
>>>>>>> 989a8164
	if err != nil {
		logger.Error("can't wrap meta message ", err.Error())
		return
	}

	replyHash := wrapped.ID

	reply.Metadata.Set(MetaTraceID, inslogger.TraceID(ctx))

	sp, err := instracer.Serialize(ctx)
	if err == nil {
		reply.Metadata.Set(MetaSpanData, string(sp))
	} else {
		logger.Error(err)
	}

	reply.SetContext(ctx)

	logger.Debugf("sending reply %s", base58.Encode(replyHash))
	err = b.pub.Publish(TopicOutgoing, reply)
	if err != nil {
		logger.Errorf("can't publish message to %s topic: %s", TopicOutgoing, err.Error())
	}
}

// IncomingMessageRouter is watermill middleware for incoming messages - it decides, how to handle it: as request or as reply.
func (b *Bus) IncomingMessageRouter(handle message.HandlerFunc) message.HandlerFunc {
	return func(msg *message.Message) ([]*message.Message, error) {
		_, logger := inslogger.WithTraceField(context.Background(), msg.Metadata.Get(MetaTraceID))

		meta := payload.Meta{}
		err := meta.Unmarshal(msg.Payload)
		if err != nil {
			logger.Error(errors.Wrap(err, "failed to receive message"))
			return nil, nil
		}

		msgHash := payload.MessageHash{}
		err = msgHash.Unmarshal(meta.ID)
		if err != nil {
			logger.Error(errors.Wrap(err, "failed to unmarshal message id"))
			return nil, nil
		}
		msg.Metadata.Set("msg_hash", msgHash.String())
		logger = logger.WithField("msg_hash", msgHash.String())

		msg.Metadata.Set("pulse", meta.Pulse.String())

		if meta.OriginHash.IsZero() {
			logger.Debug("not a reply")
			return handle(msg)
		}

		msg.Metadata.Set("msg_hash_origin", meta.OriginHash.String())
		logger = logger.WithField("msg_hash_origin", meta.OriginHash.String())

		b.repliesMutex.RLock()
		reply, ok := b.replies[meta.OriginHash]
		if !ok {
			logger.Warn("reply discarded")
			b.repliesMutex.RUnlock()
			return nil, nil
		}

		logger.Debug("reply received")
		reply.wg.Add(1)
		b.repliesMutex.RUnlock()

		select {
		case reply.messages <- msg:
		case <-reply.done:
		}
		reply.wg.Done()

		return nil, nil
	}
}

// wrapMeta wraps origin.Payload data with service fields
// and set it as byte slice back to msg.Payload.
// Note: this method has side effect - origin-argument mutating
func (b *Bus) wrapMeta(
	ctx context.Context,
	msg *message.Message,
	receiver insolar.Reference,
	originHash payload.MessageHash,
<<<<<<< HEAD
) (payload.Meta, *message.Message, error) {
	msg = msg.Copy()
	latestPulse, err := b.pulses.Latest(context.Background())
	if err != nil {
		return payload.Meta{}, nil, errors.Wrap(err, "failed to fetch pulse")
=======
) (payload.Meta, error) {
	var pn insolar.PulseNumber
	latestPulse, err := b.pulses.Latest(context.Background())
	if err == nil {
		pn = latestPulse.PulseNumber
	} else {
		inslogger.FromContext(ctx).Error(errors.Wrap(err, "failed to fetch pulse"))
>>>>>>> 989a8164
	}

	meta := payload.Meta{
		Payload:    msg.Payload,
		Receiver:   receiver,
		Sender:     b.coordinator.Me(),
		Pulse:      pn,
		OriginHash: originHash,
		ID:         []byte(msg.UUID),
	}

	buf, err := meta.Marshal()
	if err != nil {
		return payload.Meta{}, nil, errors.Wrap(err, "failed to wrap message")
	}
	msg.Payload = buf

	return meta, msg, nil
}<|MERGE_RESOLUTION|>--- conflicted
+++ resolved
@@ -30,7 +30,7 @@
 	"github.com/insolar/insolar/insolar/reply"
 	"github.com/insolar/insolar/instrumentation/inslogger"
 	"github.com/insolar/insolar/instrumentation/instracer"
-	"github.com/jbenet/go-base58"
+	base58 "github.com/jbenet/go-base58"
 	"github.com/pkg/errors"
 )
 
@@ -185,11 +185,7 @@
 	}
 
 	msg.SetContext(ctx)
-<<<<<<< HEAD
-	wrapped, msg, err := b.wrapMeta(msg, target, payload.MessageHash{})
-=======
-	wrapped, err := b.wrapMeta(ctx, msg, target, payload.MessageHash{})
->>>>>>> 989a8164
+	wrapped, msg, err := b.wrapMeta(ctx, msg, target, payload.MessageHash{})
 	if err != nil {
 		return handleError(errors.Wrap(err, "can't wrap meta message"))
 	}
@@ -250,11 +246,7 @@
 		return
 	}
 
-<<<<<<< HEAD
-	wrapped, reply, err := b.wrapMeta(reply, origin.Sender, originHash)
-=======
-	wrapped, err := b.wrapMeta(ctx, reply, origin.Sender, originHash)
->>>>>>> 989a8164
+	wrapped, reply, err := b.wrapMeta(ctx, reply, origin.Sender, originHash)
 	if err != nil {
 		logger.Error("can't wrap meta message ", err.Error())
 		return
@@ -341,21 +333,14 @@
 	msg *message.Message,
 	receiver insolar.Reference,
 	originHash payload.MessageHash,
-<<<<<<< HEAD
 ) (payload.Meta, *message.Message, error) {
 	msg = msg.Copy()
-	latestPulse, err := b.pulses.Latest(context.Background())
-	if err != nil {
-		return payload.Meta{}, nil, errors.Wrap(err, "failed to fetch pulse")
-=======
-) (payload.Meta, error) {
 	var pn insolar.PulseNumber
 	latestPulse, err := b.pulses.Latest(context.Background())
 	if err == nil {
 		pn = latestPulse.PulseNumber
 	} else {
 		inslogger.FromContext(ctx).Error(errors.Wrap(err, "failed to fetch pulse"))
->>>>>>> 989a8164
 	}
 
 	meta := payload.Meta{
