--- conflicted
+++ resolved
@@ -28,22 +28,14 @@
 
 // HostNetwork holds configuration for HostNetwork
 type HostNetwork struct {
-<<<<<<< HEAD
-	Transport         Transport
-	IsRelay           bool // set if node must be relay explicit
-	InfinityBootstrap bool // set true for infinity tries to bootstrap
-	MinTimeout        int  // bootstrap timeout min
-	MaxTimeout        int  // bootstrap timeout max
-	TimeoutMult       int  // bootstrap timout multiplier
-	SignMessages      bool // signing a messages if true
-=======
 	Transport           Transport
 	IsRelay             bool  // set if node must be relay explicit
 	InfinityBootstrap   bool  // set true for infinity tries to bootstrap
-	Timeout             int   // bootstrap reconnect timeout
+	MinTimeout          int   // bootstrap timeout min
+	MaxTimeout          int   // bootstrap timeout max
+	TimeoutMult         int   // bootstrap timout multiplier
 	SignMessages        bool  // signing a messages if true
 	HandshakeSessionTTL int32 // ms
->>>>>>> 57d8c181
 }
 
 // NewHostNetwork creates new default HostNetwork configuration
@@ -52,21 +44,13 @@
 	transport := Transport{Protocol: "UTP", Address: "127.0.0.1:0", BehindNAT: false}
 
 	return HostNetwork{
-<<<<<<< HEAD
-		Transport:         transport,
-		IsRelay:           false,
-		MinTimeout:        1,
-		MaxTimeout:        60,
-		TimeoutMult:       2,
-		InfinityBootstrap: false,
-		SignMessages:      false,
-=======
 		Transport:           transport,
 		IsRelay:             false,
-		Timeout:             4,
+		MinTimeout:          1,
+		MaxTimeout:          60,
+		TimeoutMult:         2,
 		InfinityBootstrap:   false,
 		SignMessages:        false,
 		HandshakeSessionTTL: 5000,
->>>>>>> 57d8c181
 	}
 }