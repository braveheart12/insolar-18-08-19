--- conflicted
+++ resolved
@@ -50,12 +50,12 @@
 	// IMPORTANT: It should be the same on ALL nodes.
 	LightChainLimit int
 
-<<<<<<< HEAD
-	// Exporter holds configuration of Exporter
-	Exporter Exporter
-
 	// Backup holds configuration of BackupMaker
 	Backup Backup
+
+	// CleanerDelay holds value of pulses, that should happen before end of LightChainLimit and start
+	// of LME's data cleaning
+	CleanerDelay int
 }
 
 // Backup holds configuration for backuping.
@@ -90,11 +90,6 @@
 	// incr.bkp - backup file
 	// MetaInfoFile - meta info about current backup
 	// ConfirmFile - must be set from inside. When it appear it means that we successfully saved the backup
-=======
-	// CleanerDelay holds value of pulses, that should happen before end of LightChainLimit and start
-	// of LME's data cleaning
-	CleanerDelay int
->>>>>>> 7dad51bb
 }
 
 // NewLedger creates new default Ledger configuration.
@@ -112,17 +107,11 @@
 			DepthLimit:             10, // limit to 1024 jets
 		},
 		LightChainLimit: 5, // 5 pulses
-<<<<<<< HEAD
-
-		Exporter: Exporter{
-			ExportLag: 40, // 40 seconds
-		},
 
 		Backup: Backup{
 			Enabled: false,
 		},
-=======
-		CleanerDelay:    3, // 3 pulses
->>>>>>> 7dad51bb
+
+		CleanerDelay: 3, // 3 pulses
 	}
 }