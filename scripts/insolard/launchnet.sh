#!/usr/bin/env bash
set -e

BIN_DIR=bin
TEST_DATA=testdata
INSOLARD=$BIN_DIR/insolard
INSGORUND=$BIN_DIR/insgorund
PULSARD=$BIN_DIR/pulsard
CONTRACT_STORAGE=contractstorage
LEDGER_DIR=data
CONFIGS_DIR=configs
BASE_DIR=scripts/insolard
KEYS_FILE=$BASE_DIR/$CONFIGS_DIR/bootstrap_keys.json
ROOT_MEMBER_KEYS_FILE=$BASE_DIR/$CONFIGS_DIR/root_member_keys.json
NODES_DATA=$BASE_DIR/nodes/
GENESIS_CONFIG=$BASE_DIR/genesis.yaml
GENERATED_CONFIGS_DIR=$BASE_DIR/$CONFIGS_DIR/generated_configs
INSGORUND_PORT_FILE=$BASE_DIR/$CONFIGS_DIR/insgorund_ports.txt

insolar_log_level=Debug
gorund_log_level=$insolar_log_level

NUM_NODES=$(grep "host: " $GENESIS_CONFIG | grep -cv "#" )

for i in `seq 1 $NUM_NODES`
do
    NODES+=($NODES_DATA/$i)
done

DISCOVERY_NODES_KEYS_DIR=$TEST_DATA/scripts/discovery_nodes

kill_port()
{
    port=$1
    pids=$(lsof -i :$port | grep "LISTEN\|UDP" | awk '{print $2}')
    for pid in $pids
    do
        echo "killing pid $pid"
        kill -9 $pid
    done
}

stop_listening()
{
    echo "stop_listening() starts ..."
    stop_insgorund=$1
    ports="$ports 58090" # Pulsar
    ports="$ports 53837" # Genesis
    if [ "$stop_insgorund" == "true" ]
    then
        gorund_ports=
        while read -r line; do

            listen_port=$( echo "$line" | awk '{print $1}' )
            rpc_port=$( echo "$line" | awk '{print $2}' )

            gorund_ports="$gorund_ports $listen_port $rpc_port"

        done < "$INSGORUND_PORT_FILE"

        pgrep insgorund | xargs kill

        ports="$ports $lgorund_ports"

    fi

    transport_ports=$( grep "host:" $GENESIS_CONFIG | grep -o ":\d\+" | grep -o "\d\+" | tr '\n' ' ' )
    ports="$ports $transport_ports"

    echo "Stop listening..."

    for port in $ports
    do
        echo "port: $port"
        kill_port $port
    done
    pgrep insolard | xargs kill
    echo "stop_listening() end."
}

clear_dirs()
{
    echo "clear_dirs() starts ..."
    rm -rfv $CONTRACT_STORAGE/*
    rm -rfv $LEDGER_DIR/*
    rm -rfv $NODES_DATA/*
    rm -rfv $GENERATED_CONFIGS_DIR/*
    echo "clear_dirs() end."
}

create_required_dirs()
{
    echo "create_required_dirs() starts ..."
    mkdir -vp $CONTRACT_STORAGE
    mkdir -vp $LEDGER_DIR
    mkdir -vp $NODES_DATA/certs
    mkdir -vp $GENERATED_CONFIGS_DIR
    touch $INSGORUND_PORT_FILE

    for node in "${NODES[@]}"
    do
        mkdir -vp $node/data
    done

    mkdir -p scripts/insolard/$CONFIGS_DIR

    echo "create_required_dirs() end."
}

generate_insolard_configs()
{
    go run scripts/generate_insolar_configs.go -o $GENERATED_CONFIGS_DIR -p $INSGORUND_PORT_FILE -g $GENESIS_CONFIG
}

prepare()
{
    echo "prepare() starts ..."
    stop_listening $run_insgorund
    clear_dirs
    create_required_dirs
    echo "prepare() end."
}

build_binaries()
{
    make build
}

rebuild_binaries()
{
    make clean
    build_binaries
}

generate_bootstrap_keys()
{
    echo "generate_bootstrap_keys() starts ..."
	bin/insolar -c gen_keys > $KEYS_FILE
	echo "generate_bootstrap_keys() end."
}

generate_root_member_keys()
{
    echo "generate_root_member_keys() starts ..."
	bin/insolar -c gen_keys > $ROOT_MEMBER_KEYS_FILE
	echo "generate_root_member_keys() end."
}

generate_discovery_nodes_keys()
{
    echo "generate_discovery_nodes_keys() starts ..."
    for node in "${NODES[@]}"
    do
        bin/insolar -c gen_keys > $node/keys.json
    done
    echo "generate_discovery_nodes_keys() end."
}

check_working_dir()
{
    echo "check_working_dir() starts ..."
    if ! pwd | grep -q "src/github.com/insolar/insolar$"
    then
        echo "Run me from insolar root"
        exit 1
    fi
    echo "check_working_dir() end."
}

usage()
{
    echo "usage: $0 [options]"
    echo "possible options: "
    echo -e "\t-h - show help"
    echo -e "\t-n - don't run insgorund"
    echo -e "\t-g - preventively generate initial ledger"
    echo -e "\t-l - clear all and exit"
}

process_input_params()
{
    OPTIND=1
    while getopts "h?ngl" opt; do
        case "$opt" in
        h|\?)
            usage
            exit 0
            ;;
        n)
            run_insgorund=false
            ;;
        g)
            genesis
            ;;
        l)
            prepare
            exit 0
            ;;
        esac
    done
}

launch_insgorund()
{
    host=127.0.0.1
    metrics_port=28223
    while read -r line; do

        metrics_port=$((metrics_port + 20))
        listen_port=$( echo "$line" | awk '{print $1}' )
        rpc_port=$( echo "$line" | awk '{print $2}' )

        $INSGORUND -l $host:$listen_port --rpc $host:$rpc_port --log-level=$gorund_log_level --metrics :$metrics_port &

    done < "$INSGORUND_PORT_FILE"
}

copy_data()
{
    echo "copy_data() starts ..."
    for node in "${NODES[@]}"
    do
        cp -v $LEDGER_DIR/* $node/data
    done
    echo "copy_data() end."
}

copy_certs()
{
    echo "copy_certs() starts ..."
    i=0
    for node in "${NODES[@]}"
    do
        i=$((i + 1))
        cp -v $NODES_DATA/certs/discovery_cert_$i.json $node/cert.json
    done
    echo "copy_certs() end."
}

genesis()
{
    prepare
    build_binaries
    generate_bootstrap_keys
    generate_root_member_keys
    generate_discovery_nodes_keys
    generate_insolard_configs

    printf "start genesis ... \n"
    $INSOLARD --config $BASE_DIR/insolar.yaml --genesis $GENESIS_CONFIG --keyout $NODES_DATA/certs
    printf "genesis is done\n"

    copy_data
    copy_certs


    if which jq ; then
        NL=$BASE_DIR/loglinks
        mkdir  $NL || \
        rm -f $NL/*.log
        for node in "${NODES[@]}" ; do
            ref=`jq -r '.reference' $node/cert.json`
            [[ $ref =~ .+\. ]]
            ln -s `pwd`/$node/output.log $NL/${BASH_REMATCH[0]}log
        done
    else
        echo "no jq =("
    fi
}

trap 'stop_listening true' INT TERM EXIT

run_insgorund=true
check_working_dir
process_input_params $@

printf "start pulsar ... \n"
$PULSARD -c $BASE_DIR/pulsar.yaml &> $NODES_DATA/pulsar_output.log &

if [ "$run_insgorund" == "true" ]
then
    printf "start insgorund ... \n"
    launch_insgorund
else
    echo "INSGORUND IS NOT LAUNCHED"
fi

printf "start nodes ... \n"

i=0
for node in "${NODES[@]}"
do
    i=$((i + 1))
    if [ "$i" -eq "$NUM_NODES" ]
    then
        echo "NODE $i STARTED in foreground"
<<<<<<< HEAD
        INSOLAR_LOG_LEVEL=$insolar_log_level $INSOLARD --config $GENERATED_CONFIGS_DIR/insolar_$i.yaml --trace &> $node/output.txt
        break
    fi
    INSOLAR_LOG_LEVEL=$insolar_log_level $INSOLARD --config $GENERATED_CONFIGS_DIR/insolar_$i.yaml --trace &> $node/output.txt &
=======
        INSOLAR_LOG_LEVEL=$insolar_log_level $INSOLARD --config $BASE_DIR/insolar_$i.yaml --trace &> $node/output.log
        break
    fi
    INSOLAR_LOG_LEVEL=$insolar_log_level $INSOLARD --config $BASE_DIR/insolar_$i.yaml --trace &> $node/output.log &
>>>>>>> 81a55ca7
    echo "NODE $i STARTED in background"
done

echo "FINISHING ..."<|MERGE_RESOLUTION|>--- conflicted
+++ resolved
@@ -294,17 +294,10 @@
     if [ "$i" -eq "$NUM_NODES" ]
     then
         echo "NODE $i STARTED in foreground"
-<<<<<<< HEAD
-        INSOLAR_LOG_LEVEL=$insolar_log_level $INSOLARD --config $GENERATED_CONFIGS_DIR/insolar_$i.yaml --trace &> $node/output.txt
+        INSOLAR_LOG_LEVEL=$insolar_log_level $INSOLARD --config $GENERATED_CONFIGS_DIR/insolar_$i.yaml --trace &> $node/output.log
         break
     fi
-    INSOLAR_LOG_LEVEL=$insolar_log_level $INSOLARD --config $GENERATED_CONFIGS_DIR/insolar_$i.yaml --trace &> $node/output.txt &
-=======
-        INSOLAR_LOG_LEVEL=$insolar_log_level $INSOLARD --config $BASE_DIR/insolar_$i.yaml --trace &> $node/output.log
-        break
-    fi
-    INSOLAR_LOG_LEVEL=$insolar_log_level $INSOLARD --config $BASE_DIR/insolar_$i.yaml --trace &> $node/output.log &
->>>>>>> 81a55ca7
+    INSOLAR_LOG_LEVEL=$insolar_log_level $INSOLARD --config $GENERATED_CONFIGS_DIR/insolar_$i.yaml --trace &> $node/output.log &
     echo "NODE $i STARTED in background"
 done
 
