--- conflicted
+++ resolved
@@ -285,11 +285,7 @@
     do
         i=$((i + 1))
         set -x
-<<<<<<< HEAD
-        cp -v ${DISCOVERY_NODES_DATA}certs/discovery_cert_$i.json $node/cert.json
-=======
         cp -v ${DISCOVERY_NODES_DATA}certs/discovery_cert_$i.json ${node}/cert.json
->>>>>>> f3a363b4
         { set +x; } 2>/dev/null
     done
     echo "copy_certs() end."
