members_keys_dir: "{{ .BaseDir }}/configs/"
discovery_keys_dir: "{{ .BaseDir }}/reusekeys/discovery/"
keys_name_format: "/node_%02d.json"
reuse_keys: false
heavy_genesis_config_file: "{{ .BaseDir }}/configs/heavy_genesis.json"
heavy_genesis_plugins_dir: "{{ .BaseDir }}/plugins/"
contracts:
  insgocc: "bin/insgocc"
  outdir: "{{ .BaseDir }}/plugins/"
root_balance: "100000000000000000000"
md_balance: "100000000000000000000"
majority_rule: 3
min_roles:
  virtual:  1
  heavy_material: 2
  light_material: 2
# TODO: check pulsar_public_keys usage
pulsar_public_keys:
  - "pulsar_public_key"
discovery_nodes:
  -
    host: "127.0.0.1:13831"
    role: "heavy_material"
    cert_name: "discovery_cert_1.json"
  -
    host: "127.0.0.1:23832"
    role: "virtual"
    cert_name: "discovery_cert_2.json"
  -
    host: "127.0.0.1:33833"
    role: "light_material"
    cert_name: "discovery_cert_3.json"
  -
    host: "127.0.0.1:43834"
    role: "virtual"
    cert_name: "discovery_cert_4.json"
  -
    host: "127.0.0.1:53835"
    role: "light_material"
    cert_name: "discovery_cert_5.json"
  -
    host: "127.0.0.1:53866"
    role: "virtual"
    cert_name: "discovery_cert_6.json"
  -
    host: "127.0.0.1:53877"
    role: "light_material"
    cert_name: "discovery_cert_7.json"
  -
    host: "127.0.0.1:53888"
    role: "virtual"
    cert_name: "discovery_cert_8.json"
<<<<<<< HEAD
#  -
#    host: "127.0.0.1:53899"
#    role: "light_material"
#    cert_name: "discovery_cert_9.json"
#  -
#    host: "127.0.0.1:53100"
#    role: "virtual"
#    cert_name: "discovery_cert_10.json"
#  -
#    host: "127.0.0.1:51101"
#    role: "light_material"
#    cert_name: "discovery_cert_11.json"
=======
  -
    host: "127.0.0.1:53899"
    role: "light_material"
    cert_name: "discovery_cert_9.json"
  -
    host: "127.0.0.1:53100"
    role: "virtual"
    cert_name: "discovery_cert_10.json"
  -
    host: "127.0.0.1:51101"
    role: "light_material"
    cert_name: "discovery_cert_11.json"
>>>>>>> 21e0b8cd
#  -
#    host: "127.0.0.1:53202"
#    role: "virtual"
#    cert_name: "discovery_cert_12.json"
#  -
#    host: "127.0.0.1:53404"
#    role: "virtual"
#    cert_name: "discovery_cert_13.json"
#  -
#    host: "127.0.0.1:53606"
#    role: "virtual"
#    cert_name: "discovery_cert_14.json"
#  -
#    host: "127.0.0.1:53707"
#    role: "light_material"
#    cert_name: "discovery_cert_15.json"
#  -
#    host: "127.0.0.1:53808"
#    role: "virtual"
#    cert_name: "discovery_cert_16.json"
#  -
#    host: "127.0.0.1:53909"
#    role: "light_material"
#    cert_name: "discovery_cert_17.json"
#  -
#    host: "127.0.0.1:51110"
#    role: "virtual"
#    cert_name: "discovery_cert_18.json"
#  -
#    host: "127.0.0.1:53111"
#    role: "light_material"
#    cert_name: "discovery_cert_19.json"
#  -
#    host: "127.0.0.1:51112"
#    role: "virtual"
#    cert_name: "discovery_cert_20.json"
#  -
#    host: "127.0.0.1:53113"
#    role: "light_material"
#    cert_name: "discovery_cert_21.json"
#  -
#    host: "127.0.0.1:54114"
#    role: "light_material"
#    cert_name: "discovery_cert_22.json"
#  -
#    host: "127.0.0.1:51115"
#    role: "light_material"
#    cert_name: "discovery_cert_23.json"

#nodes:
#  -
#    host: "127.0.0.1:63836"
#    role: "virtual"
#    keys_file: "{{ .BaseDir }}/nodes/1/keys.json"
#    cert_name: "node_cert_1.json"
#  -
#    host: "127.0.0.1:63846"
#    role: "virtual"
#    keys_file: "{{ .BaseDir }}/nodes/2/keys.json"
#    cert_name: "node_cert_2.json"
#  -
#    host: "127.0.0.1:63856"
#    role: "virtual"
#    keys_file: "{{ .BaseDir }}/nodes/3/keys.json"
#    cert_name: "node_cert_3.json"
#  -
#    host: "127.0.0.1:63866"
#    role: "virtual"
#    keys_file: "{{ .BaseDir }}/nodes/4/keys.json"
#    cert_name: "node_cert_4.json"
#  -
#    host: "127.0.0.1:63876"
#    role: "virtual"
#    keys_file: "{{ .BaseDir }}/nodes/5/keys.json"
#    cert_name: "node_cert_5.json"
#  -
#    host: "127.0.0.1:63886"
#    role: "virtual"
#    keys_file: "{{ .BaseDir }}/nodes/6/keys.json"
#    cert_name: "node_cert_6.json"
#  -
#    host: "127.0.0.1:63896"
#    role: "virtual"
#    keys_file: "{{ .BaseDir }}/nodes/7/keys.json"
#    cert_name: "node_cert_7.json"
#  -
#    host: "127.0.0.1:63956"
#    role: "virtual"
#    keys_file: "{{ .BaseDir }}/nodes/8/keys.json"
#    cert_name: "node_cert_8.json"
#  -
#    host: "127.0.0.1:63966"
#    role: "virtual"
#    keys_file: "{{ .BaseDir }}/nodes/9/keys.json"
#    cert_name: "node_cert_9.json"
#  -
#    host: "127.0.0.1:63976"
#    role: "virtual"
#    keys_file: "{{ .BaseDir }}/nodes/10/keys.json"
#    cert_name: "node_cert_10.json"
#  - # Attention! You must wait `lightChainLimit` pulses after LM joined to run benchmark w/o errors.
#    host: "127.0.0.1:63936"
#    role: "light_material"
#    keys_file: "{{ .BaseDir }}/nodes/2/keys.json"
#    cert_name: "node_cert_2.json"<|MERGE_RESOLUTION|>--- conflicted
+++ resolved
@@ -9,7 +9,7 @@
   outdir: "{{ .BaseDir }}/plugins/"
 root_balance: "100000000000000000000"
 md_balance: "100000000000000000000"
-majority_rule: 3
+majority_rule: 6
 min_roles:
   virtual:  1
   heavy_material: 2
@@ -50,20 +50,6 @@
     host: "127.0.0.1:53888"
     role: "virtual"
     cert_name: "discovery_cert_8.json"
-<<<<<<< HEAD
-#  -
-#    host: "127.0.0.1:53899"
-#    role: "light_material"
-#    cert_name: "discovery_cert_9.json"
-#  -
-#    host: "127.0.0.1:53100"
-#    role: "virtual"
-#    cert_name: "discovery_cert_10.json"
-#  -
-#    host: "127.0.0.1:51101"
-#    role: "light_material"
-#    cert_name: "discovery_cert_11.json"
-=======
   -
     host: "127.0.0.1:53899"
     role: "light_material"
@@ -76,7 +62,6 @@
     host: "127.0.0.1:51101"
     role: "light_material"
     cert_name: "discovery_cert_11.json"
->>>>>>> 21e0b8cd
 #  -
 #    host: "127.0.0.1:53202"
 #    role: "virtual"
